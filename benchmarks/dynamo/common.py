#!/usr/bin/env python3
import argparse
import collections
import copy
import csv
import functools
import importlib
import itertools
import logging
import os
import random
import signal
import subprocess
import sys
import time
from contextlib import contextmanager

from typing import NamedTuple
from unittest.mock import MagicMock

import numpy as np
import pandas as pd
import psutil
import torch

import torch._dynamo
import torch._dynamo.utils
import torch.distributed
from scipy.stats import gmean, ttest_ind
from torch._dynamo.exc import BackendCompilerFailed
from torch._dynamo.profiler import fx_insert_profiling, Profiler
from torch._dynamo.testing import dummy_fx_compile, format_speedup, same
from torch._dynamo.utils import clone_inputs, graph_break_reasons
from torch._functorch.aot_autograd import set_model_name
from torch._inductor import config as inductor_config
from torch._inductor.utils import fresh_inductor_cache
from torch._subclasses.fake_tensor import FakeTensorMode
from torch.distributed.fsdp import FullyShardedDataParallel as FSDP
from torch.nn.parallel import DistributedDataParallel as DDP
from torch.utils._pytree import tree_map, tree_map_only

from tqdm.auto import tqdm, trange

try:
    from .microbenchmarks.operator_inp_utils import OperatorInputsMode
except ImportError:
    from microbenchmarks.operator_inp_utils import OperatorInputsMode

try:
    import torch_xla.core.xla_model as xm
except ImportError:
    # ignore the error if torch_xla is not installed
    pass

log = logging.getLogger(__name__)

# We are primarily interested in TF32
torch.backends.cuda.matmul.allow_tf32 = True

current_name = ""
current_device = ""
current_batch_size = None
output_filename = None


class CI(NamedTuple):
    backend: str  # aot_eager or inductor
    training: bool
    dynamic: bool = False
    device: str = "cuda"


CI_SKIP = collections.defaultdict(list)


# Skips for dynamic=False

# Here eager really means dynamo+eager
CI_SKIP[CI("eager", training=False)] = [
    # TorchBench
    "DALLE2_pytorch",  # AttributeError: text_encodings
    # TypeError: pad_center() takes 1 positional argument but 2 were given
    "tacotron2",
    # torchrec_dlrm requires gcc-11, https://github.com/pytorch/benchmark/pull/1427
    "torchrec_dlrm",
    # Huggingface
    "DebertaV2ForQuestionAnswering",  # OOM
    # KeyError: '_ignore_torch_cuda_oom'
    "detectron2_maskrcnn_r_101_c4",
    "detectron2_maskrcnn_r_101_fpn",
    "detectron2_maskrcnn_r_50_c4",
    "detectron2_maskrcnn_r_50_fpn",
]

CI_SKIP[CI("eager", training=True)] = [
    *CI_SKIP[CI("eager", training=False)],
    # TorchBench
    "BERT_pytorch",  # accuracy
    "Background_Matting",  # fp64_OOM
    "hf_BigBird",  # fp64_OOM
    "hf_T5_base",  # fp64_OOM
    "vision_maskrcnn",  # eager_two_runs_differ
    # Huggingface
    "XGLMForCausalLM",  # OOM
    # TIMM
    "cait_m36_384",  # fp64_OOM
    "convit_base",  # fp64_OOM
    "mobilenetv2_100",  # accuracy
    "xcit_large_24_p8_224",  # fp64_OOM,
]

CI_SKIP[CI("aot_eager", training=False)] = [
    *CI_SKIP[CI("eager", training=False)],
    # all dynamic shapes errors for detectron variants
    "demucs",  # OOM
    "detectron2_fasterrcnn_r_101_c4",
    "detectron2_fasterrcnn_r_101_dc5",
    "detectron2_fasterrcnn_r_101_fpn",
    "detectron2_fasterrcnn_r_50_c4",
    "detectron2_fasterrcnn_r_50_dc5",
    "detectron2_fasterrcnn_r_50_fpn",
    "detectron2_fcos_r_50_fpn",
    "detectron2_maskrcnn_r_101_c4",
    "detectron2_maskrcnn_r_101_fpn",
    "detectron2_maskrcnn_r_50_c4",
    "detectron2_maskrcnn_r_50_fpn",
    "moco",  # Please convert all Tensors to FakeTensors first
    "hf_BigBird",  # OOM
    "tacotron2",  # AssertionError: Deduped args out of bounds
    # Huggingface
    "BartForConditionalGeneration",  # OOM
    "DebertaV2ForQuestionAnswering",  # OOM
    # Torchbench
    "speech_transformer",  # https://github.com/pytorch/pytorch/issues/99893
    "pyhpc_isoneutral_mixing",  # https://github.com/pytorch/pytorch/issues/99893
    "pyhpc_turbulent_kinetic_energy",  # https://github.com/pytorch/pytorch/issues/99893
]

CI_SKIP[CI("aot_eager", training=True)] = [
    *CI_SKIP[CI("aot_eager", training=False)],
    # TorchBench
    "Background_Matting",  # fp64_OOM
    "hf_T5_base",  # fp64_OOM
    "mobilenet_v2_quantized_qat",  # fp64_OOM
    "resnet50_quantized_qat",  # fp64_OOM
    "moco",
    "pytorch_struct",
    "vision_maskrcnn",
    # Huggingface
    "MBartForConditionalGeneration",  # OOM
    "M2M100ForConditionalGeneration",  # OOM
    "XGLMForCausalLM",  # OOM
    # TIMM
    "cait_m36_384",  # fp64_OOM
    "convit_base",  # fp64_OOM
    "fbnetv3_b",  # Accuracy (blocks.2.2.bn1.weight.grad)
    "levit_128",  # Accuracy (patch_embed.0.c.weight.grad)
    "lcnet_050",  # Accuracy (blocks.1.0.bn2.weight.grad)
    "sebotnet33ts_256",  # Accuracy (stem.conv1.conv.weight.grad)
    "xcit_large_24_p8_224",  # fp64_OOM,
<<<<<<< HEAD
    "gernet_l",  # accuracy https://github.com/pytorch/pytorch/issues/93847
    "tinynet_a",  # accuracy https://github.com/pytorch/pytorch/issues/93847
=======
>>>>>>> 3941bbc5
]

CI_SKIP[CI("inductor", training=False)] = [
    # TorchBench
    "DALLE2_pytorch",  # AttributeError: text_encodings
    # torchrec_dlrm requires gcc-11, https://github.com/pytorch/benchmark/pull/1427
    "torchrec_dlrm",
    "demucs",  # OOM
    "detectron2_fasterrcnn_r_101_c4",
    "detectron2_fasterrcnn_r_101_dc5",
    "detectron2_fasterrcnn_r_101_fpn",
    "detectron2_fasterrcnn_r_50_c4",
    "detectron2_fasterrcnn_r_50_dc5",
    "detectron2_fasterrcnn_r_50_fpn",
    "detectron2_fcos_r_50_fpn",
    "detectron2_maskrcnn_r_101_c4",
    "detectron2_maskrcnn_r_101_fpn",
    "detectron2_maskrcnn_r_50_c4",
    "detectron2_maskrcnn_r_50_fpn",
    # TorchBench
    "detectron2",
    "densenet121",  # flaky accuracy
    "hf_T5",  # accuracy
    "hf_BigBird",  # accuracy
    "hf_GPT2_large",  # OOM
    "maml",  # accuracy
    "mobilenet_v2_quantized_qat",  # The eval test only supports CPU
    "moco",  # accuracy
    "pytorch_struct",  # Test eval is not implemented
    "pyhpc_equation_of_state",  # Accuracy
    "pyhpc_turbulent_kinetic_energy",  # Accuracy
    "tacotron2",
    "vision_maskrcnn",  # accuracy
]

CI_SKIP[CI("inductor", training=False, device="cpu")] = [
    # TorchBench
    "drq",  # Need to update torchbench
    "detectron2_fasterrcnn_r_101_c4",
    "detectron2_fasterrcnn_r_101_dc5",
    "detectron2_fasterrcnn_r_101_fpn",
    "detectron2_fasterrcnn_r_50_c4",
    "detectron2_fasterrcnn_r_50_dc5",
    "detectron2_fasterrcnn_r_50_fpn",
    "detectron2_fcos_r_50_fpn",
    "detectron2_maskrcnn_r_101_c4",
    "detectron2_maskrcnn_r_101_fpn",
    "detectron2_maskrcnn_r_50_c4",
    "detectron2_maskrcnn_r_50_fpn",
    "doctr_det_predictor",  # requires newer gcc
    "doctr_reco_predictor",  # requires newer gcc
    "gat",  # does not work with fp32
    "gcn",  # does not work with fp32
    "hf_Bert_large",  # OOM
    "hf_GPT2_large",  # Intermittent failure on CI
    "hf_T5_base",  # OOM
    "mobilenet_v2_quantized_qat",
    "pyhpc_turbulent_kinetic_energy",
    "vision_maskrcnn",
    "resnet50_quantized_qat",  # Eager model failed to run(Quantize only works on Float Tensor, got Double)
    "sage",  # does not work with fp32
    # torchrec_dlrm requires gcc-11, https://github.com/pytorch/benchmark/pull/1427
    "torchrec_dlrm",
    # Huggingface
    "AllenaiLongformerBase",
    "BartForConditionalGeneration",  # OOM
    "DebertaV2ForQuestionAnswering",  # OOM
    "MBartForConditionalGeneration",  # Accuracy https://github.com/pytorch/pytorch/issues/94793
    "PLBartForConditionalGeneration",  # Accuracy https://github.com/pytorch/pytorch/issues/94794
    # TIMM
    "cait_m36_384",  # Accuracy
    "pnasnet5large",  # OOM
    "xcit_large_24_p8_224",  # OOM https://github.com/pytorch/pytorch/issues/95984
    "opacus_cifar10",  # Fails to run https://github.com/pytorch/pytorch/issues/99201
]

CI_SKIP[CI("inductor", training=True)] = [
    *CI_SKIP[CI("inductor", training=False)],
    # TorchBench
    "Background_Matting",  # fp64_OOM
    "dlrm",  # Fails on CI - unable to repro locally
    "hf_T5_base",  # accuracy
    "mobilenet_v3_large",  # accuracy
    "resnet50_quantized_qat",  # Eager model failed to run
    "crossvit_9_240",  # fails to run on timm 0.8.22 with cudagraphs, mempools
    "deit_base_distilled_patch16_224",  # fails to run in timm 0.8.22, cudagraphs
]

# Skips for dynamic=True

CI_SKIP[CI("aot_eager", training=False, dynamic=True)] = [
    *CI_SKIP[CI("aot_eager", training=False)],
]

CI_SKIP[CI("aot_eager", training=True, dynamic=True)] = [
    *CI_SKIP[CI("aot_eager", training=True)],
    *CI_SKIP[CI("aot_eager", training=False, dynamic=True)],
]

CI_SKIP[CI("inductor", training=False, dynamic=True)] = [
    *CI_SKIP[CI("aot_eager", training=False, dynamic=True)],
    *CI_SKIP[CI("inductor", training=False)],
]

CI_SKIP[CI("inductor", training=True, dynamic=True)] = [
    # NB: Intentionally omitting for symmetry with dynamic=False
    # *CI_SKIP[CI("aot_eager", training=True, dynamic=True)],
    *CI_SKIP[CI("inductor", training=False, dynamic=True)],
    *CI_SKIP[CI("inductor", training=True)],
    "levit_128",  # Accuracy fails on A10G, passes on A100
    "sebotnet33ts_256",  # Flaky accuracy failed
]

CI_SKIP_OPTIMIZER = {
    # TIMM
    "convmixer_768_32",  # accuracy
    "hrnet_w18",  # Stack issue in fx
    # TorchBench
    "dlrm",  # symbolic shapes error
    # HF
    "pnasnet5large",  # Stack issue in fx
    "MobileBertForMaskedLM",  # Stack issue in fx
    "MobileBertForQuestionAnswering",  # Stack issue in fx
    "PegasusForConditionalGeneration",  # OOM
}


def model_specified_by_path(path_and_class_str):
    return ":" in path_and_class_str


def load_model_from_path(path_and_class_str):
    configs = {}
    for kvstr in path_and_class_str.split(","):
        k, v = kvstr.split(":")
        configs[k] = v

    for name in ["path", "class"]:
        if name not in configs:
            raise RuntimeError(
                "Invalid --only arguments. Check help message for the correct format"
            )

    path = configs["path"]
    class_name = configs["class"]

    if path[:1] != "/":
        raise RuntimeError(
            "Use absolute path since dynamo may change the current working directory which makes using relative path tricky"
        )

    spec = importlib.util.spec_from_file_location("module_name", path)
    module = importlib.util.module_from_spec(spec)
    spec.loader.exec_module(module)

    model_class = getattr(module, class_name)
    assert issubclass(model_class, torch.nn.Module)
    model = model_class()
    assert hasattr(model, "get_example_inputs")
    inputs = model.get_example_inputs()
    return model, inputs


def output_csv(filename, headers, row):
    if os.path.exists(filename):
        with open(filename, "r") as fd:
            lines = list(csv.reader(fd)) or [[]]
            if headers and len(headers) > len(lines[0]):
                # if prior results failed the header might not be filled in yet
                lines[0] = headers
            else:
                headers = lines[0]
    else:
        lines = [headers]
    lines.append([(f"{x:.6f}" if isinstance(x, float) else x) for x in row])
    with open(filename, "w") as fd:
        writer = csv.writer(fd, lineterminator="\n")
        for line in lines:
            writer.writerow(line + ["0"] * (len(headers) - len(line)))


class NullContext:
    def __enter__(self):
        pass

    def __exit__(self, exc_type, exc_val, exc_tb):
        pass


def nothing(f):
    return f


@functools.lru_cache(None)
def patch_torch_manual_seed():
    """Make torch manual seed deterministic. Helps with accuracy testing."""

    def deterministic_torch_manual_seed(*args, **kwargs):
        from torch._C import default_generator

        seed = 1337
        import torch.cuda

        if not torch.cuda._is_in_bad_fork():
            torch.cuda.manual_seed_all(seed)
        return default_generator.manual_seed(seed)

    torch.manual_seed = deterministic_torch_manual_seed


def synchronize():
    pass


def summarize_graph_break(filename):
    """
    Sorts and de-dupes the graphs breaks on the reason string. Note that this
    function is just a best effort to reduce the logging information. We could
    miss some graph breaks because of de-duping. We can further refine this
    function as need arises.
    """
    log_file = f"{filename.rstrip('.csv')}_graph_breaks.csv"
    if os.path.exists(log_file):
        df = pd.read_csv(log_file)
        df = df.sort_values("reason").drop_duplicates(subset="reason")

        # Specialize for multi tensor sgd as reason is not identical
        multi_tensor_sgd_row = df.loc[df["reason"].str.contains("_multi_tensor_sgd")]
        if len(multi_tensor_sgd_row):
            df = df[
                ~df["reason"].str.contains("_multi_tensor_sgd")
            ]  # Drop all sgd rows
            df = pd.concat(
                [df, pd.DataFrame([multi_tensor_sgd_row.iloc[0]])], axis=0
            )  # Add back a single row
        df.to_csv(f"{log_file.rstrip('.csv')}_deduped.csv", index=False)


def print_summary(filename):
    if not (filename and os.path.exists(filename)):
        return
    data = pd.read_csv(filename)
    if "tag" in data.columns:
        for tag in data.tag.unique():
            if tag == "0.0000":
                continue  # This happens for failed runs
            print(f"\nSummary for tag={tag}:")
            print_summary_table(data[data.tag == tag])
    else:
        print_summary_table(data)
    summarize_graph_break(filename)


def print_summary_table(data):
    width = max(map(len, data.columns))
    for col in data.columns:
        try:
            if col in ("dev", "name", "batch_size", "tag"):
                continue
            elif col in ("pct_ops", "pct_time"):
                print(col.ljust(width), f"{data[col].mean():.3%}")
            elif col in ("graphs", "graph_calls", "captured_ops", "total_ops"):
                print(col.ljust(width), f"{data[col].mean():.3f}")
            elif col in ("compilation_latency"):
                print(col.ljust(width), f"mean={data[col].mean():.3f} seconds")
            elif col in ("compression_ratio"):
                print(col.ljust(width), f"mean={data[col].mean():.3f}x")
            elif col in ("accuracy"):
                pass_rate = (data[col] == "pass").mean()
                print(col.ljust(width), f"pass_rate={100*pass_rate:.2f}%")
            else:
                cdata = data[col]
                print(
                    col.ljust(width),
                    f"gmean={gmean(cdata):.2f}x mean={cdata.mean():.3f}x",
                )
        except Exception as e:
            pass


def tensor_is_on_xla(tensors):
    def visit(x: torch.Tensor):
        nonlocal result
        if x.device.type == "xla":
            result = True

    result = False
    tree_map_only(torch.Tensor, visit, tensors)
    return result


def timed(
    model,
    model_iter_fn,
    example_inputs,
    times=1,
    return_result=False,
    collect_outputs=False,
):
    use_xla = tensor_is_on_xla(example_inputs)
    synchronize()

    if use_xla:
        xm.mark_step()
        xm.wait_device_ops()

    time_total = 0
    # Dont collect outputs to correctly measure timing
    for _ in range(times):
        # Put this call inside the loop to reset the seed for each iteration.
        # Don't include reset_rng_state() to correctly measure timing
        reset_rng_state(use_xla)
        t_iter_begin = time.perf_counter()
        result = model_iter_fn(model, example_inputs, collect_outputs=collect_outputs)

        # instead of calling sync on result_list, we should call mark_step.
        # In training case, result_list may be empty, but we want to
        # send all the pending graphs for compilation.
        if use_xla:
            # For the model running on regular torchxla (baseline), we need the
            # mark step to send the accumulated graph for compilation.
            #
            # For the model running with dynamo/torchxla bridge, in training case,
            # we need the mark step to send the optimizer graph out for
            # compilation.
            xm.mark_step()
        t_iter_end = time.perf_counter()
        time_total += t_iter_end - t_iter_begin

    t_0 = time.perf_counter()
    if use_xla:
        xm.wait_device_ops()
    synchronize()
    t_1 = time.perf_counter()
    time_total += t_1 - t_0
    return (time_total, result) if return_result else time_total


class Stats:
    totals = collections.defaultdict(collections.Counter)

    @classmethod
    def reset_counters(cls):
        for k, v in torch._dynamo.utils.counters.items():
            cls.totals[k].update(v)
        ok = torch._dynamo.utils.counters["frames"]["ok"]
        total = torch._dynamo.utils.counters["frames"]["total"]
        torch._dynamo.utils.counters.clear()
        return ok, total

    @classmethod
    def print_summary(cls):
        for k, v in sorted(cls.totals.items()):
            lines = "\n  ".join(map(str, v.most_common(50)))
            print(f"STATS {k}\n  {lines}")

    @classmethod
    def aot_summary(cls):
        return [cls.totals["aot_autograd"]["total"], cls.totals["aot_autograd"]["ok"]]


def coverage_experiment(args, model_iter_fn, model, example_inputs):
    """
    Test operator/model coverage of TorchDynamo and record statistics
    taken from a profiler.  This target is mainly intended to check
    correctness.

    Writes to ./coverage.csv
    """
    profiler = Profiler()
    frozen_model_iter_fn = torch._dynamo.run(model_iter_fn)
    with profiler.prof:
        frozen_model_iter_fn(model, example_inputs)
    coverage_result = profiler.results()
    output_csv(
        output_filename,
        (
            "dev",
            "name",
            "batch_size",
            "graphs",
            "graph_calls",
            "captured_ops",
            "total_ops",
            "pct_ops",
            "pct_time",
        ),
        [
            current_device,
            current_name,
            current_batch_size,
        ]
        + coverage_result.tocsv(),
    )
    return coverage_result


def speedup_experiment_fx2trt(args, model_iter_fn, model, example_inputs):
    """
    Measure speedups over eager using the trt inference backend. TRT backend is based fx graph
    generated by torch._dynamo.
    Writes to ./speedups_fx2trt.csv
    """
    return speedup_experiment(args, model_iter_fn, model, example_inputs)


def recompile_profiler_experiment(args, model_iter_fn, model, example_inputs):
    with torch._dynamo.utils.CompileProfiler() as prof:
        opt_model_iter_fn = torch._dynamo.optimize(prof, nopython=args.nopython)(
            model_iter_fn
        )
        opt_model_iter_fn(model, example_inputs)
        output_csv(
            output_filename, ["model", "profiler report"], [current_name, prof.report()]
        )
        met = prof.get_metrics()
        guard_failures = len(met["guard_failures"])
        return [guard_failures]


def randomize_input(inputs):
    if isinstance(inputs, (list, tuple)):
        return type(inputs)([randomize_input(x) for x in inputs])
    elif isinstance(inputs, torch.Tensor):
        if inputs.dtype in (torch.float32, torch.float64):
            torch._dynamo.utils.counters["randomize_input"]["times"] += 1
            return torch.randn_like(inputs)
        elif inputs.dtype == torch.int64:
            # Note: we can not simply tune integer tensors as follows
            #   `return torch.randint_like(inputs, high=inputs.max().item())`
            # This may break some invariants between tensors.
            # E.g. in embedding lookup case, one tensor is the length
            # and another is an indices tensor.
            return inputs
        else:
            raise RuntimeError(
                f"randomize_input need support tensor of type {inputs.dtype}"
            )
    else:
        raise RuntimeError(
            f"randomize_input can not handle input of type {type(inputs)}"
        )


def maybe_mark_step(args):
    if args.trace_on_xla:
        xm.mark_step()


def speedup_experiment(args, model_iter_fn, model, example_inputs, **kwargs):
    """
    Measure speedups over eager.

    Writes to ./speedups.csv
    """
    # if args.dynamic_shapes:
    #     return speedup_experiment_ds(args, model_iter_fn, model, example_inputs)

    timings = np.zeros((args.repeat, 2), np.float64)
    # if we randomize the input, we should also check the result is correct
    should_check_result = should_randomize_input = args.randomize_input

    import contextlib

    from torch._inductor.utils import maybe_profile

    @contextlib.contextmanager
    def maybe_mark_profile(*args, **kwargs):
        prof: torch.profiler.profile = kwargs.pop("p", None)
        mark = kwargs.pop("mark", None)
        if prof:
            with torch.profiler.record_function(mark):
                yield
        else:
            yield

    times = args.iterations_per_run

    # Use higher tolerance for XLA since XLA cause numerical unstability when
    # graph size changes
    tolerance = args.xla_tolerance if args.trace_on_xla else 1e-4
    torch._dynamo.config.repro_tolerance = tolerance

    with maybe_profile(args.export_profiler_trace) as p:
        frozen_model_iter_fn = torch._dynamo.run(model_iter_fn)
        for rep in trange(args.repeat, desc="running benchmark"):
            inputs = (
                randomize_input(copy.deepcopy(example_inputs))
                if should_randomize_input
                else example_inputs
            )
            # need call mark_step to perform the computation
            # on randomize_input. Otherwise the first call using the
            # inputs will incur high penalty then the next one.
            maybe_mark_step(args)

            # interleave the runs to handle frequency scaling and load changes
            with maybe_mark_profile(p=p, mark="expected"):
                timings[rep, 0], expected_output = timed(
                    model,
                    model_iter_fn,
                    inputs,
                    return_result=True,
                    times=times,
                    collect_outputs=args.collect_outputs,
                )

            # call mark_step between the 2 calls to make the comparison fair.
            maybe_mark_step(args)

            with maybe_mark_profile(p=p, mark="actual"):
                timings[rep, 1], actual_output = timed(
                    model,
                    frozen_model_iter_fn,
                    inputs,
                    return_result=True,
                    times=times,
                    collect_outputs=args.collect_outputs,
                )

            if should_check_result:
                is_correct = is_correct and same(
                    expected_output, actual_output, tol=tolerance
                )

    if args.export_profiler_trace:
        name = args.profiler_trace_name + "_" + model.name + ".json"
        name = os.path.join(torch._dynamo.config.base_dir, name)
        p.export_chrome_trace(name)
    median = np.median(timings, axis=0)
    speedup = median[0] / median[1]
    if args.dump_raw_metrics:
        np.save(
            f"{output_filename[:-4]}-raw_timings-{current_name}-{current_device}.npy",
            timings,
        )

    first_headers = ["dev", "name", "batch_size"]
    first_fields = [current_device, current_name, current_batch_size]
    if "tag" in kwargs:
        first_headers.append("tag")
        first_fields.append(kwargs["tag"])
    headers = first_headers + ["speedup", "abs_latency"]
    row = first_fields + [float(speedup), median[1] * 1000]
    msg = f"{speedup:.3f}x"
    if args.baseline:
        headers.extend(
            [
                "baseline",
                "speedup_vs_baseline",
            ]
        )
        df = pd.read_csv(args.baseline)
        try:
            baseline_speedup = df[df["name"] == current_name]["speedup"].item()
            row.extend([baseline_speedup, speedup / baseline_speedup])
            msg = f"{baseline_speedup:.3f}x -> {speedup:.3f}x [{speedup / baseline_speedup:.3f}x]"
        except (KeyError, ZeroDivisionError):
            row.extend(
                [
                    0.0,
                    0.0,
                ]
            )
    if "compilation_latency" in kwargs:
        headers += [
            "compilation_latency",
            "compression_ratio",
            "eager_peak_mem",
            "dynamo_peak_mem",
        ]
        row.append(kwargs["compilation_latency"])
        row.append(kwargs["compression_ratio"])
        row.append(kwargs["eager_peak_mem"])
        row.append(kwargs["dynamo_peak_mem"])
    if "dynamo_stats" in kwargs:
        for k, v in kwargs["dynamo_stats"].items():
            headers.append(k)
            row.append(v)
    output_csv(
        output_filename,
        headers,
        row,
    )
    headers, data = torch._dynamo.utils.compile_times(repr="csv", aggregate=True)
    assert (
        output_filename.find(".csv") > 0
    ), f"expected output_filename to be a .csv, but got {output_filename}"
    output_csv(
        output_filename[:-4] + "_compilation_metrics.csv",
        first_headers + headers,
        first_fields + data,
    )
    return msg


def speedup_experiment_ds(args, model_iter_fn, model, example_inputs):
    """
    Run dynamic shapes benchmarks.

    Requires dynamic shape compatible models, which provide a list of example inputs.

    Warms up using the first input example and then iterates the inputs,
    measuring (and expecting minimal) variance between the runtime for different examples.

    """
    timings = np.zeros((args.repeat, len(example_inputs), 2), np.float64)

    if args.repeat > 5:
        print(
            f"\ndynamic shapes experiments are slow, consider setting --repeat less than {args.repeat}\n"
        )

    nwarmup = 4
    for rep in range(args.repeat):
        # Start each rep fresh, e.g. only warmup on example 0
        torch._dynamo.reset()
        optimized_model_iter_fn = optimize_ctx(model_iter_fn)
        for _ in range(nwarmup):
            optimized_model_iter_fn(model, example_inputs[0])

        for input_idx, inputs in enumerate(example_inputs):
            # interleave the runs to handle frequency scaling and load changes
            timings[rep, input_idx, 0] = timed(
                model, model_iter_fn, inputs, return_result=False
            )
            # different from regular speedup_experiment, we _DO_ want to allow recompilation
            timings[rep, input_idx, 1] = timed(
                model, optimized_model_iter_fn, inputs, return_result=False
            )
    medians = np.median(timings, axis=0)
    speedups = list(medians[:, 0] / medians[:, 1])
    speedups_mean = np.mean(speedups)
    speedups_median = np.median(speedups)
    speedups_var = np.var(speedups)

    # TODO this x[0] is not going to work in general but bert only has 1 input
    shapes = [x[0].shape for x in example_inputs]
    shape_keys = sorted(set(shapes))
    shape_speedups = {
        shape: [
            it[1] for it in filter(lambda it: it[0] == shape, zip(shapes, speedups))
        ]
        for shape in shape_keys
    }
    output_str = (
        f"mean: {speedups_mean:.3f}, median: {speedups_median:.3f}, var: {speedups_var:.3f}"
        + "\nSpeedups by shape: "
        + "\n".join(
            [
                f"{shape}: "
                + ", ".join([f"{speedup: .3g}" for speedup in shape_speedups[shape]])
                for shape in shape_keys
            ]
        )
    )
    output_csv(
        output_filename,
        ("dev", "name", "batch_size", "speedup mean", "speedup median", "speedup var"),
        [
            current_device,
            current_name,
            current_batch_size,
            speedups_mean,
            speedups_median,
            speedups_var,
        ],
    )
    return output_str


def overhead_experiment(*args, model_iter_fn):
    """
    Measure overheads of TorchDynamo by running with no backend (only
    eager+FX), and reporting speedup/slowdown over eager.

    Writes to ./overheads.csv
    """
    return speedup_experiment(*args, model_iter_fn)


def print_fx(gm, example_inputs):
    print(gm.graph)
    return gm


def print_aten_ops(gm, example_inputs):
    from functorch.compile import aot_module

    def trace_printer(gm, _):
        print(gm.graph)
        return gm

    return aot_module(gm, fw_compiler=trace_printer, bw_compiler=trace_printer)


def baselines(models, model_iter_fn, example_inputs, args):
    """
    Common measurement code across all baseline experiments.
    """
    models = list(models)
    for idx, (name, model) in enumerate(models):
        if idx == 0:
            result0 = model_iter_fn(model, example_inputs)
        elif model is not None:
            try:
                result = model_iter_fn(model, example_inputs)
                if same(result0, result):
                    continue
                print(name, "is INCORRECT")
            except Exception:
                log.exception("error checking %s", name)
            models[idx] = (name, None)
    timings = np.zeros((args.repeat, len(models)), np.float64)
    timings.fill(1.0e10)
    for rep in range(args.repeat):
        for idx, (name, model) in enumerate(models):
            if model is not None:
                try:
                    timings[rep, idx] = timed(model, model_iter_fn, example_inputs)
                except Exception:
                    pass
    pvalue = [
        ttest_ind(timings[:, 0], timings[:, i]).pvalue
        for i in range(1, timings.shape[1])
    ]
    median = np.median(timings, axis=0)
    speedup = median[0] / median[1:]
    for idx, (name, model) in enumerate(models[1:]):
        if model is None:
            speedup[idx] = 0.0
    result = " ".join(
        [
            format_speedup(s, p, m is not None)
            for s, p, m in zip(speedup, pvalue, [m for n, m in models[1:]])
        ]
    )
    output_csv(
        output_filename,
        ("dev", "name", "batch_size") + tuple(n for n, m in models[1:]),
        [current_device, current_name, current_batch_size]
        + [f"{x:.4f}" for x in speedup],
    )
    return result


def xla(args, model_iter_fn, model, example_inputs):
    xla_dev = xm.xla_device(devkind=current_device)
    model_xla = copy.deepcopy(model).to("cpu").to(device=xla_dev)
    example_inputs_xla = tree_map_only(
        torch.Tensor, lambda x: x.to("cpu").to(device=xla_dev), example_inputs
    )
    for _ in range(3):  # warmup
        timed(model, model_iter_fn, example_inputs)
        timed(model_xla, model_iter_fn, example_inputs_xla)
    timings = np.zeros((args.repeat, 2), np.float64)
    timings.fill(1.0e10)
    for rep in range(args.repeat):
        timings[rep, 0] = timed(model, model_iter_fn, example_inputs)
        timings[rep, 1] = timed(model_xla, model_iter_fn, example_inputs_xla)

    pvalue = ttest_ind(timings[:, 0], timings[:, 1]).pvalue
    time_baseline, time_xla = np.median(timings, axis=0)
    speedup = time_baseline / time_xla
    output_csv(
        output_filename,
        ("dev", "name", "batch_size", "speedup", "time_baseline", "time_xla"),
        [
            current_device,
            current_name,
            current_batch_size,
            speedup,
            time_baseline,
            time_xla,
        ],
    )
    return format_speedup(speedup, pvalue)


def try_script(model, example_inputs):
    try:
        return torch.jit.script(model)
    except Exception:
        return None


def read_batch_size_from_file(args, filename, model_name):
    batch_size = None
    if os.path.exists("benchmarks"):
        filename = os.path.join("benchmarks", filename)
    assert os.path.exists(filename), filename
    with open(filename, "r") as f:
        lines = f.readlines()
        lines = [i.split(",") for i in lines if len(i.strip()) > 0]
        for val in lines:
            cur_name, b = val
            if model_name == cur_name:
                batch_size = int(b)
    if batch_size is None:
        log.warning("Could not find batch size for %s", model_name)
    elif batch_size == -1:
        raise RuntimeError(
            f"Batch size is unset for {model_name} in {args.batch_size_file}"
        )
    print(f"batch size: {batch_size}")
    return batch_size


class TimeOutException(Exception):
    pass


def alarm_handler(signum, frame):
    raise TimeOutException()


def exit_after(s):
    """
    Decorator to raise TimeoutException if the fn is taking more than s seconds
    to run.
    """

    def outer(fn):
        def inner(*args, **kwargs):
            signal.signal(signal.SIGALRM, alarm_handler)
            signal.alarm(s)
            try:
                result = fn(*args, **kwargs)
            finally:
                signal.alarm(0)
            return result

        return inner

    return outer


def get_peak_memory():
    return torch.cuda.max_memory_allocated() / 10**9


def null_experiment(args, model_iter_fn, model, example_inputs):
    """
    A no-op experiment useful for making sure TorchBenchark alone works properly.
    """

    return []


def cast_to(dtype, model, inputs):
    # cast model and inputs to fp16
    if dtype == torch.float16:
        model = model.half()
    else:
        model = model.to(dtype)

    inputs = tree_map(
        lambda x: x.to(dtype)
        if isinstance(x, torch.Tensor) and x.is_floating_point()
        else x,
        inputs,
    )
    return model, inputs


def cast_to_bf16(model, inputs):
    return cast_to(torch.bfloat16, model, inputs)


def cast_to_fp16(model, inputs):
    return cast_to(torch.float16, model, inputs)


def cast_to_fp64(model, inputs):
    return cast_to(torch.float64, model, inputs)


def cast_to_fp32(model, inputs):
    return cast_to(torch.float32, model, inputs)


def reset_rng_state(use_xla=False):
    torch.manual_seed(1337)
    random.seed(1337)
    np.random.seed(1337)
    if use_xla:
        xm.set_rng_state(1337, str(xm.xla_device()))


class DummyGradScaler:
    def scale(self, loss):
        return loss


def get_dynamo_stats():
    # TODO: consider deepcopy'ing the entire counters struct and
    # adding a helper to do subtraction on it
    return collections.Counter(
        {
            "calls_captured": torch._dynamo.utils.counters["stats"]["calls_captured"],
            "unique_graphs": torch._dynamo.utils.counters["stats"]["unique_graphs"],
            "graph_breaks": sum(torch._dynamo.utils.counters["graph_break"].values()),
            # NB: The plus removes zero counts
            "unique_graph_breaks": len(+torch._dynamo.utils.counters["graph_break"]),
        }
    )


def maybe_fresh_cache(fn, is_cold_start):
    def inner(*args, **kwargs):
        cache_minder = NullContext()
        if is_cold_start:
            cache_entries = {}
            cache_minder = fresh_inductor_cache(cache_entries)

        try:
            with cache_minder:
                return fn(*args, **kwargs)
        finally:
            dump_cache = False
            if dump_cache and is_cold_start:
                output_csv(
                    output_filename[:-4] + "_triton_cache.csv",
                    ["dev", "name", "batch_size", "triton_cache"],
                    [
                        current_device,
                        current_name,
                        current_batch_size,
                        cache_entries,
                    ],
                )

    return inner


@contextmanager
def maybe_init_distributed(should_init_distributed, port="6789", rank=0, world_size=1):
    # To avoid multiple inheritance from _dynamo.test_case.TestCase and MultiProcessTestCase,
    # Just manually implement the most important part of the dynamo behavior to reset/clear.
    try:
        if should_init_distributed:
            torch.cuda.set_device(rank)
            os.environ["MASTER_ADDR"] = "localhost"
            os.environ["MASTER_PORT"] = port
            torch.distributed.init_process_group(
                "nccl", rank=rank, world_size=world_size
            )
        yield
    finally:
        if should_init_distributed:
            torch.distributed.destroy_process_group()


class BenchmarkRunner:
    def __init__(self):
        self.model_iter_fn = None
        self.grad_scaler = DummyGradScaler()
        self.autocast = NullContext
        self.optimizer = None
        self._args = None

    def setup_amp(self):
        if self.args.amp and self.args.training and self.args.devices == ["cuda"]:
            # AMP training can lead to small loss values which can undeflow
            # gradient values returning in zero gradients. To solve this
            # problem, PyTorch introduces GradScaler. GradScaler is a stateful
            # structure, that scales the loss values to prevent underflow. Loss
            # values are big at the beginning of training (therefore not
            # requiring scaling), while loss value tends to be small as network
            # starts getting better (requiring scaling). GradScaler manages all
            # of this fine tuning, checking the gradients are turning to inf,
            # discarding such batches.

            # Since we are not running a long iteration, default value of
            # init_scale 65536 is going to turn all gradients to inf. Therefore,
            # we just use a init_scale of 2.0 for benchmarking purpose.

            # Disabling Gradscaler because
            #  1) Benchmark setup runs 2 iterations of fwd-bwd. So, not useful.
            #  2) Current setup shares grad_scaler for eager and dynamo model,
            #  which is bad as Gradscaler has state and can adjust the scaling
            #  factor between eager and dynamo run, making accuracy check
            #  harder.
            # self.grad_scaler = torch.cuda.amp.GradScaler(init_scale=2.0)
            self.autocast = torch.cuda.amp.autocast
        elif self.args.bfloat16 and self.args.devices == ["cpu"]:
            self.autocast = torch.cpu.amp.autocast

    def init_optimizer(self, name, device, params):
        if device == "cuda" and self.args.training and name not in CI_SKIP_OPTIMIZER:
            self.optimizer = torch.optim.SGD(params, lr=0.01)
        else:
            self.optimizer = None

    @property
    def args(self):
        return self._args

    @args.setter
    def args(self, args):
        self._args = args

    @property
    def skip_models(self):
        return set()

    @property
    def skip_models_for_cuda(self):
        return set()

    @property
    def slow_models(self):
        return set()

    @property
    def very_slow_models(self):
        return set()

    @property
    def non_deterministic_models(self):
        return set()

    @property
    def skip_not_suitable_for_training_models(self):
        return set()

    @property
    def failing_torchinductor_models(self):
        return set()

    @property
    def failing_fx2trt_models(self):
        return set()

    @property
    def failing_dynamic_shape_models(self):
        return set()

    @property
    def skip_accuracy_checks_large_models_dashboard(self):
        return set()

    @property
    def skip_accuracy_check_as_eager_non_deterministic(self):
        return set()

    @property
    def get_tolerance_and_cosine_flag(self, is_training, current_device, name):
        raise NotImplementedError()

    @property
    def equal_nan(self):
        equal_nan = True
        if self.args.float32:
            equal_nan = False
        return equal_nan

    def iter_models(self, args):
        for model_name in self.iter_model_names(args):
            for device in args.devices:
                try:
                    yield self.load_model(
                        device,
                        model_name,
                        batch_size=args.batch_size,
                    )
                except NotImplementedError:
                    continue  # bad benchmark implementation

    def validate_model(self, model, example_inputs):
        """
        Runs the eager model with example inputs to ensure that eager passes.
        """
        model = copy.deepcopy(model)
        example_inputs = clone_inputs(example_inputs)
        if self.args.float32:
            model, example_inputs = cast_to_fp32(model, example_inputs)
        elif self.args.float16:
            model, example_inputs = cast_to_fp16(model, example_inputs)
        elif self.args.bfloat16:
            model, example_inputs = cast_to_bf16(model, example_inputs)

        try:
            self.model_iter_fn(model, example_inputs)
        except Exception as e:
            raise NotImplementedError("Eager model failed to run") from e

    def maybe_cast(self, model, example_inputs):
        model = copy.deepcopy(model)
        example_inputs = clone_inputs(example_inputs)
        if self.args.float32:
            model, example_inputs = cast_to_fp32(model, example_inputs)
        elif self.args.float16:
            model, example_inputs = cast_to_fp16(model, example_inputs)
        elif self.args.bfloat16:
            model, example_inputs = cast_to_bf16(model, example_inputs)
        return model, example_inputs

    def decay_batch_exp(self, batch_size, factor=0.5, divisor=2):
        out_batch_size = batch_size * factor
        if out_batch_size > divisor:
            out_batch_size = (out_batch_size + 1) // divisor * divisor
        else:
            out_batch_size = batch_size - 1
        return max(0, int(out_batch_size))

    def batch_size_finder(self, device, model_name, initial_batch_size=1024):
        batch_size = initial_batch_size
        while batch_size >= 1:
            torch.cuda.empty_cache()
            try:
                device, name, model, example_inputs, _ = self.load_model(
                    device,
                    model_name,
                    batch_size,
                )
                self.model_iter_fn(model, example_inputs)
                return batch_size
            except RuntimeError as e:
                error_str = str(e)
                if "channels_last" in error_str:
                    break
            batch_size = self.decay_batch_exp(batch_size)
        return 1

    def run_n_iterations(self, mod, inputs):
        n = self.args.iterations
        for _ in range(n - 1):
            self.model_iter_fn(mod, inputs, collect_outputs=False)
        return self.model_iter_fn(mod, inputs, collect_outputs=True)

    def optimizer_zero_grad(self, mod):
        if self.optimizer is not None:
            self.optimizer.zero_grad(True)
        else:
            mod.zero_grad(True)

    def optimizer_step(self):
        if self.optimizer is not None:
            self.optimizer.step()

    def get_benchmark_indices(self, length):
        start = self._args.partition_id * (length // self._args.total_partitions)
        end = (
            (self._args.partition_id + 1) * (length // self._args.total_partitions)
            if self._args.partition_id < self._args.total_partitions - 1
            else length
        )
        return start, end

    def check_accuracy(
        self, name, model, example_inputs, optimize_ctx, experiment, tag
    ):
        """
        Checks accuracy.
        1) Collect the outputs with fp64 datatype. This is useful for error checking.
        2) Checks if eager itself has variations.
        """
        start_stats = get_dynamo_stats()

        def record_status(accuracy_status, dynamo_start_stats):
            """
            Records the status in the csv file
            """
            if current_name in self.non_deterministic_models:
                if accuracy_status in (
                    "pass",
                    "eager_two_runs_differ",
                    "fail_accuracy",
                ):
                    accuracy_status = "pass"

            headers = ["dev", "name", "batch_size", "accuracy"]
            fields = [current_device, current_name, current_batch_size, accuracy_status]

            if tag is not None:
                headers.insert(3, "tag")
                fields.insert(3, tag)

            dynamo_stats = get_dynamo_stats()
            dynamo_stats.subtract(dynamo_start_stats)
            for k, v in dynamo_stats.items():
                headers.append(k)
                fields.append(v)

            output_csv(output_filename, headers, fields)
            return accuracy_status

        if name in self.skip_accuracy_checks_large_models_dashboard:
            return record_status("pass_due_to_skip", dynamo_start_stats=start_stats)

        def deepcopy_and_maybe_ddp(model):
            model = copy.deepcopy(model)
            if self.args.ddp:
                model = DDP(model, find_unused_parameters=True)
            elif self.args.fsdp:
                model = FSDP(model, use_orig_params=True)
                if torch._inductor.config.triton.cudagraphs:
                    log.warning("Disabling cudagraphs for FSDP compatibility")
                    torch._inductor.config.triton.cudagraphs = False
            return model

        # Collect the fp64 reference outputs to be used later for accuracy checking.
        fp64_outputs = None
        try:
            model_fp64, inputs_fp64 = cast_to_fp64(
                deepcopy_and_maybe_ddp(model),
                clone_inputs(example_inputs),
            )
            self.init_optimizer(name, current_device, model_fp64.parameters())
            fp64_outputs = self.run_n_iterations(model_fp64, inputs_fp64)
        except Exception:
            log.warning(
                "fp64 golden ref were not generated for %s. Setting accuracy check to cosine",
                name,
            )
            self.args.cosine = True
            fp64_outputs = None

        tolerance, cos_similarity = self.get_tolerance_and_cosine_flag(
            self.args.training, current_device, name
        )

        # Cast the model to float16/float32 as necessary
        model, example_inputs = self.maybe_cast(model, example_inputs)
        accuracy_status = "pass"

        with self.pick_grad(name, self.args.training):
            # Get results of native pytorch
            reset_rng_state()
            try:
                model_copy = deepcopy_and_maybe_ddp(model)
                self.init_optimizer(name, current_device, model_copy.parameters())
                correct_result = self.run_n_iterations(
                    model_copy, clone_inputs(example_inputs)
                )
            except Exception as e:
                accuracy_status = (
                    "eager_1st_run_OOM"
                    if isinstance(e, torch.cuda.OutOfMemoryError)
                    else "eager_1st_run_fail"
                )
                return record_status(accuracy_status, dynamo_start_stats=start_stats)

            # Rerun native pytorch
            reset_rng_state()
            try:
                model_copy = deepcopy_and_maybe_ddp(model)
                self.init_optimizer(name, current_device, model_copy.parameters())
                correct_rerun_result = self.run_n_iterations(
                    model_copy, clone_inputs(example_inputs)
                )
            except Exception as e:
                accuracy_status = (
                    "eager_2nd_run_OOM"
                    if isinstance(e, torch.cuda.OutOfMemoryError)
                    else "eager_2nd_run_fail"
                )
                return record_status(accuracy_status, dynamo_start_stats=start_stats)

            # Two eager runs should have exactly same result
            if (
                name not in self.skip_accuracy_check_as_eager_non_deterministic
                and not same(
                    correct_result,
                    correct_rerun_result,
                    fp64_ref=None,
                    cos_similarity=False,
                    tol=0,
                    equal_nan=self.equal_nan,
                )
            ):
                accuracy_status = "eager_two_runs_differ"
                return record_status(accuracy_status, dynamo_start_stats=start_stats)
            correct_rerun_result = None

            # Run with Dynamo
            # Sometime CI fails with random triton compilation failure which will be skipped for now
            # TODO: revisit this after switching to new Triton runtime
            reset_rng_state()
            torch._dynamo.reset()
            try:
                model_copy = deepcopy_and_maybe_ddp(model)
                self.init_optimizer(name, current_device, model_copy.parameters())
                optimized_model_iter_fn = optimize_ctx(self.run_n_iterations)
                new_result = optimized_model_iter_fn(model_copy, example_inputs)
            except Exception as e:
                log.exception(e)
                if (
                    self.args.ci
                    and isinstance(e, BackendCompilerFailed)
                    and (
                        "Internal Triton PTX codegen error" in str(e)
                        or "cubin" in str(e)
                    )
                ):
                    accuracy_status = "pass_due_to_skip"
                    return record_status(
                        accuracy_status, dynamo_start_stats=start_stats
                    )
                else:
                    print(
                        "TorchDynamo optimized model failed to run because of following error"
                    )
                    accuracy_status = (
                        "OOM"
                        if isinstance(e, torch.cuda.OutOfMemoryError)
                        else "fail_to_run"
                    )
                    return record_status(
                        accuracy_status, dynamo_start_stats=start_stats
                    )

            if name in self.skip_accuracy_check_as_eager_non_deterministic:
                return record_status("pass_due_to_skip", dynamo_start_stats=start_stats)

            if not same(
                correct_result,
                new_result,
                fp64_outputs,
                equal_nan=self.equal_nan,
                cos_similarity=cos_similarity,
                tol=tolerance,
            ):
                if self.args.skip_accuracy_check:
                    accuracy_status = "pass_due_to_skip"
                else:
                    accuracy_status = "fail_accuracy"
                return record_status(accuracy_status, dynamo_start_stats=start_stats)

        return record_status(accuracy_status, dynamo_start_stats=start_stats)

    def run_performance_test(
        self, name, model, example_inputs, optimize_ctx, experiment, tag=None
    ):
        if self.args.xla:
            with self.pick_grad(name, self.args.training):
                return experiment(*self.maybe_cast(model, example_inputs))

        def warmup(fn, model, example_inputs, mode, niters=5):
            peak_mem = 0
            start_stats = get_dynamo_stats()
            try:
                if current_device == "cuda":
                    torch.cuda.reset_peak_memory_stats()
                    torch.cuda.empty_cache()
                t0 = time.perf_counter()
                for _ in range(niters):
                    fn(model, example_inputs)
                t1 = time.perf_counter()
                latency = t1 - t0
                if current_device == "cuda":
                    peak_mem = get_peak_memory()
                elif current_device == "cpu":
                    total = psutil.virtual_memory().total
                    percentage = psutil.Process(os.getpid()).memory_percent()
                    peak_mem = percentage * total / 10**9
            except Exception:
                log.exception("Backend %s failed in warmup()", mode)
                return sys.exit(-1)
            dynamo_stats = get_dynamo_stats()
            dynamo_stats.subtract(start_stats)
            return latency, peak_mem, dynamo_stats

        # Cast the model to float16/float32 as necessary
        model, example_inputs = self.maybe_cast(model, example_inputs)
        self.init_optimizer(name, current_device, model.parameters())
        with self.pick_grad(name, self.args.training):
            ok, total = Stats.reset_counters()
            experiment_kwargs = {}
            if tag is not None:
                experiment_kwargs["tag"] = tag
            results = []

            eager_latency, eager_peak_mem, _ = warmup(
                self.model_iter_fn, model, example_inputs, "eager"
            )
            optimized_model_iter_fn = optimize_ctx(self.model_iter_fn)
            dynamo_latency, dynamo_peak_mem, dynamo_stats = warmup(
                optimized_model_iter_fn, model, example_inputs, "dynamo"
            )

            compilation_time = dynamo_latency - eager_latency
            compression_ratio = (
                eager_peak_mem / dynamo_peak_mem if dynamo_peak_mem else 0.0
            )
            if self.args.print_memory:
                print(
                    f"memory: eager: {eager_peak_mem:.2f} GB, "
                    f"dynamo: {dynamo_peak_mem:.2f} GB, "
                    f"ratio: {compression_ratio:.2f}"
                )

            if experiment.func is speedup_experiment:
                experiment_kwargs["compilation_latency"] = compilation_time
                experiment_kwargs["compression_ratio"] = compression_ratio
                experiment_kwargs["eager_peak_mem"] = eager_peak_mem
                experiment_kwargs["dynamo_peak_mem"] = dynamo_peak_mem
                experiment_kwargs["dynamo_stats"] = dynamo_stats

            if experiment.func is coverage_experiment:
                ok, total = Stats.reset_counters()
                results = []
                # run with torch._dynamo few times to populate the cache
                for _ in range(3):
                    optimized_model_iter_fn(model, example_inputs)
                _, frames_second_pass = Stats.reset_counters()  # should be 0
                if frames_second_pass > 0:
                    optimized_model_iter_fn(model, example_inputs)
                    _, frames_third_pass = Stats.reset_counters()  # should be 0
                else:
                    frames_third_pass = 0

                results.append(
                    f"{ok:3}/{total:3} +{frames_third_pass} frames {compilation_time:3.0f}s"
                )

            if not hasattr(model, name):
                model.name = name
            results.append(experiment(model, example_inputs, **experiment_kwargs))
            return " ".join(map(str, results))

    def run_one_model(
        self,
        name,
        model,
        example_inputs,
        optimize_ctx,
        experiment,
        explain=False,
        tag=None,
    ):
        mode = "train" if self.args.training else "eval"
        msg = f"{current_device:4} {mode:5} {current_name:34} "
        if tag:
            msg += f" {tag:26}"
        print(msg, end=" ", flush=True)

        start_stats = get_dynamo_stats()

        if self.args.accuracy:
            status = self.check_accuracy(
                name, model, example_inputs, optimize_ctx, experiment, tag
            )
            print(status)
        elif self.args.performance:
            status = self.run_performance_test(
                name, model, example_inputs, optimize_ctx, experiment, tag
            )
            print(status)
        if self.args.timing:
            from torch._dynamo.utils import op_count, print_time_report
            from torch.utils._stats import simple_call_counter

            print_time_report()
            stats = "STATS: "
            stats = stats + " | ".join(
                itertools.chain(
                    [f"call_* op count: {op_count}"],
                    (f"{key}:{value}" for key, value in simple_call_counter.items()),
                )
            )
            print(stats)
        stats = get_dynamo_stats()
        stats.subtract(start_stats)

        if explain:
            print(
                f"Dynamo produced {stats['unique_graphs']} graphs "
                f"covering {stats['calls_captured']} ops with "
                f"{stats['graph_breaks']} graph breaks ({stats['unique_graph_breaks']} unique)"
            )

        if explain or self.args.log_graph_breaks or self.args.print_graph_breaks:
            filename = f"{output_filename.rstrip('.csv')}_graph_breaks.csv"

            def add_double_quotes(x):
                # Delimiter because reason could have comma
                return f'"{x}"'

            for graph_break in graph_break_reasons:
                reason = add_double_quotes(graph_break.reason)
                user_stack = add_double_quotes(
                    ", ".join([str(x) for x in graph_break.user_stack])
                )
                output_csv(
                    filename,
                    ["model", "reason", "user_stack"],
                    [current_name, reason, user_stack],
                )

        if self.args.stats:
            Stats.print_summary()


def help(fn):
    return fn.__doc__


diff_branch_default = "DIFF-BRANCH-DEFAULT"


def should_diff_branch(args):
    return args.diff_branch != diff_branch_default


def parse_args(args=None):
    parser = argparse.ArgumentParser()
    parser.add_argument(
        "--filter", "-k", action="append", help="filter benchmarks with regexp"
    )
    parser.add_argument(
        "--exclude", "-x", action="append", help="filter benchmarks with regexp"
    )
    parser.add_argument(
        "--exclude-exact", action="append", help="filter benchmarks with exact match"
    )
    parser.add_argument(
        "--total-partitions",
        type=int,
        default=1,
        choices=range(1, 10),
        help="Total number of partitions we want to divide the benchmark suite into",
    )
    parser.add_argument(
        "--partition-id",
        type=int,
        default=0,
        help="ID of the benchmark suite partition to be run. Used to divide CI tasks",
    )
    parser.add_argument(
        "--devices", "--device", "-d", action="append", help="cpu or cuda"
    )
    parser.add_argument("--device-index", help="CUDA device index")
    parser.add_argument(
        "--repeat", "-n", type=int, default=30, help="number of timing runs"
    )
    iterations_per_run_help = """
        Run this may iterations for each time measurement. This is mainly used for
        XLA training. We want to run multiple iterations per measurement so the
        tracing and computation for different iteartions can overlap with each
        other. This makes sure we have an accurate xla baseline.
    """
    parser.add_argument(
        "--iterations-per-run", type=int, default=1, help=iterations_per_run_help
    )
    parser.add_argument(
        "--randomize-input",
        action="store_true",
        help="Whether to randomize the input values. Dimensions will be kept the same.",
    )
    parser.add_argument(
        "--threads",
        "-t",
        type=int,
        help="number of threads to use for eager and inductor",
    )
    parser.add_argument(
        "--nopython", action="store_true", help="Turn graph breaks into errors"
    )
    parser.add_argument(
        "--no-skip",
        action="store_true",
        help="run models that are in the global SKIP list",
    )
    parser.add_argument(
        "--prims-nvfuser", action="store_true", help="user prims + nvfuser backend"
    )
    parser.add_argument(
        "--dump-raw-metrics",
        action="store_true",
        help="dump raw timing metrics from speedup experiment",
    )
    parser.add_argument(
        "--log-operator-inputs",
        action="store_true",
        default=False,
    )
    parser.add_argument(
        "--channels-last",
        action="store_true",
        default=False,
        help="use channels last format",
    )
    parser.add_argument(
        "--batch-size", "--batch_size", type=int, help="batch size for benchmarking"
    )
    parser.add_argument(
        "--iterations", type=int, default=2, help="how many iterations to run"
    )
    parser.add_argument(
        "--batch-size-file", type=str, help="String to load batch size from"
    )
    parser.add_argument("--cosine", action="store_true", help="use cosine similarity")
    parser.add_argument(
        "--cpp-wrapper", action="store_true", help="turn on cpp/cuda wrapper codegen"
    )
    parser.add_argument(
        "--ci", action="store_true", help="Flag to tell that its a CI run"
    )
    parser.add_argument(
        "--dynamic-ci-skips-only",
        action="store_true",
        help=(
            "Run only the models that would have been skipped in CI "
            "if dynamic-shapes, compared to running without dynamic-shapes.  "
            "This is useful for checking if more models are now "
            "successfully passing with dynamic shapes.  "
            "Implies --dynamic-shapes and --ci"
        ),
    )
    parser.add_argument(
        "--dashboard", action="store_true", help="Flag to tell that its a Dashboard run"
    )
    parser.add_argument(
        "--skip-fp64-check", action="store_true", help="skip accuracy check using fp64"
    )
    parser.add_argument(
        "--fast", "-f", action="store_true", help="skip slow benchmarks"
    )
    parser.add_argument(
        "--only",
        help="""Run just one model from torchbench. Or
        specify the path and class name of the model in format like:
        --only=path:<MODEL_FILE_PATH>,class:<CLASS_NAME>

        Due to the fact that dynamo changes current working directory,
        the path should be an absolute path.

        The class should have a method get_example_inputs to return the inputs
        for the model. An example looks like
        ```
        class LinearModel(nn.Module):
            def __init__(self):
                super().__init__()
                self.linear = nn.Linear(10, 10)

            def forward(self, x):
                return self.linear(x)

            def get_example_inputs(self):
                return (torch.randn(2, 10),)
        ```
    """,
    )
    parser.add_argument(
        "--ddp",
        action="store_true",
        help="Wraps model in DDP before running it, and uses dynamo DDPOptmizer (graph breaks) by default.",
    )
    parser.add_argument(
        "--fsdp",
        action="store_true",
        help="""Wraps model in FSDP before running it. Disables cudagraphs by default.
        Doesn't recursively wrap, mainly useful for checking dynamo UnspecNNModule compatibility
    """,
    )
    parser.add_argument(
        "--no-optimize-ddp",
        action="store_true",
        help="Disables dynamo DDPOptimizer (graph breaks). (Applies only when using --ddp benchmark mode).",
    )
    parser.add_argument(
        "--distributed-master-port",
        default="6789",
        help="Port to bind for for torch.distributed.  Use the default unless it's conflicting with another user",
    )
    parser.add_argument(
        "--dynamic-shapes",
        action="store_true",
        help="Runs a dynamic shapes version of the benchmark, if available.",
    )
    parser.add_argument(
        "--dynamic-batch-only",
        action="store_true",
        help="Only assume batch dimension is dynamic.  Implies --dynamic-shapes",
    )
    parser.add_argument(
        "--specialize-int", action="store_true", help="Run with specialize_int=True."
    )
    parser.add_argument(
        "--use-eval-mode",
        action="store_true",
        help="sets model.eval() to reduce randomness",
    )
    parser.add_argument(
        "--skip-accuracy-check",
        action="store_true",
        help="keeps running even when accuracy fails",
    )
    parser.add_argument(
        "--generate-aot-autograd-stats",
        action="store_true",
        help="Generates AOT Autograd stats like how mnay graphs are sent to AOT",
    )
    parser.add_argument(
        "--inductor-settings",
        action="store_true",
        help="Use same settings as --inductor for baseline comparisons",
    )
    parser.add_argument(
        "--suppress-errors",
        action="store_true",
        help="Suppress errors instead of raising them",
    )
    parser.add_argument(
        "--output",
        help="Overrides the output filename",
    )
    parser.add_argument(
        "--output-directory",
        help="Overrides the directory to place output files.",
    )
    parser.add_argument(
        "--baseline",
        help="Compare with a prior --output",
    )
    parser.add_argument(
        "--part",
        default=None,
        help="Specify the part of the model to run.",
    )
    parser.add_argument(
        "--export-profiler-trace",
        action="store_true",
        help="exports trace of kineto profiler",
    )
    parser.add_argument(
        "--profiler-trace-name",
        "--profiler_trace_name",
        help="Overwrites exported trace name",
    )
    parser.add_argument(
        "--diff-branch",
        default=diff_branch_default,
        help="delta current branch against given branch.",
    )
    parser.add_argument(
        "--tag", default=None, help="Specify a tag to be included in csv files."
    )
    parser.add_argument(
        "--explain",
        action="store_true",
        help="print some graph/op statistics during the run, similar to .explain()",
    )
    parser.add_argument(
        "--stats",
        action="store_true",
        help="print graph counter stats",
    )
    parser.add_argument(
        "--print-memory",
        action="store_true",
        help="print extra memory statistics",
    )
    parser.add_argument(
        "--cold-start-latency",
        "--cold_start_latency",
        action="store_true",
        help="Use a fresh triton cachedir when running each model, to force cold-start compile.",
    )
    parser.add_argument(
        "--disable-cudagraphs",
        action="store_true",
        help="Disables cudagraphs for Inductor",
    )
    parser.add_argument(
        "--disable-split-reductions",
        action="store_true",
        help="Disables split reductions for Inductor",
    )
    parser.add_argument(
        "--disable-persistent-reductions",
        action="store_true",
        help="Disables split reductions for Inductor",
    )
    parser.add_argument(
        "--disable-divisible-by-16",
        action="store_true",
        help="Disables divisible by 16 hint to Triton for Inductor",
    )
    parser.add_argument(
        "--inductor-compile-mode",
        default=None,
        help="torch.compile mode argument for inductor runs.",
    )
    parser.add_argument(
        "--print-graph-breaks",
        action="store_true",
        help="Show a warning whenever graph break",
    )
    parser.add_argument(
        "--log-graph-breaks",
        action="store_true",
        help="log graph breaks in a file",
    )
    parser.add_argument(
        "--trace-on-xla",
        action="store_true",
        help="Whether to trace the model on XLA or on eager device",
    )
    parser.add_argument(
        "--xla-tolerance",
        type=float,
        default=1e-2,
        help="XLA needs a loose tolerance to pass the correctness check",
    )
    parser.add_argument(
        "--collect-outputs",
        action="store_true",
        help="""Whether to collect outputs for training. Set this to true if we
        want to verify the numerical correctness of graidents. But that may
        cause time measurement not accurate""",
    )
    parser.add_argument("--timing", action="store_true", help="Emits phase timing")

    parser.add_argument(
        "--progress",
        action="store_true",
        help="Print n/k models message between each model run.",
    )

    parser.add_argument(
        "--timeout",
        type=int,
        default=1800,
        help="timeout (second) for benchmarking.",
    )

    parser.add_argument(
        "--per_process_memory_fraction",
        type=float,
        default=1,
        help="Set per-process GPU memory fraction (limit) for reducing usable size and reproducing OOMs",
    )
    group_fuser = parser.add_mutually_exclusive_group()
    # --nvfuser is now the default, keep the option to not break scripts
    group_fuser.add_argument("--nvfuser", action="store_true", help=argparse.SUPPRESS)
    group_fuser.add_argument("--nnc", action="store_true", help="enable NNC for GPUs")

    group_prec = parser.add_mutually_exclusive_group()
    group_prec.add_argument("--float16", action="store_true", help="cast model to fp16")
    group_prec.add_argument(
        "--bfloat16", action="store_true", help="cast model to bf16"
    )
    group_prec.add_argument("--float32", action="store_true", help="cast model to fp32")
    group_prec.add_argument(
        "--amp", action="store_true", help="use automatic mixed precision"
    )

    group_printout = parser.add_mutually_exclusive_group()
    group_printout.add_argument(
        "--verbose", "-v", action="store_true", help="enable verbose debug printouts"
    )
    group_printout.add_argument(
        "--quiet", "-q", action="store_true", help="suppress debug printouts"
    )

    group = parser.add_mutually_exclusive_group()
    group.add_argument(
        "--coverage", action="store_true", help="(default) " + help(coverage_experiment)
    )
    group.add_argument(
        "--overhead", action="store_true", help=help(overhead_experiment)
    )
    group.add_argument(
        "--speedup-dynamo-ts",
        action="store_true",
        help="TorchDynamo frontend with torchscript backend",
    )
    group.add_argument(
        "--speedup-fx2trt", action="store_true", help=help(speedup_experiment_fx2trt)
    )
    group.add_argument(
        "--speedup-fx2trt-fp16",
        action="store_true",
        help=help(speedup_experiment_fx2trt),
    )
    group.add_argument(
        "--print-fx",
        action="store_true",
        help="Print fx traces captured from model",
    )
    group.add_argument(
        "--print-aten-ops",
        action="store_true",
        help="Print traces of aten ops captured by AOT autograd",
    )
    group.add_argument(
        "--inductor",
        action="store_true",
        help="Measure speedup with TorchInductor",
    )
    group.add_argument(
        "--xla", action="store_true", help="Compare TorchXLA to eager PyTorch"
    )
    group.add_argument(
        "--backend",
        choices=torch._dynamo.list_backends(exclude_tags=None),
        help="measure speedup with a given backend",
    )
    group.add_argument("--nothing", action="store_true", help=help(null_experiment))
    group.add_argument(
        "--log-conv-args",
        action="store_true",
        help="Dump convolution input/weight/bias's shape/stride/dtype and other options to json",
    )
    group.add_argument(
        "--recompile-profiler",
        "--recompile_profiler",
        action="store_true",
        help="Run the dynamo recompilation profiler on each model.",
    )
    group.add_argument(
        "--find-batch-sizes",
        action="store_true",
        help="finds the largest batch size that could fit on GPUs",
    )

    mode_group = parser.add_mutually_exclusive_group(required=True)
    mode_group.add_argument(
        "--accuracy",
        action="store_true",
        help="Checks accuracy with small batch size and eval mode",
    )
    mode_group.add_argument(
        "--performance", action="store_true", help="Measures performance speedup"
    )

    run_mode_group = parser.add_mutually_exclusive_group(required=True)
    run_mode_group.add_argument(
        "--training",
        action="store_true",
        help="Performs training",
    )
    run_mode_group.add_argument(
        "--inference", action="store_true", help="Performs inference"
    )
    return parser.parse_args(args)


def main(runner, original_dir=None):
    if original_dir:
        os.chdir(original_dir)
    args = parse_args()
    if args.baseline:
        args.baseline = os.path.abspath(args.baseline)

    if should_diff_branch(args):
        import git

        # We do this here so we error out earlier if there's an issue
        repo = git.Repo()
        if repo.is_dirty():
            raise RuntimeError(
                "--diff-branch called on dirty branch. Commit, stash, or reset."
            )
        main_branch = repo.active_branch.name
        if main_branch == args.diff_branch:
            raise RuntimeError(
                f"--diff-branch: current branch is same as {args.diff_branch} branch, what are you diffing?"
            )

    with maybe_init_distributed(
        (args.ddp or args.fsdp) and args.only, port=args.distributed_master_port
    ):
        return maybe_fresh_cache(
            run, (args.cold_start_latency and args.only) or args.ci
        )(runner, args, original_dir)


def run(runner, args, original_dir=None):
    # Pass the parsed args object to benchmark runner object
    runner.args = args

    args.filter = args.filter or [r"."]
    args.exclude = args.exclude or [r"^$"]
    args.exclude_exact = args.exclude_exact or []

    if args.inductor:
        assert args.backend is None
        args.backend = "inductor"
    if args.dynamic_ci_skips_only:
        args.dynamic_shapes = True
        args.ci = True
    if args.dynamic_batch_only:
        args.dynamic_shapes = True
        torch._dynamo.config.assume_static_by_default = True
    if args.dynamic_shapes:
        torch._dynamo.config.dynamic_shapes = True
        if not args.dynamic_batch_only:
            torch._dynamo.config.assume_static_by_default = False
    if args.specialize_int:
        torch._dynamo.config.specialize_int = True
    if args.ci:
        if args.accuracy:
            # Run fewer iterations when checking accuracy
            args.repeat = 2
        if args.dynamic_ci_skips_only:
            # Test only the incremental set of jobs whose skipped was
            # caused solely by turning on dynamic shapes
            assert args.dynamic_shapes
            ci = functools.partial(CI, args.backend, training=args.training)
            args.filter = list(
                set(CI_SKIP[ci(dynamic=True)]) - set(CI_SKIP[ci(dynamic=False)])
            )
        else:
            ci = functools.partial(
                CI, args.backend, training=args.training, dynamic=args.dynamic_shapes
            )
            for device in args.devices:
                args.exclude_exact.extend(CI_SKIP[ci(device=device)])
    if args.ddp:
        # TODO: we could also hook DDP bench up to --speedup bench, _not_ for mgpu e2e perf,
        # but just to measure impact on singlenode of performing graph-breaks.
        # Left it as a follow up to keep this PR isolated.
        assert (
            args.accuracy
        ), "DDP benchmark is currently only hooked up to --accuracy bench"
        assert args.training, "DDP benchmark requires --training mode"
        if args.no_optimize_ddp:
            torch._dynamo.config.optimize_ddp = False
        else:
            # TODO(whc) after enabling DDPOptimizer by default this could be removed or assert
            torch._dynamo.config.optimize_ddp = True
        if args.only == "dlrm":
            log.error(
                "DLRM+DDP is unsupported as it requires sharding the embedding layer separately from DDP"
            )
            return sys.exit(-1)
    if args.accuracy:
        # Use small batch size. We use >1 batch size to ensure we test
        # batch_norm type of operators that work on batch dims.
        # TODO - Go through the failures for batch size = 2
        if args.batch_size is None:
            if runner.suite_name == "huggingface":
                args.batch_size = 1
            elif runner.suite_name == "torchbench":
                args.batch_size = 4
            else:
                # Larger batch size of TIMM models to have stable batch_norm
                assert runner.suite_name == "timm_models"
                args.batch_size = 8

        # Remove sources of randomness
        if runner.suite_name != "timm_models":
            # TODO - Using train mode for timm_models. Move to train mode for HF and Torchbench as well.
            args.use_eval_mode = True
        inductor_config.fallback_random = True
        if args.only is not None and args.only not in {
            "alexnet",
            "Background_Matting",
            "pytorch_CycleGAN_and_pix2pix",
            "pytorch_unet",
            "Super_SloMo",
            "vgg16",
            "vision_maskrcnn",
        }:
            # some of the models do not support use_deterministic_algorithms
            torch.use_deterministic_algorithms(True)
        os.environ["CUBLAS_WORKSPACE_CONFIG"] = ":4096:8"
        torch.backends.cudnn.deterministic = True
        torch.backends.cudnn.allow_tf32 = False
        torch.backends.cudnn.benchmark = False
        torch.backends.cuda.matmul.allow_tf32 = False

        # Remove randomeness when torch manual seed is called
        patch_torch_manual_seed()

        # Some models e.g. yolov3 assert batch size on n_gpus
        if "CUDA_VISIBLE_DEVICES" not in os.environ:
            args.device_index = "0"

        # Stricter check to disable fallbacks
        args.suppress_errors = False

    if args.device_index is not None:
        os.environ["CUDA_VISIBLE_DEVICES"] = args.device_index

    elif args.performance:
        # Ensure that we test on real scenarios
        args.use_eval_mode = False

    if args.partition_id > args.total_partitions or args.partition_id < 0:
        print("Invalid partition id")
        return sys.exit(-1)

    if not args.devices:
        if torch.cuda.is_available():
            args.devices = ["cuda"]
        else:
            log.warning("torch.cuda.is_available() == False, using CPU")
            args.devices = ["cpu"]

    if args.devices != ["cpu"] and torch.cuda.is_available():
        global synchronize
        synchronize = torch.cuda.synchronize

    if (
        args.devices == ["cuda"]
        and torch.cuda.get_device_properties(0).total_memory < 25 * 2**30
    ):
        # OOM errors on an RTX 3090 with 24gb RAM
        runner.skip_models.update(
            {
                # torchbench
                "hf_Longformer",
                "timm_nfnet",
                "timm_efficientdet",
            }
        )
        if args.training:
            runner.skip_models.add("hf_T5")

    if torch._dynamo.config.dynamic_shapes:
        # TODO(jansel): fix bugs in these
        runner.skip_models.update(runner.failing_dynamic_shape_models)

    if args.nnc:
        torch._C._jit_override_can_fuse_on_cpu(True)
        torch._C._jit_override_can_fuse_on_gpu(True)
        torch._C._jit_set_texpr_fuser_enabled(True)
        torch._C._jit_set_nvfuser_enabled(False)

    if args.threads:
        torch.set_num_threads(args.threads)

    if args.verbose:
        torch._logging.set_logs(dynamo=logging.DEBUG)

    if args.print_graph_breaks:
        torch._dynamo.config.print_graph_breaks = True

    if args.quiet:
        torch._logging.set_logs(dynamo=logging.ERROR)

    torch._dynamo.config.suppress_errors = args.suppress_errors

    if args.training:
        runner.model_iter_fn = runner.forward_and_backward_pass
        runner.skip_models.update(runner.skip_not_suitable_for_training_models)
    else:
        runner.model_iter_fn = runner.forward_pass

    if args.fast:
        runner.skip_models.update(runner.slow_models)

    if args.devices == ["cpu"]:
        runner.skip_models.update(runner.very_slow_models)
    elif args.devices == ["cuda"]:
        runner.skip_models.update(runner.skip_models_for_cuda)

    if args.inductor or args.inductor_settings:
        runner.skip_models.update(runner.failing_torchinductor_models)
        if args.float16:
            # TODO(jansel): check if correctness issue is real
            runner.skip_models.add("yolov3")

    if args.float16:
        # these give `INCORRECT - Variation in Eager runs itself` sometimes
        runner.non_deterministic_models.update(
            {
                "demucs",
                "pyhpc_equation_of_state",
                "timm_efficientdet",
                "pyhpc_isoneutral_mixing",
                "pyhpc_turbulent_kinetic_energy",
                "shufflenet_v2_x1_0",
            }
        )

    if args.no_skip:
        runner.skip_models.clear()

    experiment = null_experiment
    global current_name, current_device, current_batch_size, output_filename, optimize_ctx
    optimize_ctx = NullContext()

    if args.overhead:
        optimize_ctx = torch._dynamo.optimize(dummy_fx_compile, nopython=args.nopython)
        experiment = speedup_experiment
        output_filename = "overheads.csv"
    elif args.inductor:
        inductor_config.debug = args.verbose
        if (
            args.ci
            and args.accuracy
            and args.training
            and args.only in {"dla102", "gernet_l"}
        ):
            # Log generated code for flaky tests, to check if there is any codegen difference
            inductor_config.debug = True

        if args.threads:
            inductor_config.cpp.threads = args.threads

        optimize_ctx = functools.partial(
            torch.compile,
            backend="inductor",
            fullgraph=args.nopython,
            mode=args.inductor_compile_mode,
        )
        experiment = speedup_experiment
        output_filename = "inductor.csv"
    elif args.xla:
        (dev,) = args.devices
        os.environ["PJRT_DEVICE"] = {"cuda": "GPU", "cpu": "CPU"}[dev]
        torch._dynamo.mark_dynamic = MagicMock()
        experiment = xla
        output_filename = "xla.csv"
    elif args.speedup_dynamo_ts:
        optimize_ctx = torch._dynamo.optimize("ts", nopython=args.nopython)
        experiment = speedup_experiment
        output_filename = "speedup_dynamo_ts.csv"
    elif args.prims_nvfuser:
        optimize_ctx = torch._dynamo.optimize("prims_nvfuser", nopython=args.nopython)
        experiment = speedup_experiment
        backend_str = "prims_nvfuser"
        output_filename = f"accuracy_aot_{backend_str}.csv"
    elif args.print_fx:
        optimize_ctx = torch._dynamo.optimize(
            print_fx,
            nopython=args.nopython,
        )
    elif args.print_aten_ops:
        optimize_ctx = torch._dynamo.optimize(
            print_aten_ops,
            nopython=args.nopython,
        )
    elif args.nothing:
        optimize_ctx = nothing
        experiment = speedup_experiment
        output_filename = "nothing.csv"
    elif args.backend:
        optimize_ctx = torch._dynamo.optimize(args.backend, nopython=args.nopython)
        experiment = speedup_experiment
        if args.accuracy:
            output_filename = f"accuracy_{args.backend}.csv"
        else:
            output_filename = f"speedup_{args.backend}.csv"
    elif args.recompile_profiler:
        output_filename = "recompile_profiler_log.csv"
        experiment = recompile_profiler_experiment
    else:
        optimize_ctx = torch._dynamo.optimize(
            fx_insert_profiling, nopython=args.nopython
        )
        experiment = coverage_experiment
        output_filename = "coverage.csv"

    if args.inductor or args.backend == "inductor":
        inductor_config.triton.cudagraphs = not args.disable_cudagraphs
        inductor_config.triton.persistent_reductions = (
            not args.disable_persistent_reductions
        )
        inductor_config.split_reductions = not args.disable_split_reductions
        inductor_config.triton.divisible_by_16 = not args.disable_divisible_by_16
        inductor_config.cpp_wrapper = args.cpp_wrapper

    runner.setup_amp()

    if args.output:
        output_filename = args.output

    if output_filename:
        if args.output_directory:
            output_filename = os.path.join(args.output_directory, output_filename)
        else:
            output_filename = os.path.join(
                torch._dynamo.config.base_dir, output_filename
            )

    if args.find_batch_sizes and args.only:
        for device in args.devices:
            batch_size = runner.batch_size_finder(device, args.only)
            print(args.only, batch_size)
            output_csv(output_filename, [], [args.only, batch_size])
        return

    if args.export_profiler_trace:
        if args.profiler_trace_name is None:
            if args.backend:
                args.profiler_trace_name = args.backend
            elif args.inductor:
                args.profiler_trace_name = "inductor"
            else:
                args.profiler_trace_name = "profile"
        else:
            args.profiler_trace_name = args.profiler_trace_name

    experiment = functools.partial(experiment, args, runner.model_iter_fn)

    if args.only and should_diff_branch(args):
        import git

        repo = git.Repo()
        main_branch = repo.active_branch.name
        try:
            # Adding diff-branch again to the args will override previous value
            call_args = (
                [sys.executable] + sys.argv + [f"--diff-branch={diff_branch_default}"]
            )
            # Run for main branch
            subprocess.check_call(call_args + [f"--tag={main_branch}"])
            # Run for comparison branch
            repo.git.checkout(args.diff_branch)
            subprocess.check_call(call_args + [f"--tag={args.diff_branch}"])
        finally:
            # Go back to main branch
            repo.git.checkout(main_branch)
    elif args.only:
        model_name = args.only
        for device in args.devices:
            batch_size = args.batch_size
            if args.batch_size_file:
                batch_size = read_batch_size_from_file(
                    args, args.batch_size_file, model_name
                )
            if model_specified_by_path(args.only):
                model, example_inputs = load_model_from_path(args.only)
                name = model.__class__.__name__
                model = model.to(device=device)
                example_inputs = tree_map_only(
                    torch.Tensor, lambda x: x.to(device=device), example_inputs
                )
            else:
                try:
                    with tqdm(desc="loading model"):
                        if args.part:
                            (
                                device,
                                name,
                                model,
                                example_inputs,
                                batch_size,
                            ) = runner.load_model(
                                device,
                                model_name,
                                batch_size=batch_size,
                                part=args.part,
                            )
                        else:
                            (
                                device,
                                name,
                                model,
                                example_inputs,
                                batch_size,
                            ) = runner.load_model(
                                device, model_name, batch_size=batch_size
                            )
                except NotImplementedError as e:
                    print(e)
                    import traceback

                    print(traceback.format_exc())
                    logging.warning("%s failed to load", args.only)
                    continue  # bad benchmark implementation

            if args.trace_on_xla:
                xla_dev = xm.xla_device()
                model = model.to(device=xla_dev)
                example_inputs = tree_map_only(
                    torch.Tensor, lambda x: x.to(device=xla_dev), example_inputs
                )

            current_name = name
            current_device = device
            current_batch_size = batch_size
            set_model_name(name)

            if args.float32:
                model, example_inputs = cast_to_fp32(model, example_inputs)
            elif args.float16:
                model, example_inputs = cast_to_fp16(model, example_inputs)
            elif args.bfloat16:
                model, example_inputs = cast_to_bf16(model, example_inputs)

            # Look for stuff that looks like batch size, and mark it dynamic.
            # Better integration would integrate directly with benchmark suite
            # but cannot conveniently do this
            # NB: This must be done late enough so that we don't do more
            # conversions on the inputs
            # NB: Assumes only the first batch-y like dimension is the batch
            marked = False

            def detect_and_mark_batch(t):
                nonlocal marked
                for i, s in enumerate(t.size()):
                    if s == batch_size:
                        torch._dynamo.mark_dynamic(t, i)
                        marked = True
                        break

            if args.dynamic_batch_only and batch_size > 1:
                tree_map_only(torch.Tensor, detect_and_mark_batch, example_inputs)
                assert marked, f"nothing in example_inputs had a dim with {batch_size}"

            if args.log_operator_inputs:
                log_operator_inputs(
                    model, example_inputs, runner.model_iter_fn, name, args
                )
                continue

            if args.per_process_memory_fraction != 1:
                torch.cuda.set_per_process_memory_fraction(
                    args.per_process_memory_fraction
                )

            runner.run_one_model(
                name,
                model,
                example_inputs,
                optimize_ctx,
                experiment,
                explain=args.explain,
                tag=args.tag,
            )
        if args.generate_aot_autograd_stats:
            stats_file = output_filename.split(".csv")[0] + "_stats.csv"
            output_csv(
                stats_file,
                ("dev", "name", "batch_size", "total_aot_graphs", "ok_aot_graphs"),
                [
                    current_device,
                    current_name,
                    current_batch_size,
                    *Stats.aot_summary(),
                ],
            )
    else:
        if output_filename and os.path.exists(output_filename):
            os.unlink(output_filename)
        if original_dir:
            os.chdir(original_dir)
        model_names = list(runner.iter_model_names(args))
        nmodels = len(model_names)
        for i, name in enumerate(model_names):
            current_name = name
            placeholder_batch_size = 0
            if args.progress:
                print(f"Running model {i+1}/{nmodels}", flush=True)

            def write_csv(status):
                for device in args.devices:
                    output_csv(
                        output_filename,
                        ["dev", "name", "batch_size", "accuracy"],
                        [device, name, placeholder_batch_size, status],
                    )

            try:
                timeout = args.timeout
                if should_diff_branch(args):
                    timeout *= 2
                subprocess.check_call(
                    [sys.executable] + sys.argv + [f"--only={name}"], timeout=timeout
                )
            except subprocess.TimeoutExpired:
                print("TIMEOUT", file=sys.stderr)
                write_csv("timeout")
            except subprocess.SubprocessError:
                print("ERROR", file=sys.stderr)
                write_csv("infra_error")
        print_summary(output_filename)


def log_operator_inputs(model, example_inputs, model_iter_fn, name, args):
    mode = "training" if args.training else "eval"
    output = os.path.join(os.path.dirname(args.output), f"{name}_{mode}.txt")

    # TODO - add option for coalescing inputs over multiple runs
    if os.path.exists(output):
        print(f"Skipping {name}, {output} already exists")
        return

    print(f"Running {name}")

    operator_mode = OperatorInputsMode()
    fake_tensor_mode = FakeTensorMode()

    with torch._subclasses.fake_tensor.FakeCopyMode(fake_tensor_mode):
        model_fake = copy.deepcopy(model)
        example_inputs_fake = copy.deepcopy(example_inputs)
    try:
        with fake_tensor_mode, operator_mode:
            model_iter_fn(model_fake, example_inputs_fake, collect_outputs=False)
    except Exception as e:
        print(f"{name} failed to run with fake tensors, trying real. Exception: {e}")
        operator_mode = OperatorInputsMode()
        try:
            with operator_mode:
                model_iter_fn(model, example_inputs, collect_outputs=False)
        except Exception as e2:
            print(f"{name} failed to run with real. Exception: {e2}")
            raise

    print(f"Writing output to {output}")
    operator_mode.log_to_file(output)


if __name__ == "__main__":
    raise RuntimeError(
        f"You shouldn't run {sys.argv[0]} directly, instead try timm_model.py, torchbench.py or hugginface.py"
    )<|MERGE_RESOLUTION|>--- conflicted
+++ resolved
@@ -158,11 +158,6 @@
     "lcnet_050",  # Accuracy (blocks.1.0.bn2.weight.grad)
     "sebotnet33ts_256",  # Accuracy (stem.conv1.conv.weight.grad)
     "xcit_large_24_p8_224",  # fp64_OOM,
-<<<<<<< HEAD
-    "gernet_l",  # accuracy https://github.com/pytorch/pytorch/issues/93847
-    "tinynet_a",  # accuracy https://github.com/pytorch/pytorch/issues/93847
-=======
->>>>>>> 3941bbc5
 ]
 
 CI_SKIP[CI("inductor", training=False)] = [
