# Welcome to the PyTorch setup.py.
# Environment variables you are probably interested in:
#
#   DEBUG
#     build with -O0 and -g (debug symbols)
#
#   REL_WITH_DEB_INFO
#     build with optimizations and -g (debug symbols)
#
#   USE_CUSTOM_DEBINFO="path/to/file1.cpp;path/to/file2.cpp"
#     build with debug info only for specified files
#
#   MAX_JOBS
#     maximum number of compile jobs we should use to compile your code
#
#   USE_CUDA=0
#     disables CUDA build
#
#   CFLAGS
#     flags to apply to both C and C++ files to be compiled (a quirk of setup.py
#     which we have faithfully adhered to in our build system is that CFLAGS
#     also applies to C++ files (unless CXXFLAGS is set), in contrast to the
#     default behavior of autogoo and cmake build systems.)
#
#   CC
#     the C/C++ compiler to use
#
# Environment variables for feature toggles:
#
#   DEBUG_CUDA=1
#     if used in conjunction with DEBUG or REL_WITH_DEB_INFO, will also
#     build CUDA kernels with -lineinfo --source-in-ptx.  Note that
#     on CUDA 12 this may cause nvcc to OOM, so this is disabled by default.

#   USE_CUDNN=0
#     disables the cuDNN build
#
#   USE_CUSPARSELT=0
#     disables the cuSPARSELt build
#
#   USE_FBGEMM=0
#     disables the FBGEMM build
#
#   USE_KINETO=0
#     disables usage of libkineto library for profiling
#
#   USE_NUMPY=0
#     disables the NumPy build
#
#   BUILD_TEST=0
#     disables the test build
#
#   USE_MKLDNN=0
#     disables use of MKLDNN
#
#   USE_MKLDNN_ACL
#     enables use of Compute Library backend for MKLDNN on Arm;
#     USE_MKLDNN must be explicitly enabled.
#
#   MKLDNN_CPU_RUNTIME
#     MKL-DNN threading mode: TBB or OMP (default)
#
#   USE_STATIC_MKL
#     Prefer to link with MKL statically - Unix only
#   USE_ITT=0
#     disable use of Intel(R) VTune Profiler's ITT functionality
#
#   USE_NNPACK=0
#     disables NNPACK build
#
#   USE_QNNPACK=0
#     disables QNNPACK build (quantized 8-bit operators)
#
#   USE_DISTRIBUTED=0
#     disables distributed (c10d, gloo, mpi, etc.) build
#
#   USE_TENSORPIPE=0
#     disables distributed Tensorpipe backend build
#
#   USE_GLOO=0
#     disables distributed gloo backend build
#
#   USE_MPI=0
#     disables distributed MPI backend build
#
#   USE_SYSTEM_NCCL=0
#     disables use of system-wide nccl (we will use our submoduled
#     copy in third_party/nccl)
#
#   USE_OPENMP=0
#     disables use of OpenMP for parallelization
#
#   USE_FLASH_ATTENTION=0
#     disables building flash attention for scaled dot product attention
#
#   USE_MEM_EFF_ATTENTION=0
#    disables building memory efficient attention for scaled dot product attention
#
#   BUILD_BINARY
#     enables the additional binaries/ build
#
#   ATEN_AVX512_256=TRUE
#     ATen AVX2 kernels can use 32 ymm registers, instead of the default 16.
#     This option can be used if AVX512 doesn't perform well on a machine.
#     The FBGEMM library also uses AVX512_256 kernels on Xeon D processors,
#     but it also has some (optimized) assembly code.
#
#   PYTORCH_BUILD_VERSION
#   PYTORCH_BUILD_NUMBER
#     specify the version of PyTorch, rather than the hard-coded version
#     in this file; used when we're building binaries for distribution
#
#   TORCH_CUDA_ARCH_LIST
#     specify which CUDA architectures to build for.
#     ie `TORCH_CUDA_ARCH_LIST="6.0;7.0"`
#     These are not CUDA versions, instead, they specify what
#     classes of NVIDIA hardware we should generate PTX for.
#
#   PYTORCH_ROCM_ARCH
#     specify which AMD GPU targets to build for.
#     ie `PYTORCH_ROCM_ARCH="gfx900;gfx906"`
#
#   ONNX_NAMESPACE
#     specify a namespace for ONNX built here rather than the hard-coded
#     one in this file; needed to build with other frameworks that share ONNX.
#
#   BLAS
#     BLAS to be used by Caffe2. Can be MKL, Eigen, ATLAS, FlexiBLAS, or OpenBLAS. If set
#     then the build will fail if the requested BLAS is not found, otherwise
#     the BLAS will be chosen based on what is found on your system.
#
#   MKL_THREADING
#     MKL threading mode: SEQ, TBB or OMP (default)
#
#   USE_ROCM_KERNEL_ASSERT=1
#     Enable kernel assert in ROCm platform
#
# Environment variables we respect (these environment variables are
# conventional and are often understood/set by other software.)
#
#   CUDA_HOME (Linux/OS X)
#   CUDA_PATH (Windows)
#     specify where CUDA is installed; usually /usr/local/cuda or
#     /usr/local/cuda-x.y
#   CUDAHOSTCXX
#     specify a different compiler than the system one to use as the CUDA
#     host compiler for nvcc.
#
#   CUDA_NVCC_EXECUTABLE
#     Specify a NVCC to use. This is used in our CI to point to a cached nvcc
#
#   CUDNN_LIB_DIR
#   CUDNN_INCLUDE_DIR
#   CUDNN_LIBRARY
#     specify where cuDNN is installed
#
#   MIOPEN_LIB_DIR
#   MIOPEN_INCLUDE_DIR
#   MIOPEN_LIBRARY
#     specify where MIOpen is installed
#
#   NCCL_ROOT
#   NCCL_LIB_DIR
#   NCCL_INCLUDE_DIR
#     specify where nccl is installed
#
#   NVTOOLSEXT_PATH (Windows only)
#     specify where nvtoolsext is installed
#
#   ACL_ROOT_DIR
#     specify where Compute Library is installed
#
#   LIBRARY_PATH
#   LD_LIBRARY_PATH
#     we will search for libraries in these paths
#
#   ATEN_THREADING
#     ATen parallel backend to use for intra- and inter-op parallelism
#     possible values:
#       OMP - use OpenMP for intra-op and native backend for inter-op tasks
#       NATIVE - use native thread pool for both intra- and inter-op tasks
#       TBB - using TBB for intra- and native thread pool for inter-op parallelism
#
#   USE_TBB
#      enable TBB support
#
#   USE_SYSTEM_TBB
#      Use system-provided Intel TBB.
#
#   USE_SYSTEM_LIBS (work in progress)
#      Use system-provided libraries to satisfy the build dependencies.
#      When turned on, the following cmake variables will be toggled as well:
#        USE_SYSTEM_CPUINFO=ON USE_SYSTEM_SLEEF=ON BUILD_CUSTOM_PROTOBUF=OFF
#
#   USE_MIMALLOC
#      Static link mimalloc into C10, and use mimalloc in alloc_cpu & alloc_free.
#      By default, It is only enabled on Windows.
#
#   USE_PRIORITIZED_TEXT_FOR_LD
#      Uses prioritized text form cmake/prioritized_text.txt for LD
#
#   BUILD_LIBTORCH_WHL
#      Builds libtorch.so and its dependencies as a wheel
#
#   BUILD_PYTHON_ONLY
#      Builds pytorch as a wheel using libtorch.so from a seperate wheel
#
#   SPLIT_BUILD
#      Runs setup.py xxx once using BUILD_LIBTORCH_WHL=1 BUILD_PYTHON_ONLY=0 and
#      once again with BUILD_LIBTORCH_WHL=0 BUILD_PYTHON_ONLY=1. This overwrites
#       the options in BUILD_LIBTORCH_WHL and BUILD_PYTHON_ONLY

import os
import pkgutil
import sys

if sys.platform == "win32" and sys.maxsize.bit_length() == 31:
    print(
        "32-bit Windows Python runtime is not supported. Please switch to 64-bit Python."
    )
    sys.exit(-1)

import platform


def _get_package_path(package_name):
    loader = pkgutil.find_loader(package_name)
    if loader:
        # The package might be a namespace package, so get_data may fail
        try:
            file_path = loader.get_filename()
            return os.path.dirname(file_path)
        except AttributeError:
            pass
    return None


BUILD_LIBTORCH_WHL = False
BUILD_PYTORCH_USING_LIBTORCH_WHL = False

python_min_version = (3, 8, 0)
python_min_version_str = ".".join(map(str, python_min_version))
if sys.version_info < python_min_version:
    print(
        f"You are using Python {platform.python_version()}. Python >={python_min_version_str} is required."
    )
    sys.exit(-1)

import filecmp
import glob
import importlib
import json
import shutil
import subprocess
import sysconfig
import time
from collections import defaultdict

import setuptools.command.build_ext
import setuptools.command.install
import setuptools.command.sdist
from setuptools import Extension, find_packages, setup
from setuptools.dist import Distribution

from tools.build_pytorch_libs import build_caffe2
from tools.generate_torch_version import get_torch_version
from tools.setup_helpers.cmake import CMake
from tools.setup_helpers.env import build_type, IS_DARWIN, IS_LINUX, IS_WINDOWS
from tools.setup_helpers.generate_linker_script import gen_linker_script

################################################################################
# Parameters parsed from environment
################################################################################

VERBOSE_SCRIPT = True
RUN_BUILD_DEPS = True
# see if the user passed a quiet flag to setup.py arguments and respect
# that in our parts of the build
EMIT_BUILD_WARNING = False
RERUN_CMAKE = False
CMAKE_ONLY = False
filtered_args = []
for i, arg in enumerate(sys.argv):
    if arg == "--cmake":
        RERUN_CMAKE = True
        continue
    if arg == "--cmake-only":
        # Stop once cmake terminates. Leave users a chance to adjust build
        # options.
        CMAKE_ONLY = True
        continue
    if arg == "rebuild" or arg == "build":
        arg = "build"  # rebuild is gone, make it build
        EMIT_BUILD_WARNING = True
    if arg == "--":
        filtered_args += sys.argv[i:]
        break
    if arg == "-q" or arg == "--quiet":
        VERBOSE_SCRIPT = False
    if arg in ["clean", "egg_info", "sdist"]:
        RUN_BUILD_DEPS = False
    filtered_args.append(arg)
sys.argv = filtered_args

if VERBOSE_SCRIPT:

    def report(*args):
        print(*args)

else:

    def report(*args):
        pass

    # Make distutils respect --quiet too
    setuptools.distutils.log.warn = report

# Constant known variables used throughout this file
cwd = os.path.dirname(os.path.abspath(__file__))
lib_path = os.path.join(cwd, "torch", "lib")
third_party_path = os.path.join(cwd, "third_party")
caffe2_build_dir = os.path.join(cwd, "build")

# CMAKE: full path to python library
if IS_WINDOWS:
    cmake_python_library = "{}/libs/python{}.lib".format(
        sysconfig.get_config_var("prefix"), sysconfig.get_config_var("VERSION")
    )
    # Fix virtualenv builds
    if not os.path.exists(cmake_python_library):
        cmake_python_library = "{}/libs/python{}.lib".format(
            sys.base_prefix, sysconfig.get_config_var("VERSION")
        )
else:
    cmake_python_library = "{}/{}".format(
        sysconfig.get_config_var("LIBDIR"), sysconfig.get_config_var("INSTSONAME")
    )
cmake_python_include_dir = sysconfig.get_path("include")


################################################################################
# Version, create_version_file, and package_name
################################################################################

DEFAULT_PACKAGE_NAME = "libtorch" if BUILD_LIBTORCH_WHL else "torch"

PACKAGE_NAME = os.getenv("TORCH_PACKAGE_NAME", DEFAULT_PACKAGE_NAME)
package_type = os.getenv("PACKAGE_TYPE", "wheel")
version = get_torch_version()
report(f"Building wheel {PACKAGE_NAME}-{version}")

cmake = CMake()


def get_submodule_folders():
    git_modules_path = os.path.join(cwd, ".gitmodules")
    default_modules_path = [
        os.path.join(third_party_path, name)
        for name in [
            "gloo",
            "cpuinfo",
            "tbb",
            "onnx",
            "foxi",
            "QNNPACK",
            "fbgemm",
            "cutlass",
        ]
    ]
    if not os.path.exists(git_modules_path):
        return default_modules_path
    with open(git_modules_path) as f:
        return [
            os.path.join(cwd, line.split("=", 1)[1].strip())
            for line in f
            if line.strip().startswith("path")
        ]


def check_submodules():
    def check_for_files(folder, files):
        if not any(os.path.exists(os.path.join(folder, f)) for f in files):
            report("Could not find any of {} in {}".format(", ".join(files), folder))
            report("Did you run 'git submodule update --init --recursive'?")
            sys.exit(1)

    def not_exists_or_empty(folder):
        return not os.path.exists(folder) or (
            os.path.isdir(folder) and len(os.listdir(folder)) == 0
        )

    if bool(os.getenv("USE_SYSTEM_LIBS", False)):
        return
    folders = get_submodule_folders()
    # If none of the submodule folders exists, try to initialize them
    if all(not_exists_or_empty(folder) for folder in folders):
        try:
            print(" --- Trying to initialize submodules")
            start = time.time()
            subprocess.check_call(
                ["git", "submodule", "update", "--init", "--recursive"], cwd=cwd
            )
            end = time.time()
            print(f" --- Submodule initialization took {end - start:.2f} sec")
        except Exception:
            print(" --- Submodule initalization failed")
            print("Please run:\n\tgit submodule update --init --recursive")
            sys.exit(1)
    for folder in folders:
        check_for_files(
            folder,
            [
                "CMakeLists.txt",
                "Makefile",
                "setup.py",
                "LICENSE",
                "LICENSE.md",
                "LICENSE.txt",
            ],
        )
    check_for_files(
        os.path.join(third_party_path, "fbgemm", "third_party", "asmjit"),
        ["CMakeLists.txt"],
    )
    check_for_files(
        os.path.join(third_party_path, "onnx", "third_party", "benchmark"),
        ["CMakeLists.txt"],
    )


# Windows has very bad support for symbolic links.
# Instead of using symlinks, we're going to copy files over
def mirror_files_into_torchgen():
    # (new_path, orig_path)
    # Directories are OK and are recursively mirrored.
    paths = [
        (
            "torchgen/packaged/ATen/native/native_functions.yaml",
            "aten/src/ATen/native/native_functions.yaml",
        ),
        ("torchgen/packaged/ATen/native/tags.yaml", "aten/src/ATen/native/tags.yaml"),
        ("torchgen/packaged/ATen/templates", "aten/src/ATen/templates"),
        ("torchgen/packaged/autograd", "tools/autograd"),
        ("torchgen/packaged/autograd/templates", "tools/autograd/templates"),
    ]
    for new_path, orig_path in paths:
        # Create the dirs involved in new_path if they don't exist
        if not os.path.exists(new_path):
            os.makedirs(os.path.dirname(new_path), exist_ok=True)

        # Copy the files from the orig location to the new location
        if os.path.isfile(orig_path):
            shutil.copyfile(orig_path, new_path)
            continue
        if os.path.isdir(orig_path):
            if os.path.exists(new_path):
                # copytree fails if the tree exists already, so remove it.
                shutil.rmtree(new_path)
            shutil.copytree(orig_path, new_path)
            continue
        raise RuntimeError("Check the file paths in `mirror_files_into_torchgen()`")


# all the work we need to do _before_ setup runs
def build_deps():
    report("-- Building version " + version)

    check_submodules()
    check_pydep("yaml", "pyyaml")
    build_python = not BUILD_LIBTORCH_WHL

    build_caffe2(
        version=version,
        cmake_python_library=cmake_python_library,
        build_python=build_python,
        rerun_cmake=RERUN_CMAKE,
        cmake_only=CMAKE_ONLY,
        cmake=cmake,
    )

    if CMAKE_ONLY:
        report(
            'Finished running cmake. Run "ccmake build" or '
            '"cmake-gui build" to adjust build options and '
            '"python setup.py install" to build.'
        )
        sys.exit()

    # Use copies instead of symbolic files.
    # Windows has very poor support for them.
    sym_files = [
        "tools/shared/_utils_internal.py",
        "torch/utils/benchmark/utils/valgrind_wrapper/callgrind.h",
        "torch/utils/benchmark/utils/valgrind_wrapper/valgrind.h",
    ]
    orig_files = [
        "torch/_utils_internal.py",
        "third_party/valgrind-headers/callgrind.h",
        "third_party/valgrind-headers/valgrind.h",
    ]
    for sym_file, orig_file in zip(sym_files, orig_files):
        same = False
        if os.path.exists(sym_file):
            if filecmp.cmp(sym_file, orig_file):
                same = True
            else:
                os.remove(sym_file)
        if not same:
            shutil.copyfile(orig_file, sym_file)


################################################################################
# Building dependent libraries
################################################################################

missing_pydep = """
Missing build dependency: Unable to `import {importname}`.
Please install it via `conda install {module}` or `pip install {module}`
""".strip()


def check_pydep(importname, module):
    try:
        importlib.import_module(importname)
    except ImportError as e:
        raise RuntimeError(
            missing_pydep.format(importname=importname, module=module)
        ) from e


class build_ext(setuptools.command.build_ext.build_ext):
    def _embed_libomp(self):
        # Copy libiomp5.dylib/libomp.dylib inside the wheel package on MacOS
        lib_dir = os.path.join(self.build_lib, "torch", "lib")
        libtorch_cpu_path = os.path.join(lib_dir, "libtorch_cpu.dylib")
        if not os.path.exists(libtorch_cpu_path):
            return
        # Parse libtorch_cpu load commands
        otool_cmds = (
            subprocess.check_output(["otool", "-l", libtorch_cpu_path])
            .decode("utf-8")
            .split("\n")
        )
        rpaths, libs = [], []
        for idx, line in enumerate(otool_cmds):
            if line.strip() == "cmd LC_LOAD_DYLIB":
                lib_name = otool_cmds[idx + 2].strip()
                assert lib_name.startswith("name ")
                libs.append(lib_name.split(" ", 1)[1].rsplit("(", 1)[0][:-1])

            if line.strip() == "cmd LC_RPATH":
                rpath = otool_cmds[idx + 2].strip()
                assert rpath.startswith("path ")
                rpaths.append(rpath.split(" ", 1)[1].rsplit("(", 1)[0][:-1])

        omp_lib_name = (
            "libomp.dylib" if os.uname().machine == "arm64" else "libiomp5.dylib"
        )
        omp_rpath_lib_path = os.path.join("@rpath", omp_lib_name)
        omp_loader_lib_path = os.path.join("@loader_path", omp_lib_name)
        if omp_rpath_lib_path not in libs:
            return

        # Copy libomp/libiomp5 from rpath locations
        for rpath in rpaths:
            source_lib = os.path.join(rpath, omp_lib_name)
            if not os.path.exists(source_lib):
                continue
            target_lib = os.path.join(self.build_lib, "torch", "lib", omp_lib_name)
            self.copy_file(source_lib, target_lib)
            # Change OMP library load path to loader_path and delete old rpath
            # This should prevent delocate from attempting to package another instance
            # of OpenMP library in torch wheel
            subprocess.check_call(
                [
                    "install_name_tool",
                    "-change",
                    omp_rpath_lib_path,
                    omp_loader_lib_path,
                    "-delete_rpath",
                    rpath,
                    libtorch_cpu_path,
                ]
            )
            break

        # Copy omp.h from OpenMP_C_FLAGS and copy it into include folder
        omp_cflags = get_cmake_cache_vars()["OpenMP_C_FLAGS"]
        if not omp_cflags:
            return
        for include_dir in [f[2:] for f in omp_cflags.split(" ") if f.startswith("-I")]:
            omp_h = os.path.join(include_dir, "omp.h")
            if not os.path.exists(omp_h):
                continue
            target_omp_h = os.path.join(self.build_lib, "torch", "include", "omp.h")
            self.copy_file(omp_h, target_omp_h)
            break

    def run(self):
        # Report build options. This is run after the build completes so # `CMakeCache.txt` exists and we can get an
        # accurate report on what is used and what is not.
        cmake_cache_vars = defaultdict(lambda: False, cmake.get_cmake_cache_variables())
        if cmake_cache_vars["USE_NUMPY"]:
            report("-- Building with NumPy bindings")
        else:
            report("-- NumPy not found")
        if cmake_cache_vars["USE_CUDNN"]:
            report(
                "-- Detected cuDNN at "
                + cmake_cache_vars["CUDNN_LIBRARY"]
                + ", "
                + cmake_cache_vars["CUDNN_INCLUDE_DIR"]
            )
        else:
            report("-- Not using cuDNN")
        if cmake_cache_vars["USE_CUDA"]:
            report("-- Detected CUDA at " + cmake_cache_vars["CUDA_TOOLKIT_ROOT_DIR"])
        else:
            report("-- Not using CUDA")
        if cmake_cache_vars["USE_XPU"]:
            report("-- Detected XPU runtime at " + cmake_cache_vars["SYCL_LIBRARY_DIR"])
        else:
            report("-- Not using XPU")
        if cmake_cache_vars["USE_MKLDNN"]:
            report("-- Using MKLDNN")
            if cmake_cache_vars["USE_MKLDNN_ACL"]:
                report("-- Using Compute Library for the Arm architecture with MKLDNN")
            else:
                report(
                    "-- Not using Compute Library for the Arm architecture with MKLDNN"
                )
            if cmake_cache_vars["USE_MKLDNN_CBLAS"]:
                report("-- Using CBLAS in MKLDNN")
            else:
                report("-- Not using CBLAS in MKLDNN")
        else:
            report("-- Not using MKLDNN")
        if cmake_cache_vars["USE_NCCL"] and cmake_cache_vars["USE_SYSTEM_NCCL"]:
            report(
                "-- Using system provided NCCL library at {}, {}".format(
                    cmake_cache_vars["NCCL_LIBRARIES"],
                    cmake_cache_vars["NCCL_INCLUDE_DIRS"],
                )
            )
        elif cmake_cache_vars["USE_NCCL"]:
            report("-- Building NCCL library")
        else:
            report("-- Not using NCCL")
        if cmake_cache_vars["USE_DISTRIBUTED"]:
            if IS_WINDOWS:
                report("-- Building without distributed package")
            else:
                report("-- Building with distributed package: ")
                report(
                    "  -- USE_TENSORPIPE={}".format(cmake_cache_vars["USE_TENSORPIPE"])
                )
                report("  -- USE_GLOO={}".format(cmake_cache_vars["USE_GLOO"]))
                report("  -- USE_MPI={}".format(cmake_cache_vars["USE_OPENMPI"]))
        else:
            report("-- Building without distributed package")
        if cmake_cache_vars["STATIC_DISPATCH_BACKEND"]:
            report(
                "-- Using static dispatch with backend {}".format(
                    cmake_cache_vars["STATIC_DISPATCH_BACKEND"]
                )
            )
        if cmake_cache_vars["USE_LIGHTWEIGHT_DISPATCH"]:
            report("-- Using lightweight dispatch")
        if cmake_cache_vars["BUILD_EXECUTORCH"]:
            report("-- Building Executorch")

        if cmake_cache_vars["USE_ITT"]:
            report("-- Using ITT")
        else:
            report("-- Not using ITT")

        # Do not use clang to compile extensions if `-fstack-clash-protection` is defined
        # in system CFLAGS
        c_flags = str(os.getenv("CFLAGS", ""))
        if (
            IS_LINUX
            and "-fstack-clash-protection" in c_flags
            and "clang" in os.environ.get("CC", "")
        ):
            os.environ["CC"] = str(os.environ["CC"])

        # It's an old-style class in Python 2.7...
        setuptools.command.build_ext.build_ext.run(self)

        if IS_DARWIN and package_type != "conda":
            self._embed_libomp()

        # Copy the essential export library to compile C++ extensions.
        if IS_WINDOWS:
            build_temp = self.build_temp

            ext_filename = self.get_ext_filename("_C")
            lib_filename = ".".join(ext_filename.split(".")[:-1]) + ".lib"

            export_lib = os.path.join(
                build_temp, "torch", "csrc", lib_filename
            ).replace("\\", "/")

            build_lib = self.build_lib

            target_lib = os.path.join(build_lib, "torch", "lib", "_C.lib").replace(
                "\\", "/"
            )

            # Create "torch/lib" directory if not exists.
            # (It is not created yet in "develop" mode.)
            target_dir = os.path.dirname(target_lib)
            if not os.path.exists(target_dir):
                os.makedirs(target_dir)

            self.copy_file(export_lib, target_lib)

    def build_extensions(self):
        self.create_compile_commands()
        # The caffe2 extensions are created in
        # tmp_install/lib/pythonM.m/site-packages/caffe2/python/
        # and need to be copied to build/lib.linux.... , which will be a
        # platform dependent build folder created by the "build" command of
        # setuptools. Only the contents of this folder are installed in the
        # "install" command by default.
        # We only make this copy for Caffe2's pybind extensions
        caffe2_pybind_exts = [
            "caffe2.python.caffe2_pybind11_state",
            "caffe2.python.caffe2_pybind11_state_gpu",
            "caffe2.python.caffe2_pybind11_state_hip",
        ]
        if BUILD_LIBTORCH_WHL:
            caffe2_pybind_exts = []
        i = 0
        while i < len(self.extensions):
            ext = self.extensions[i]
            if ext.name not in caffe2_pybind_exts:
                i += 1
                continue
            fullname = self.get_ext_fullname(ext.name)
            filename = self.get_ext_filename(fullname)
            report(f"\nCopying extension {ext.name}")

            relative_site_packages = (
                sysconfig.get_path("purelib")
                .replace(sysconfig.get_path("data"), "")
                .lstrip(os.path.sep)
            )
            src = os.path.join("torch", relative_site_packages, filename)
            if not os.path.exists(src):
                report(f"{src} does not exist")
                del self.extensions[i]
            else:
                dst = os.path.join(os.path.realpath(self.build_lib), filename)
                report(f"Copying {ext.name} from {src} to {dst}")
                dst_dir = os.path.dirname(dst)
                if not os.path.exists(dst_dir):
                    os.makedirs(dst_dir)
                self.copy_file(src, dst)
                i += 1

        # Copy functorch extension
        for i, ext in enumerate(self.extensions):
            if ext.name != "functorch._C":
                continue
            fullname = self.get_ext_fullname(ext.name)
            filename = self.get_ext_filename(fullname)
            fileext = os.path.splitext(filename)[1]
            src = os.path.join(os.path.dirname(filename), "functorch" + fileext)
            dst = os.path.join(os.path.realpath(self.build_lib), filename)
            if os.path.exists(src):
                report(f"Copying {ext.name} from {src} to {dst}")
                dst_dir = os.path.dirname(dst)
                if not os.path.exists(dst_dir):
                    os.makedirs(dst_dir)
                self.copy_file(src, dst)

        setuptools.command.build_ext.build_ext.build_extensions(self)

    def get_outputs(self):
        outputs = setuptools.command.build_ext.build_ext.get_outputs(self)
        outputs.append(os.path.join(self.build_lib, "caffe2"))
        report(f"setup.py::get_outputs returning {outputs}")
        return outputs

    def create_compile_commands(self):
        def load(filename):
            with open(filename) as f:
                return json.load(f)

        ninja_files = glob.glob("build/*compile_commands.json")
        cmake_files = glob.glob("torch/lib/build/*/compile_commands.json")
        all_commands = [entry for f in ninja_files + cmake_files for entry in load(f)]

        # cquery does not like c++ compiles that start with gcc.
        # It forgets to include the c++ header directories.
        # We can work around this by replacing the gcc calls that python
        # setup.py generates with g++ calls instead
        for command in all_commands:
            if command["command"].startswith("gcc "):
                command["command"] = "g++ " + command["command"][4:]

        new_contents = json.dumps(all_commands, indent=2)
        contents = ""
        if os.path.exists("compile_commands.json"):
            with open("compile_commands.json") as f:
                contents = f.read()
        if contents != new_contents:
            with open("compile_commands.json", "w") as f:
                f.write(new_contents)


class concat_license_files:
    """Merge LICENSE and LICENSES_BUNDLED.txt as a context manager

    LICENSE is the main PyTorch license, LICENSES_BUNDLED.txt is auto-generated
    from all the licenses found in ./third_party/. We concatenate them so there
    is a single license file in the sdist and wheels with all of the necessary
    licensing info.
    """

    def __init__(self, include_files=False):
        self.f1 = "LICENSE"
        self.f2 = "third_party/LICENSES_BUNDLED.txt"
        self.include_files = include_files

    def __enter__(self):
        """Concatenate files"""

        old_path = sys.path
        sys.path.append(third_party_path)
        try:
            from build_bundled import create_bundled
        finally:
            sys.path = old_path

        with open(self.f1) as f1:
            self.bsd_text = f1.read()

        with open(self.f1, "a") as f1:
            f1.write("\n\n")
            create_bundled(
                os.path.relpath(third_party_path), f1, include_files=self.include_files
            )

    def __exit__(self, exception_type, exception_value, traceback):
        """Restore content of f1"""
        with open(self.f1, "w") as f:
            f.write(self.bsd_text)


try:
    from wheel.bdist_wheel import bdist_wheel
except ImportError:
    # This is useful when wheel is not installed and bdist_wheel is not
    # specified on the command line. If it _is_ specified, parsing the command
    # line will fail before wheel_concatenate is needed
    wheel_concatenate = None
else:
    # Need to create the proper LICENSE.txt for the wheel
    class wheel_concatenate(bdist_wheel):
        """check submodules on sdist to prevent incomplete tarballs"""

        def run(self):
            with concat_license_files(include_files=True):
                super().run()


class install(setuptools.command.install.install):
    def run(self):
        super().run()


class clean(setuptools.Command):
    user_options = []

    def initialize_options(self):
        pass

    def finalize_options(self):
        pass

    def run(self):
        import glob
        import re

        with open(".gitignore") as f:
            ignores = f.read()
            pat = re.compile(r"^#( BEGIN NOT-CLEAN-FILES )?")
            for wildcard in filter(None, ignores.split("\n")):
                match = pat.match(wildcard)
                if match:
                    if match.group(1):
                        # Marker is found and stop reading .gitignore.
                        break
                    # Ignore lines which begin with '#'.
                else:
                    # Don't remove absolute paths from the system
                    wildcard = wildcard.lstrip("./")

                    for filename in glob.glob(wildcard):
                        try:
                            os.remove(filename)
                        except OSError:
                            shutil.rmtree(filename, ignore_errors=True)


class sdist(setuptools.command.sdist.sdist):
    def run(self):
        with concat_license_files():
            super().run()


def get_cmake_cache_vars():
    try:
        return defaultdict(lambda: False, cmake.get_cmake_cache_variables())
    except FileNotFoundError:
        # CMakeCache.txt does not exist. Probably running "python setup.py clean" over a clean directory.
        return defaultdict(lambda: False)


def configure_extension_build():
    r"""Configures extension build options according to system environment and user's choice.

    Returns:
      The input to parameters ext_modules, cmdclass, packages, and entry_points as required in setuptools.setup.
    """

    cmake_cache_vars = get_cmake_cache_vars()

    ################################################################################
    # Configure compile flags
    ################################################################################

    library_dirs = []
    extra_install_requires = []

    if IS_WINDOWS:
        # /NODEFAULTLIB makes sure we only link to DLL runtime
        # and matches the flags set for protobuf and ONNX
        extra_link_args = ["/NODEFAULTLIB:LIBCMT.LIB"]
        # /MD links against DLL runtime
        # and matches the flags set for protobuf and ONNX
        # /EHsc is about standard C++ exception handling
        extra_compile_args = ["/MD", "/FS", "/EHsc"]
    else:
        extra_link_args = []
        extra_compile_args = [
            "-Wall",
            "-Wextra",
            "-Wno-strict-overflow",
            "-Wno-unused-parameter",
            "-Wno-missing-field-initializers",
            "-Wno-unknown-pragmas",
            # Python 2.6 requires -fno-strict-aliasing, see
            # http://legacy.python.org/dev/peps/pep-3123/
            # We also depend on it in our code (even Python 3).
            "-fno-strict-aliasing",
        ]

    library_dirs.append(lib_path)

    main_compile_args = []
    main_libraries = ["torch_python"]

    main_link_args = []
    main_sources = ["torch/csrc/stub.c"]

    if BUILD_LIBTORCH_WHL:
        main_libraries = ["torch"]
        main_sources = []

    if cmake_cache_vars["USE_CUDA"]:
        library_dirs.append(os.path.dirname(cmake_cache_vars["CUDA_CUDA_LIB"]))

    if build_type.is_debug():
        if IS_WINDOWS:
            extra_compile_args.append("/Z7")
            extra_link_args.append("/DEBUG:FULL")
        else:
            extra_compile_args += ["-O0", "-g"]
            extra_link_args += ["-O0", "-g"]

    if build_type.is_rel_with_deb_info():
        if IS_WINDOWS:
            extra_compile_args.append("/Z7")
            extra_link_args.append("/DEBUG:FULL")
        else:
            extra_compile_args += ["-g"]
            extra_link_args += ["-g"]

    # pypi cuda package that requires installation of cuda runtime, cudnn and cublas
    # should be included in all wheels uploaded to pypi
    pytorch_extra_install_requirements = os.getenv(
        "PYTORCH_EXTRA_INSTALL_REQUIREMENTS", ""
    )
    if pytorch_extra_install_requirements:
        report(
            f"pytorch_extra_install_requirements: {pytorch_extra_install_requirements}"
        )
        extra_install_requires += pytorch_extra_install_requirements.split("|")

    # Cross-compile for M1
    if IS_DARWIN:
        macos_target_arch = os.getenv("CMAKE_OSX_ARCHITECTURES", "")
        if macos_target_arch in ["arm64", "x86_64"]:
            macos_sysroot_path = os.getenv("CMAKE_OSX_SYSROOT")
            if macos_sysroot_path is None:
                macos_sysroot_path = (
                    subprocess.check_output(
                        ["xcrun", "--show-sdk-path", "--sdk", "macosx"]
                    )
                    .decode("utf-8")
                    .strip()
                )
            extra_compile_args += [
                "-arch",
                macos_target_arch,
                "-isysroot",
                macos_sysroot_path,
            ]
            extra_link_args += ["-arch", macos_target_arch]

    def make_relative_rpath_args(path):
        if IS_DARWIN:
            return ["-Wl,-rpath,@loader_path/" + path]
        elif IS_WINDOWS:
            return []
        else:
            return ["-Wl,-rpath,$ORIGIN/" + path]

    ################################################################################
    # Declare extensions and package
    ################################################################################

    extensions = []
    excludes = ["tools", "tools.*"]
    if not cmake_cache_vars["BUILD_CAFFE2"]:
        excludes.extend(["caffe2", "caffe2.*"])
    if not cmake_cache_vars["BUILD_FUNCTORCH"]:
        excludes.extend(["functorch", "functorch.*"])
    packages = find_packages(exclude=excludes)
    C = Extension(
        "torch._C",
        libraries=main_libraries,
        sources=main_sources,
        language="c",
        extra_compile_args=main_compile_args + extra_compile_args,
        include_dirs=[],
        library_dirs=library_dirs,
        extra_link_args=extra_link_args
        + main_link_args
        + make_relative_rpath_args("lib"),
    )
    extensions.append(C)

    # These extensions are built by cmake and copied manually in build_extensions()
    # inside the build_ext implementation
    if cmake_cache_vars["BUILD_CAFFE2"]:
        extensions.append(
            Extension(name="caffe2.python.caffe2_pybind11_state", sources=[]),
        )
        if cmake_cache_vars["USE_CUDA"]:
            extensions.append(
                Extension(name="caffe2.python.caffe2_pybind11_state_gpu", sources=[]),
            )
        if cmake_cache_vars["USE_ROCM"]:
            extensions.append(
                Extension(name="caffe2.python.caffe2_pybind11_state_hip", sources=[]),
            )
    if cmake_cache_vars["BUILD_FUNCTORCH"]:
        extensions.append(
            Extension(name="functorch._C", sources=[]),
        )

    cmdclass = {
        "bdist_wheel": wheel_concatenate,
        "build_ext": build_ext,
        "clean": clean,
        "install": install,
        "sdist": sdist,
    }

    entry_points = {
        "console_scripts": [
            "convert-caffe2-to-onnx = caffe2.python.onnx.bin.conversion:caffe2_to_onnx",
            "convert-onnx-to-caffe2 = caffe2.python.onnx.bin.conversion:onnx_to_caffe2",
            "torchrun = torch.distributed.run:main",
        ],
        "torchrun.logs_specs": [
            "default = torch.distributed.elastic.multiprocessing:DefaultLogsSpecs",
        ],
    }
    return extensions, cmdclass, packages, entry_points, extra_install_requires


# post run, warnings, printed at the end to make them more visible
build_update_message = """
    It is no longer necessary to use the 'build' or 'rebuild' targets

    To install:
      $ python setup.py install
    To develop locally:
      $ python setup.py develop
    To force cmake to re-generate native build files (off by default):
      $ python setup.py develop --cmake
"""


def print_box(msg):
    lines = msg.split("\n")
    size = max(len(l) + 1 for l in lines)
    print("-" * (size + 2))
    for l in lines:
        print("|{}{}|".format(l, " " * (size - len(l))))
    print("-" * (size + 2))


def main():
    global BUILD_LIBTORCH_WHL
    global BUILD_PYTORCH_USING_LIBTORCH_WHL
    global PACKAGE_NAME

    BUILD_LIBTORCH_WHL = os.getenv("BUILD_LIBTORCH_WHL", "0") == "1"
    BUILD_PYTORCH_USING_LIBTORCH_WHL = os.getenv("BUILD_PYTHON_ONLY", "0") == "1"
    BUILD_TWO_WHEELS = os.getenv("SPLIT_BUILD", "0") == "1"

    if BUILD_LIBTORCH_WHL and BUILD_PYTORCH_USING_LIBTORCH_WHL:  # noqa: F823
        raise RuntimeError(
            "Conflict: 'BUILD_LIBTORCH_WHL' and 'BUILD_PYTHON_ONLY' can't both be 1. Set one to 0 and rerun."
        )

    if BUILD_TWO_WHEELS:
        setup_cmd = sys.argv[1]

        if (
            setup_cmd == "build"
            or setup_cmd == "build_ext"
            or setup_cmd == "sdist"
            or setup_cmd == "develop"
        ):
            raise RuntimeError(
                "At the moment the SPLIT_BUILD option only supports the "
                "clean and install commands. Please rerun setup.py using "
                "one of those two commands."
            )

<<<<<<< HEAD
        final_package_name = PACKAGE_NAME
        PACKAGE_NAME = "libtorchsplit"
        BUILD_LIBTORCH_WHL = True
        BUILD_PYTORCH_USING_LIBTORCH_WHL = False
        _main()
        BUILD_LIBTORCH_WHL = False
        BUILD_PYTORCH_USING_LIBTORCH_WHL = True
        sys.argv[1] = "clean"
        PACKAGE_NAME = final_package_name
        _main()
        sys.argv[1] = setup_cmd
=======
            final_package_name = PACKAGE_NAME
            PACKAGE_NAME = "libtorch"
            BUILD_LIBTORCH_WHL = True
            BUILD_PYTORCH_USING_LIBTORCH_WHL = False
            _main()
            BUILD_LIBTORCH_WHL = False
            BUILD_PYTORCH_USING_LIBTORCH_WHL = True
            sys.argv[1] = "clean"
            PACKAGE_NAME = final_package_name
            _main()
            sys.argv[1] = setup_cmd
>>>>>>> 101133ba
    _main()


def _main():
    print(f"BUILD_LIBTORCH_WHL - {BUILD_LIBTORCH_WHL}")
    print(f"BUILD_PYTORCH_USING_LIBTORCH_WHL - {BUILD_PYTORCH_USING_LIBTORCH_WHL}")
    # set up appropriate env variables
    if BUILD_LIBTORCH_WHL:
        # Set up environment variables for ONLY building libtorch.so and not libtorch_python.so
        # functorch is not supported without python
        os.environ["BUILD_FUNCTORCH"] = "OFF"
    if BUILD_PYTORCH_USING_LIBTORCH_WHL:
        os.environ["BUILD_LIBTORCHLESS"] = "ON"
        os.environ["LIBTORCH_LIB_PATH"] = f"{_get_package_path('libtorchsplit')}/lib"

    # the list of runtime dependencies required by this built package
    install_requires = [
        "filelock",
        "typing-extensions>=4.8.0",
        "sympy",
        "networkx",
        "jinja2",
        "fsspec",
        'mkl>=2021.1.1,<=2021.4.0; platform_system == "Windows"',
    ]

    if BUILD_PYTORCH_USING_LIBTORCH_WHL:
        install_requires.append("libtorch")

    use_prioritized_text = str(os.getenv("USE_PRIORITIZED_TEXT_FOR_LD", ""))
    if (
        use_prioritized_text == ""
        and platform.system() == "Linux"
        and platform.processor() == "aarch64"
    ):
        print_box(
            """
            WARNING: we strongly recommend enabling linker script optimization for ARM + CUDA.
            To do so please export USE_PRIORITIZED_TEXT_FOR_LD=1
            """
        )
    if use_prioritized_text == "1" or use_prioritized_text == "True":
        gen_linker_script(
            filein="cmake/prioritized_text.txt", fout="cmake/linker_script.ld"
        )
        linker_script_path = os.path.abspath("cmake/linker_script.ld")
        os.environ["LDFLAGS"] = os.getenv("LDFLAGS", "") + f" -T{linker_script_path}"
        os.environ["CFLAGS"] = (
            os.getenv("CFLAGS", "") + " -ffunction-sections -fdata-sections"
        )
        os.environ["CXXFLAGS"] = (
            os.getenv("CXXFLAGS", "") + " -ffunction-sections -fdata-sections"
        )

    # Parse the command line and check the arguments before we proceed with
    # building deps and setup. We need to set values so `--help` works.
    dist = Distribution()
    dist.script_name = os.path.basename(sys.argv[0])
    dist.script_args = sys.argv[1:]
    try:
        dist.parse_command_line()
    except setuptools.distutils.errors.DistutilsArgError as e:
        print(e)
        sys.exit(1)

    mirror_files_into_torchgen()
    if RUN_BUILD_DEPS:
        build_deps()

    (
        extensions,
        cmdclass,
        packages,
        entry_points,
        extra_install_requires,
    ) = configure_extension_build()

    install_requires += extra_install_requires

    extras_require = {
        "optree": ["optree>=0.11.0"],
        "opt-einsum": ["opt-einsum>=3.3"],
    }

    # Read in README.md for our long_description
    with open(os.path.join(cwd, "README.md"), encoding="utf-8") as f:
        long_description = f.read()

    version_range_max = max(sys.version_info[1], 12) + 1
    torch_package_data = [
        "py.typed",
        "bin/*",
        "test/*",
        "*.pyi",
        "_C/*.pyi",
        "cuda/*.pyi",
        "fx/*.pyi",
        "optim/*.pyi",
        "autograd/*.pyi",
        "nn/*.pyi",
        "nn/modules/*.pyi",
        "nn/parallel/*.pyi",
        "utils/data/*.pyi",
        "utils/data/datapipes/*.pyi",
        "lib/*.pdb",
        "lib/torch_shm_manager",
        "lib/*.h",
        "include/*.h",
        "include/ATen/*.h",
        "include/ATen/cpu/*.h",
        "include/ATen/cpu/vec/vec256/*.h",
        "include/ATen/cpu/vec/vec256/vsx/*.h",
        "include/ATen/cpu/vec/vec256/zarch/*.h",
        "include/ATen/cpu/vec/vec512/*.h",
        "include/ATen/cpu/vec/*.h",
        "include/ATen/core/*.h",
        "include/ATen/cuda/*.cuh",
        "include/ATen/cuda/*.h",
        "include/ATen/cuda/detail/*.cuh",
        "include/ATen/cuda/detail/*.h",
        "include/ATen/cuda/tunable/*.h",
        "include/ATen/cudnn/*.h",
        "include/ATen/functorch/*.h",
        "include/ATen/ops/*.h",
        "include/ATen/hip/*.cuh",
        "include/ATen/hip/*.h",
        "include/ATen/hip/detail/*.cuh",
        "include/ATen/hip/detail/*.h",
        "include/ATen/hip/impl/*.h",
        "include/ATen/hip/tunable/*.h",
        "include/ATen/mps/*.h",
        "include/ATen/miopen/*.h",
        "include/ATen/detail/*.h",
        "include/ATen/native/*.h",
        "include/ATen/native/cpu/*.h",
        "include/ATen/native/cuda/*.h",
        "include/ATen/native/cuda/*.cuh",
        "include/ATen/native/hip/*.h",
        "include/ATen/native/hip/*.cuh",
        "include/ATen/native/mps/*.h",
        "include/ATen/native/nested/*.h",
        "include/ATen/native/quantized/*.h",
        "include/ATen/native/quantized/cpu/*.h",
        "include/ATen/native/transformers/*.h",
        "include/ATen/native/sparse/*.h",
        "include/ATen/native/utils/*.h",
        "include/ATen/quantized/*.h",
        "include/ATen/xpu/*.h",
        "include/ATen/xpu/detail/*.h",
        "include/caffe2/serialize/*.h",
        "include/c10/*.h",
        "include/c10/macros/*.h",
        "include/c10/core/*.h",
        "include/ATen/core/boxing/*.h",
        "include/ATen/core/boxing/impl/*.h",
        "include/ATen/core/dispatch/*.h",
        "include/ATen/core/op_registration/*.h",
        "include/c10/core/impl/*.h",
        "include/c10/util/*.h",
        "include/c10/cuda/*.h",
        "include/c10/cuda/impl/*.h",
        "include/c10/hip/*.h",
        "include/c10/hip/impl/*.h",
        "include/c10/xpu/*.h",
        "include/c10/xpu/impl/*.h",
        "include/torch/*.h",
        "include/torch/csrc/*.h",
        "include/torch/csrc/api/include/torch/*.h",
        "include/torch/csrc/api/include/torch/data/*.h",
        "include/torch/csrc/api/include/torch/data/dataloader/*.h",
        "include/torch/csrc/api/include/torch/data/datasets/*.h",
        "include/torch/csrc/api/include/torch/data/detail/*.h",
        "include/torch/csrc/api/include/torch/data/samplers/*.h",
        "include/torch/csrc/api/include/torch/data/transforms/*.h",
        "include/torch/csrc/api/include/torch/detail/*.h",
        "include/torch/csrc/api/include/torch/detail/ordered_dict.h",
        "include/torch/csrc/api/include/torch/nn/*.h",
        "include/torch/csrc/api/include/torch/nn/functional/*.h",
        "include/torch/csrc/api/include/torch/nn/options/*.h",
        "include/torch/csrc/api/include/torch/nn/modules/*.h",
        "include/torch/csrc/api/include/torch/nn/modules/container/*.h",
        "include/torch/csrc/api/include/torch/nn/parallel/*.h",
        "include/torch/csrc/api/include/torch/nn/utils/*.h",
        "include/torch/csrc/api/include/torch/optim/*.h",
        "include/torch/csrc/api/include/torch/optim/schedulers/*.h",
        "include/torch/csrc/api/include/torch/serialize/*.h",
        "include/torch/csrc/autograd/*.h",
        "include/torch/csrc/autograd/functions/*.h",
        "include/torch/csrc/autograd/generated/*.h",
        "include/torch/csrc/autograd/utils/*.h",
        "include/torch/csrc/cuda/*.h",
        "include/torch/csrc/distributed/c10d/*.h",
        "include/torch/csrc/distributed/c10d/*.hpp",
        "include/torch/csrc/distributed/rpc/*.h",
        "include/torch/csrc/distributed/autograd/context/*.h",
        "include/torch/csrc/distributed/autograd/functions/*.h",
        "include/torch/csrc/distributed/autograd/rpc_messages/*.h",
        "include/torch/csrc/dynamo/*.h",
        "include/torch/csrc/inductor/*.h",
        "include/torch/csrc/inductor/aoti_runner/*.h",
        "include/torch/csrc/inductor/aoti_runtime/*.h",
        "include/torch/csrc/inductor/aoti_torch/*.h",
        "include/torch/csrc/inductor/aoti_torch/c/*.h",
        "include/torch/csrc/inductor/aoti_torch/generated/*.h",
        "include/torch/csrc/jit/*.h",
        "include/torch/csrc/jit/backends/*.h",
        "include/torch/csrc/jit/generated/*.h",
        "include/torch/csrc/jit/passes/*.h",
        "include/torch/csrc/jit/passes/quantization/*.h",
        "include/torch/csrc/jit/passes/utils/*.h",
        "include/torch/csrc/jit/runtime/*.h",
        "include/torch/csrc/jit/ir/*.h",
        "include/torch/csrc/jit/frontend/*.h",
        "include/torch/csrc/jit/api/*.h",
        "include/torch/csrc/jit/serialization/*.h",
        "include/torch/csrc/jit/python/*.h",
        "include/torch/csrc/jit/mobile/*.h",
        "include/torch/csrc/jit/testing/*.h",
        "include/torch/csrc/jit/tensorexpr/*.h",
        "include/torch/csrc/jit/tensorexpr/operators/*.h",
        "include/torch/csrc/jit/codegen/cuda/*.h",
        "include/torch/csrc/onnx/*.h",
        "include/torch/csrc/profiler/*.h",
        "include/torch/csrc/profiler/orchestration/*.h",
        "include/torch/csrc/profiler/standalone/*.h",
        "include/torch/csrc/profiler/stubs/*.h",
        "include/torch/csrc/profiler/unwind/*.h",
        "include/torch/csrc/profiler/python/*.h",
        "include/torch/csrc/utils/*.h",
        "include/torch/csrc/tensor/*.h",
        "include/torch/csrc/lazy/backend/*.h",
        "include/torch/csrc/lazy/core/*.h",
        "include/torch/csrc/lazy/core/internal_ops/*.h",
        "include/torch/csrc/lazy/core/ops/*.h",
        "include/torch/csrc/lazy/python/python_util.h",
        "include/torch/csrc/lazy/ts_backend/*.h",
        "include/torch/csrc/xpu/*.h",
        "include/pybind11/*.h",
        "include/pybind11/detail/*.h",
        "include/pybind11/eigen/*.h",
        "include/TH/*.h*",
        "include/TH/generic/*.h*",
        "include/THC/*.cuh",
        "include/THC/*.h*",
        "include/THC/generic/*.h",
        "include/THH/*.cuh",
        "include/THH/*.h*",
        "include/THH/generic/*.h",
        "include/sleef.h",
        "_inductor/codegen/*.h",
        "_inductor/codegen/aoti_runtime/*.cpp",
        "_export/serde/*.yaml",
        "share/cmake/ATen/*.cmake",
        "share/cmake/Caffe2/*.cmake",
        "share/cmake/Caffe2/public/*.cmake",
        "share/cmake/Caffe2/Modules_CUDA_fix/*.cmake",
        "share/cmake/Caffe2/Modules_CUDA_fix/upstream/*.cmake",
        "share/cmake/Caffe2/Modules_CUDA_fix/upstream/FindCUDA/*.cmake",
        "share/cmake/Gloo/*.cmake",
        "share/cmake/Tensorpipe/*.cmake",
        "share/cmake/Torch/*.cmake",
        "utils/benchmark/utils/*.cpp",
        "utils/benchmark/utils/valgrind_wrapper/*.cpp",
        "utils/benchmark/utils/valgrind_wrapper/*.h",
        "utils/model_dump/skeleton.html",
        "utils/model_dump/code.js",
        "utils/model_dump/*.mjs",
    ]

    if BUILD_PYTORCH_USING_LIBTORCH_WHL:
        torch_package_data.extend(
            [
                "lib/libtorch_python*",
                "lib/*shm*",
                "lib/libtorch_global_deps*",
            ]
        )
    else:
        torch_package_data.extend(
            [
                "lib/*.so*",
                "lib/*.dylib*",
                "lib/*.dll",
                "lib/*.lib",
            ]
        )
    if get_cmake_cache_vars()["BUILD_CAFFE2"]:
        torch_package_data.extend(
            [
                "include/caffe2/**/*.h",
                "include/caffe2/utils/*.h",
                "include/caffe2/utils/**/*.h",
            ]
        )
    if get_cmake_cache_vars()["USE_TENSORPIPE"]:
        torch_package_data.extend(
            [
                "include/tensorpipe/*.h",
                "include/tensorpipe/channel/*.h",
                "include/tensorpipe/channel/basic/*.h",
                "include/tensorpipe/channel/cma/*.h",
                "include/tensorpipe/channel/mpt/*.h",
                "include/tensorpipe/channel/xth/*.h",
                "include/tensorpipe/common/*.h",
                "include/tensorpipe/core/*.h",
                "include/tensorpipe/transport/*.h",
                "include/tensorpipe/transport/ibv/*.h",
                "include/tensorpipe/transport/shm/*.h",
                "include/tensorpipe/transport/uv/*.h",
            ]
        )
    if get_cmake_cache_vars()["USE_KINETO"]:
        torch_package_data.extend(
            [
                "include/kineto/*.h",
            ]
        )
    torchgen_package_data = [
        # Recursive glob doesn't work in setup.py,
        # https://github.com/pypa/setuptools/issues/1806
        # To make this robust we should replace it with some code that
        # returns a list of everything under packaged/
        "packaged/ATen/*",
        "packaged/ATen/native/*",
        "packaged/ATen/templates/*",
        "packaged/autograd/*",
        "packaged/autograd/templates/*",
    ]

    if BUILD_LIBTORCH_WHL:
        modified_packages = []
        for package in packages:
            parts = package.split(".")
            if parts[0] == "torch":
                modified_packages.append("libtorchsplit" + package[len("torch") :])
        packages = modified_packages
        package_dir = {"libtorch": "torch"}
        torch_package_dir_name = "libtorch"
        package_data = {"libtorch": torch_package_data}
        extensions = []
    else:
        torch_package_dir_name = "torch"
        package_dir = {}
        package_data = {
            "torch": torch_package_data,
            "torchgen": torchgen_package_data,
            "caffe2": [
                "python/serialized_test/data/operator_test/*.zip",
            ],
        }
    setup(
        name=torch_package_dir_name,
        version=version,
        description=(
            "Tensors and Dynamic neural networks in "
            "Python with strong GPU acceleration"
        ),
        long_description=long_description,
        long_description_content_type="text/markdown",
        ext_modules=extensions,
        cmdclass=cmdclass,
        packages=packages,
        entry_points=entry_points,
        install_requires=install_requires,
        extras_require=extras_require,
        package_data=package_data,
        package_dir=package_dir,
        url="https://pytorch.org/",
        download_url="https://github.com/pytorch/pytorch/tags",
        author="PyTorch Team",
        author_email="packages@pytorch.org",
        python_requires=f">={python_min_version_str}",
        # PyPI package information.
        classifiers=[
            "Development Status :: 5 - Production/Stable",
            "Intended Audience :: Developers",
            "Intended Audience :: Education",
            "Intended Audience :: Science/Research",
            "License :: OSI Approved :: BSD License",
            "Topic :: Scientific/Engineering",
            "Topic :: Scientific/Engineering :: Mathematics",
            "Topic :: Scientific/Engineering :: Artificial Intelligence",
            "Topic :: Software Development",
            "Topic :: Software Development :: Libraries",
            "Topic :: Software Development :: Libraries :: Python Modules",
            "Programming Language :: C++",
            "Programming Language :: Python :: 3",
        ]
        + [
            f"Programming Language :: Python :: 3.{i}"
            for i in range(python_min_version[1], version_range_max)
        ],
        license="BSD-3",
        keywords="pytorch, machine learning",
    )
    if EMIT_BUILD_WARNING:
        print_box(build_update_message)


if __name__ == "__main__":
    main()<|MERGE_RESOLUTION|>--- conflicted
+++ resolved
@@ -1145,21 +1145,8 @@
                 "one of those two commands."
             )
 
-<<<<<<< HEAD
-        final_package_name = PACKAGE_NAME
-        PACKAGE_NAME = "libtorchsplit"
-        BUILD_LIBTORCH_WHL = True
-        BUILD_PYTORCH_USING_LIBTORCH_WHL = False
-        _main()
-        BUILD_LIBTORCH_WHL = False
-        BUILD_PYTORCH_USING_LIBTORCH_WHL = True
-        sys.argv[1] = "clean"
-        PACKAGE_NAME = final_package_name
-        _main()
-        sys.argv[1] = setup_cmd
-=======
             final_package_name = PACKAGE_NAME
-            PACKAGE_NAME = "libtorch"
+            PACKAGE_NAME = "libtorchsplit"
             BUILD_LIBTORCH_WHL = True
             BUILD_PYTORCH_USING_LIBTORCH_WHL = False
             _main()
@@ -1169,7 +1156,6 @@
             PACKAGE_NAME = final_package_name
             _main()
             sys.argv[1] = setup_cmd
->>>>>>> 101133ba
     _main()
 
 
