name: linux-build

inputs:
  build-environment:
    required: true
    description: Top-level label for what's being built/tested.
  docker-image-name:
    required: true
    description: Name of the base docker image to build with.
  build-generates-artifacts:
    required: false
    default: "true"
    description: If set, upload generated build artifacts.
  build-with-debug:
    required: false
    default: "false"
    description: If set, build in debug mode.
  sync-tag:
    required: false
    default: ""
    description: |
      If this is set, our linter will use this to make sure that every other
      job with the same `sync-tag` is identical.
  cuda-arch-list:
    required: false
    default: "5.2"
    description: Runner label to select worker type
  runner:
    required: false
    default: "linux.2xlarge"
    description: |
      List of CUDA architectures CI build should target.
  test-matrix:
    required: false
    type: string
    description: |
      An option JSON description of what test configs to run later on. This
      is moved here from the Linux test workflow so that we can apply filter
      logic using test-config labels earlier and skip unnecessary builds
  s3-bucket:
    description: S3 bucket to download artifact
    required: false
    default: "gha-artifacts"
  aws-role-to-assume:
    description: role to assume for downloading artifacts
    required: false
    default: ""
  GITHUB_TOKEN:
    description: GitHub token
    required: true
  HUGGING_FACE_HUB_TOKEN:
    description: Hugging Face Hub token
    required: false
    default: ""
<<<<<<< HEAD
  use-split-build:
=======
  use_split_build:
>>>>>>> 6b50471f
    description: |
      [Experimental] Build a libtorch only wheel and build pytorch such that
      are built from the libtorch wheel.
    required: false
<<<<<<< HEAD
    type: string
=======
    type: boolean
>>>>>>> 6b50471f
    default: false
outputs:
  docker-image:
    value: ${{ steps.calculate-docker-image.outputs.docker-image }}
    description: The docker image containing the built PyTorch.
  test-matrix:
    value: ${{ steps.filter.outputs.test-matrix }}
    description: An optional JSON description of what test configs to run later on.

runs:
  using: composite
  steps:
    - name: Setup Linux
      uses: ./.github/actions/setup-linux

    - name: configure aws credentials
      uses: aws-actions/configure-aws-credentials@v3
      if: ${{ inputs.aws-role-to-assume != '' }}
      with:
        role-to-assume: ${{ inputs.aws-role-to-assume }}
        role-session-name: gha-linux-build
        role-duration-seconds: 10800
        aws-region: us-east-1

    - name: Calculate docker image
      id: calculate-docker-image
      uses: pytorch/test-infra/.github/actions/calculate-docker-image@main
      with:
        docker-image-name: ${{ inputs.docker-image-name }}

    - name: Use following to pull public copy of the image
      id: print-ghcr-mirror
      env:
        ECR_DOCKER_IMAGE: ${{ steps.calculate-docker-image.outputs.docker-image }}
      shell: bash
      run: |
        tag=${ECR_DOCKER_IMAGE##*/}
        echo "docker pull ghcr.io/pytorch/ci-image:${tag/:/-}"

    - name: Pull docker image
      uses: pytorch/test-infra/.github/actions/pull-docker-image@main
      with:
        docker-image: ${{ steps.calculate-docker-image.outputs.docker-image }}

    - name: Parse ref
      id: parse-ref
      shell: bash
      run: .github/scripts/parse_ref.py

    - name: Get workflow job id
      id: get-job-id
      uses: ./.github/actions/get-workflow-job-id
      if: always()
      with:
        github-token: ${{ inputs.GITHUB_TOKEN }}

    # Apply the filter logic to the build step too if the test-config label is already there
    - name: Select all requested test configurations (if the test matrix is available)
      id: filter
      uses: ./.github/actions/filter-test-configs
      with:
        github-token: ${{ inputs.GITHUB_TOKEN }}
        test-matrix: ${{ inputs.test-matrix }}
        job-name: ${{ steps.get-job-id.outputs.job-name }}

    - name: Download pytest cache
      uses: ./.github/actions/pytest-cache-download
      continue-on-error: true
      with:
        cache_dir: .pytest_cache
        job_identifier: ${{ github.workflow }}_${{ inputs.build-environment }}
        s3_bucket: ${{ inputs.s3-bucket }}

    - name: Build
      if: steps.filter.outputs.is-test-matrix-empty == 'False' || inputs.test-matrix == ''
      id: build
      env:
        BUILD_ENVIRONMENT: ${{ inputs.build-environment }}
        BRANCH: ${{ steps.parse-ref.outputs.branch }}
        # TODO duplicated
        AWS_DEFAULT_REGION: us-east-1
        PR_NUMBER: ${{ github.event.pull_request.number }}
        SHA1: ${{ github.event.pull_request.head.sha || github.sha }}
        SCCACHE_BUCKET: ossci-compiler-cache-circleci-v2
        SCCACHE_S3_KEY_PREFIX: ${{ github.workflow }}
        XLA_CLANG_CACHE_S3_BUCKET_NAME: ossci-compiler-clang-cache-circleci-xla
        PR_LABELS: ${{ toJson(github.event.pull_request.labels.*.name) }}
        TORCH_CUDA_ARCH_LIST: ${{ inputs.cuda-arch-list }}
        DOCKER_IMAGE: ${{ steps.calculate-docker-image.outputs.docker-image }}
        XLA_CUDA: ${{ contains(inputs.build-environment, 'xla') && '0' || '' }}
        DEBUG: ${{ inputs.build-with-debug == 'true' && '1' || '0' }}
        OUR_GITHUB_JOB_ID: ${{ steps.get-job-id.outputs.job-id }}
        HUGGING_FACE_HUB_TOKEN: ${{ inputs.HUGGING_FACE_HUB_TOKEN }}
        USE_SPLIT_BUILD: ${{ inputs.use_split_build }}
      shell: bash
      run: |
        # detached container should get cleaned up by teardown_ec2_linux
        container_name=$(docker run \
          -e BUILD_ENVIRONMENT \
          -e MAX_JOBS="$(nproc --ignore=2)" \
          -e AWS_DEFAULT_REGION \
          -e PR_NUMBER \
          -e SHA1 \
          -e BRANCH \
          -e SCCACHE_BUCKET \
          -e SCCACHE_S3_KEY_PREFIX \
          -e XLA_CUDA \
          -e XLA_CLANG_CACHE_S3_BUCKET_NAME \
          -e SKIP_SCCACHE_INITIALIZATION=1 \
          -e TORCH_CUDA_ARCH_LIST \
          -e PR_LABELS \
          -e OUR_GITHUB_JOB_ID \
          -e HUGGING_FACE_HUB_TOKEN \
          -e USE_SPLIT_BUILD \
          --env-file="/tmp/github_env_${GITHUB_RUN_ID}" \
          --security-opt seccomp=unconfined \
          --cap-add=SYS_PTRACE \
          --tty \
          --detach \
          --user jenkins \
          -v "${GITHUB_WORKSPACE}:/var/lib/jenkins/workspace" \
          -w /var/lib/jenkins/workspace \
          "${DOCKER_IMAGE}"
        )
        docker exec -t "${container_name}" sh -c '.ci/pytorch/build.sh'

    - name: Archive artifacts into zip
      if: inputs.build-generates-artifacts == 'true' && steps.build.outcome != 'skipped'
      shell: bash
      run: |
        zip -1 -r artifacts.zip dist/ build/custom_test_artifacts build/lib build/bin .additional_ci_files

    - name: Store PyTorch Build Artifacts on S3
      uses: seemethere/upload-artifact-s3@v5
      if: inputs.build-generates-artifacts == 'true' && steps.build.outcome != 'skipped' && inputs.use_split_build != 'true'
      with:
        name: ${{ inputs.build-environment }}
        retention-days: 14
        if-no-files-found: error
        path: artifacts.zip
        s3-bucket: ${{ inputs.s3-bucket }}

    - name: Store PyTorch Build Artifacts on S3 for split build
      uses: seemethere/upload-artifact-s3@v5
      if: inputs.build-generates-artifacts == 'true' && steps.build.outcome != 'skipped' && inputs.use_split_build == 'true'
      with:
        name: ${{ inputs.build-environment }}-experimental-split-build
        retention-days: 14
        if-no-files-found: error
        path: artifacts.zip
        s3-bucket: ${{ inputs.s3-bucket }}

    - name: Upload sccache stats
      if: steps.build.outcome != 'skipped'
      uses: seemethere/upload-artifact-s3@v5
      with:
        s3-prefix: |
          ${{ github.repository }}/${{ github.run_id }}/${{ github.run_attempt }}/artifact
        retention-days: 365
        if-no-files-found: warn
        path: sccache-stats-*.json
        s3-bucket: ${{ inputs.s3-bucket }}

    - name: Teardown Linux
      uses: pytorch/test-infra/.github/actions/teardown-linux@main
      if: always()<|MERGE_RESOLUTION|>--- conflicted
+++ resolved
@@ -52,20 +52,12 @@
     description: Hugging Face Hub token
     required: false
     default: ""
-<<<<<<< HEAD
-  use-split-build:
-=======
   use_split_build:
->>>>>>> 6b50471f
     description: |
       [Experimental] Build a libtorch only wheel and build pytorch such that
       are built from the libtorch wheel.
     required: false
-<<<<<<< HEAD
-    type: string
-=======
     type: boolean
->>>>>>> 6b50471f
     default: false
 outputs:
   docker-image:
@@ -159,7 +151,6 @@
         DEBUG: ${{ inputs.build-with-debug == 'true' && '1' || '0' }}
         OUR_GITHUB_JOB_ID: ${{ steps.get-job-id.outputs.job-id }}
         HUGGING_FACE_HUB_TOKEN: ${{ inputs.HUGGING_FACE_HUB_TOKEN }}
-        USE_SPLIT_BUILD: ${{ inputs.use_split_build }}
       shell: bash
       run: |
         # detached container should get cleaned up by teardown_ec2_linux
@@ -179,7 +170,6 @@
           -e PR_LABELS \
           -e OUR_GITHUB_JOB_ID \
           -e HUGGING_FACE_HUB_TOKEN \
-          -e USE_SPLIT_BUILD \
           --env-file="/tmp/github_env_${GITHUB_RUN_ID}" \
           --security-opt seccomp=unconfined \
           --cap-add=SYS_PTRACE \
