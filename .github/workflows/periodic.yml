name: periodic

on:
  schedule:
    # We have several schedules so jobs can check github.event.schedule to activate only for a fraction of the runs.
    # Also run less frequently on weekends.
    - cron: 45 0,8,16 * * 1-5
    - cron: 45 4 * * 0,6
    - cron: 45 4,12,20 * * 1-5
    - cron: 45 12 * * 0,6
    - cron: 29 8 * * *  # about 1:29am PDT, for mem leak check and rerun disabled tests
  push:
    tags:
      - ciflow/periodic/*
    branches:
      - release/*
  workflow_dispatch:

concurrency:
  group: ${{ github.workflow }}-${{ github.event.pull_request.number || github.ref_name }}-${{ github.ref_type == 'branch' && github.sha }}-${{ github.event_name == 'workflow_dispatch' }}-${{ github.event_name == 'schedule' }}-${{ github.event.schedule }}
  cancel-in-progress: true

permissions: read-all

jobs:
  llm-td:
    name: before-test
    uses: ./.github/workflows/llm_td_retrieval.yml
    permissions:
      id-token: write
      contents: read

  target-determination:
    name: before-test
    uses: ./.github/workflows/target_determination.yml
    needs: llm-td
    permissions:
      id-token: write
      contents: read

<<<<<<< HEAD
  linux-focal-cuda12_4-py3_10-gcc9-build:
    name: linux-focal-cuda12.4-py3.10-gcc9
    uses: ./.github/workflows/_linux-build-label.yml
=======
  linux-focal-cuda12_1-py3_10-gcc9-build:
    name: linux-focal-cuda12.1-py3.10-gcc9
    uses: ./.github/workflows/_linux-build.yml
    with:
      build-environment: linux-focal-cuda12.1-py3.10-gcc9
      docker-image-name: pytorch-linux-focal-cuda12.1-cudnn8-py3-gcc9
      test-matrix: |
        { include: [
          { config: "nogpu_AVX512", shard: 1, num_shards: 1, runner: "linux.2xlarge" },
          { config: "nogpu_NO_AVX2", shard: 1, num_shards: 1, runner: "linux.2xlarge" },
          { config: "jit_legacy", shard: 1, num_shards: 1, runner: "linux.4xlarge.nvidia.gpu" },
        ]}

  linux-focal-cuda12_1-py3_10-gcc9-test:
    name: linux-focal-cuda12.1-py3.10-gcc9
    uses: ./.github/workflows/_linux-test.yml
    needs:
      - linux-focal-cuda12_1-py3_10-gcc9-build
      - target-determination
    with:
      build-environment: linux-focal-cuda12.1-py3.10-gcc9
      docker-image: ${{ needs.linux-focal-cuda12_1-py3_10-gcc9-build.outputs.docker-image }}
      test-matrix: ${{ needs.linux-focal-cuda12_1-py3_10-gcc9-build.outputs.test-matrix }}

  linux-focal-cuda12_4-py3_10-gcc9-build:
    name: linux-focal-cuda12.4-py3.10-gcc9
    uses: ./.github/workflows/_linux-build.yml
>>>>>>> 6e545392
    with:
      build-environment: linux-focal-cuda12.4-py3.10-gcc9
      docker-image-name: pytorch-linux-focal-cuda12.4-cudnn8-py3-gcc9
      test-matrix: |
        { include: [
<<<<<<< HEAD
          { config: "default", shard: 1, num_shards: 5, runner: "linux.4xlarge.nvidia.gpu" },
          { config: "default", shard: 2, num_shards: 5, runner: "linux.4xlarge.nvidia.gpu" },
          { config: "default", shard: 3, num_shards: 5, runner: "linux.4xlarge.nvidia.gpu" },
          { config: "default", shard: 4, num_shards: 5, runner: "linux.4xlarge.nvidia.gpu" },
          { config: "default", shard: 5, num_shards: 5, runner: "linux.4xlarge.nvidia.gpu" },
          { config: "deploy", shard: 1, num_shards: 1, runner: "linux.4xlarge.nvidia.gpu" },
=======
          { config: "nogpu_AVX512", shard: 1, num_shards: 1, runner: "linux.2xlarge" },
          { config: "nogpu_NO_AVX2", shard: 1, num_shards: 1, runner: "linux.2xlarge" },
          { config: "jit_legacy", shard: 1, num_shards: 1, runner: "linux.4xlarge.nvidia.gpu" },
>>>>>>> 6e545392
        ]}

  linux-focal-cuda12_4-py3_10-gcc9-test:
    name: linux-focal-cuda12.4-py3.10-gcc9
    uses: ./.github/workflows/_linux-test.yml
    needs:
      - linux-focal-cuda12_4-py3_10-gcc9-build
      - target-determination
    with:
<<<<<<< HEAD
      timeout-minutes: 360
=======
>>>>>>> 6e545392
      build-environment: linux-focal-cuda12.4-py3.10-gcc9
      docker-image: ${{ needs.linux-focal-cuda12_4-py3_10-gcc9-build.outputs.docker-image }}
      test-matrix: ${{ needs.linux-focal-cuda12_4-py3_10-gcc9-build.outputs.test-matrix }}

  parallelnative-linux-jammy-py3_8-gcc11-build:
    name: parallelnative-linux-jammy-py3.8-gcc11
    uses: ./.github/workflows/_linux-build.yml
    with:
      build-environment: parallelnative-linux-jammy-py3.8-gcc11
      docker-image-name: pytorch-linux-jammy-py3.8-gcc11
      test-matrix: |
        { include: [
          { config: "default", shard: 1, num_shards: 3, runner: "linux.2xlarge" },
          { config: "default", shard: 2, num_shards: 3, runner: "linux.2xlarge" },
          { config: "default", shard: 3, num_shards: 3, runner: "linux.2xlarge" },
        ]}

  parallelnative-linux-jammy-py3_8-gcc11-test:
    name: parallelnative-linux-jammy-py3.8-gcc11
    uses: ./.github/workflows/_linux-test.yml
    needs:
      - parallelnative-linux-jammy-py3_8-gcc11-build
      - target-determination
    with:
      build-environment: parallelnative-linux-jammy-py3.8-gcc11
      docker-image: ${{ needs.parallelnative-linux-jammy-py3_8-gcc11-build.outputs.docker-image }}
      test-matrix: ${{ needs.parallelnative-linux-jammy-py3_8-gcc11-build.outputs.test-matrix }}

  linux-focal-cuda11_8-py3_9-gcc9-build:
    name: linux-focal-cuda11.8-py3.9-gcc9
    uses: ./.github/workflows/_linux-build.yml
    with:
      build-environment: linux-focal-cuda11.8-py3.9-gcc9
      docker-image-name: pytorch-linux-focal-cuda11.8-cudnn8-py3-gcc9
      cuda-arch-list: 8.6
      test-matrix: |
        { include: [
          { config: "multigpu", shard: 1, num_shards: 1, runner: "linux.g5.12xlarge.nvidia.gpu" },
        ]}
      build-with-debug: false

  linux-focal-cuda11_8-py3_9-gcc9-test:
    name: linux-focal-cuda11.8-py3.9-gcc9
    uses: ./.github/workflows/_linux-test.yml
    needs: linux-focal-cuda11_8-py3_9-gcc9-build
    with:
      build-environment: linux-focal-cuda11.8-py3.9-gcc9
      docker-image: ${{ needs.linux-focal-cuda11_8-py3_9-gcc9-build.outputs.docker-image }}
      test-matrix: ${{ needs.linux-focal-cuda11_8-py3_9-gcc9-build.outputs.test-matrix }}

  linux-focal-cuda11_8-py3_10-gcc9-debug-build:
    name: linux-focal-cuda11.8-py3.10-gcc9-debug
    uses: ./.github/workflows/_linux-build.yml
    with:
      build-environment: linux-focal-cuda11.8-py3.10-gcc9-debug
      docker-image-name: pytorch-linux-focal-cuda11.8-cudnn8-py3-gcc9
      build-with-debug: true
      test-matrix: |
        { include: [
          { config: "default", shard: 1, num_shards: 5, runner: "linux.4xlarge.nvidia.gpu" },
          { config: "default", shard: 2, num_shards: 5, runner: "linux.4xlarge.nvidia.gpu" },
          { config: "default", shard: 3, num_shards: 5, runner: "linux.4xlarge.nvidia.gpu" },
          { config: "default", shard: 4, num_shards: 5, runner: "linux.4xlarge.nvidia.gpu" },
          { config: "default", shard: 5, num_shards: 5, runner: "linux.4xlarge.nvidia.gpu" },
        ]}

  linux-focal-cuda11_8-py3_10-gcc9-debug-test:
    name: linux-focal-cuda11.8-py3.10-gcc9-debug
    uses: ./.github/workflows/_linux-test.yml
    needs:
      - linux-focal-cuda11_8-py3_10-gcc9-debug-build
      - target-determination
    with:
      build-environment: linux-focal-cuda11.8-py3.10-gcc9-debug
      docker-image: ${{ needs.linux-focal-cuda11_8-py3_10-gcc9-debug-build.outputs.docker-image }}
      test-matrix: ${{ needs.linux-focal-cuda11_8-py3_10-gcc9-debug-build.outputs.test-matrix }}

  win-vs2019-cuda11_8-py3-build:
    name: win-vs2019-cuda11.8-py3
    uses: ./.github/workflows/_win-build.yml
    with:
      build-environment: win-vs2019-cuda11.8-py3
      cuda-version: "11.8"
      test-matrix: |
        { include: [
          { config: "default", shard: 1, num_shards: 4, runner: "windows.g5.4xlarge.nvidia.gpu" },
          { config: "default", shard: 2, num_shards: 4, runner: "windows.g5.4xlarge.nvidia.gpu" },
          { config: "default", shard: 3, num_shards: 4, runner: "windows.g5.4xlarge.nvidia.gpu" },
          { config: "default", shard: 4, num_shards: 4, runner: "windows.g5.4xlarge.nvidia.gpu" },
          { config: "force_on_cpu", shard: 1, num_shards: 1, runner: "windows.4xlarge.nonephemeral" },
        ]}

  win-vs2019-cuda11_8-py3-test:
    name: win-vs2019-cuda11.8-py3
    uses: ./.github/workflows/_win-test.yml
    needs:
      - win-vs2019-cuda11_8-py3-build
      - target-determination
    with:
      build-environment: win-vs2019-cuda11.8-py3
      cuda-version: "11.8"
      test-matrix: ${{ needs.win-vs2019-cuda11_8-py3-build.outputs.test-matrix }}

  # TODO: Figure out how to migrate this job to M1 runner
  ios-build-test:
    name: ios-build-test
    if: github.event_name != 'schedule' || github.event.schedule == '45 0,8,16 * * 1-5' || github.event.schedule == '45 4 * * 0,6' || github.event.schedule == '29 8 * * *'
    uses: ./.github/workflows/_ios-build-test.yml
    with:
      trigger-event: ${{ github.event_name }}
      build-environment: ios-build-test
      sync-tag: ios-build-test
      test-matrix: |
        { include: [
          { config: "default",
            shard: 1,
            num_shards: 1,
            runner: "macos-14-xlarge",
            ios_platform: "SIMULATOR",
            ios_arch: "arm64",
            use_lite_interpreter: 1,
            use_metal: 0,
            use_coreml: 1,
            use_custom_op_list: ""
          },
          { config: "default",
            shard: 1,
            num_shards: 1,
            runner: "macos-14-xlarge",
            ios_platform: "OS",
            ios_arch: "arm64",
            use_lite_interpreter: 1,
            use_metal: 1,
            use_coreml: 1,
            use_custom_op_list: "mobilenetv2.yaml"
          }
        ]}

  buck-build-test:
    name: buck-build-test
    uses: ./.github/workflows/_buck-build-test.yml
    with:
      test-matrix: |
        { include: [
          { config: "default", shard: 1, num_shards: 1, runner: "ubuntu-latest" },
        ]}

  android-emulator-build-test:
    name: android-emulator-build-test
    uses: ./.github/workflows/_run_android_tests.yml
    with:
      test-matrix: |
        { include: [
          { config: 'default',
            shard: 1,
            num_shards: 1,
            runner: 'ubuntu-20.04-16x',
            use_lite_interpreter: 1,
            # Just set x86 for testing here
            support_abi: 'x86',
          },
        ]}

  linux-vulkan-focal-py3_11-clang10-build:
    name: linux-vulkan-focal-py3.11-clang10
    uses: ./.github/workflows/_linux-build.yml
    with:
      build-environment: linux-vulkan-focal-py3.11-clang10
      docker-image-name: pytorch-linux-focal-py3.11-clang10
      test-matrix: |
        { include: [
          { config: "default", shard: 1, num_shards: 1, runner: "linux.2xlarge" },
        ]}

  linux-vulkan-focal-py3_11-clang10-test:
    name: linux-vulkan-focal-py3.11-clang10
    uses: ./.github/workflows/_linux-test.yml
    needs: linux-vulkan-focal-py3_11-clang10-build
    with:
      build-environment: linux-vulkan-focal-py3.11-clang10
      docker-image: ${{ needs.linux-vulkan-focal-py3_11-clang10-build.outputs.docker-image }}
      test-matrix: ${{ needs.linux-vulkan-focal-py3_11-clang10-build.outputs.test-matrix }}

  linux-focal-rocm6_1-py3_8-build:
    name: linux-focal-rocm6.1-py3.8
    uses: ./.github/workflows/_linux-build.yml
    with:
      build-environment: linux-focal-rocm6.1-py3.8
      docker-image-name: pytorch-linux-focal-rocm-n-py3
      test-matrix: |
        { include: [
          { config: "distributed", shard: 1, num_shards: 2, runner: "linux.rocm.gpu" },
          { config: "distributed", shard: 2, num_shards: 2, runner: "linux.rocm.gpu" },
        ]}

  linux-focal-rocm6_1-py3_8-test:
    permissions:
      id-token: write
      contents: read
    name: linux-focal-rocm6.1-py3.8
    uses: ./.github/workflows/_rocm-test.yml
    needs:
      - linux-focal-rocm6_1-py3_8-build
      - target-determination
    with:
      build-environment: linux-focal-rocm6.1-py3.8
      docker-image: ${{ needs.linux-focal-rocm6_1-py3_8-build.outputs.docker-image }}
      test-matrix: ${{ needs.linux-focal-rocm6_1-py3_8-build.outputs.test-matrix }}<|MERGE_RESOLUTION|>--- conflicted
+++ resolved
@@ -37,57 +37,48 @@
     permissions:
       id-token: write
       contents: read
-
-<<<<<<< HEAD
+      
+  linux-focal-cuda12_1-py3_10-gcc9-build:
+    name: linux-focal-cuda12.1-py3.10-gcc9
+    uses: ./.github/workflows/_linux-build.yml
+    with:
+      build-environment: linux-focal-cuda12.1-py3.10-gcc9
+      docker-image-name: pytorch-linux-focal-cuda12.1-cudnn8-py3-gcc9
+      test-matrix: |
+        { include: [
+          { config: "nogpu_AVX512", shard: 1, num_shards: 1, runner: "linux.2xlarge" },
+          { config: "nogpu_NO_AVX2", shard: 1, num_shards: 1, runner: "linux.2xlarge" },
+          { config: "jit_legacy", shard: 1, num_shards: 1, runner: "linux.4xlarge.nvidia.gpu" },
+        ]}
+        
+  linux-focal-cuda12_1-py3_10-gcc9-test:
+    name: linux-focal-cuda12.1-py3.10-gcc9
+    uses: ./.github/workflows/_linux-test.yml
+    needs:
+      - linux-focal-cuda12_1-py3_10-gcc9-build
+      - target-determination
+    with:
+      build-environment: linux-focal-cuda12.1-py3.10-gcc9
+      docker-image: ${{ needs.linux-focal-cuda12_1-py3_10-gcc9-build.outputs.docker-image }}
+      test-matrix: ${{ needs.linux-focal-cuda12_1-py3_10-gcc9-build.outputs.test-matrix }}
+
   linux-focal-cuda12_4-py3_10-gcc9-build:
     name: linux-focal-cuda12.4-py3.10-gcc9
     uses: ./.github/workflows/_linux-build-label.yml
-=======
-  linux-focal-cuda12_1-py3_10-gcc9-build:
-    name: linux-focal-cuda12.1-py3.10-gcc9
-    uses: ./.github/workflows/_linux-build.yml
-    with:
-      build-environment: linux-focal-cuda12.1-py3.10-gcc9
-      docker-image-name: pytorch-linux-focal-cuda12.1-cudnn8-py3-gcc9
-      test-matrix: |
-        { include: [
-          { config: "nogpu_AVX512", shard: 1, num_shards: 1, runner: "linux.2xlarge" },
-          { config: "nogpu_NO_AVX2", shard: 1, num_shards: 1, runner: "linux.2xlarge" },
-          { config: "jit_legacy", shard: 1, num_shards: 1, runner: "linux.4xlarge.nvidia.gpu" },
-        ]}
-
-  linux-focal-cuda12_1-py3_10-gcc9-test:
-    name: linux-focal-cuda12.1-py3.10-gcc9
-    uses: ./.github/workflows/_linux-test.yml
-    needs:
-      - linux-focal-cuda12_1-py3_10-gcc9-build
-      - target-determination
-    with:
-      build-environment: linux-focal-cuda12.1-py3.10-gcc9
-      docker-image: ${{ needs.linux-focal-cuda12_1-py3_10-gcc9-build.outputs.docker-image }}
-      test-matrix: ${{ needs.linux-focal-cuda12_1-py3_10-gcc9-build.outputs.test-matrix }}
-
-  linux-focal-cuda12_4-py3_10-gcc9-build:
-    name: linux-focal-cuda12.4-py3.10-gcc9
-    uses: ./.github/workflows/_linux-build.yml
->>>>>>> 6e545392
     with:
       build-environment: linux-focal-cuda12.4-py3.10-gcc9
       docker-image-name: pytorch-linux-focal-cuda12.4-cudnn8-py3-gcc9
       test-matrix: |
         { include: [
-<<<<<<< HEAD
           { config: "default", shard: 1, num_shards: 5, runner: "linux.4xlarge.nvidia.gpu" },
           { config: "default", shard: 2, num_shards: 5, runner: "linux.4xlarge.nvidia.gpu" },
           { config: "default", shard: 3, num_shards: 5, runner: "linux.4xlarge.nvidia.gpu" },
           { config: "default", shard: 4, num_shards: 5, runner: "linux.4xlarge.nvidia.gpu" },
           { config: "default", shard: 5, num_shards: 5, runner: "linux.4xlarge.nvidia.gpu" },
           { config: "deploy", shard: 1, num_shards: 1, runner: "linux.4xlarge.nvidia.gpu" },
-=======
           { config: "nogpu_AVX512", shard: 1, num_shards: 1, runner: "linux.2xlarge" },
           { config: "nogpu_NO_AVX2", shard: 1, num_shards: 1, runner: "linux.2xlarge" },
           { config: "jit_legacy", shard: 1, num_shards: 1, runner: "linux.4xlarge.nvidia.gpu" },
->>>>>>> 6e545392
         ]}
 
   linux-focal-cuda12_4-py3_10-gcc9-test:
@@ -97,10 +88,7 @@
       - linux-focal-cuda12_4-py3_10-gcc9-build
       - target-determination
     with:
-<<<<<<< HEAD
       timeout-minutes: 360
-=======
->>>>>>> 6e545392
       build-environment: linux-focal-cuda12.4-py3.10-gcc9
       docker-image: ${{ needs.linux-focal-cuda12_4-py3_10-gcc9-build.outputs.docker-image }}
       test-matrix: ${{ needs.linux-focal-cuda12_4-py3_10-gcc9-build.outputs.test-matrix }}
