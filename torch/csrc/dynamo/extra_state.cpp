--- conflicted
+++ resolved
@@ -90,26 +90,6 @@
   CacheEntry* found = nullptr;
   py::handle locals(f_locals);
   for (CacheEntry& cache_entry : extra_state->cache_entry_list) {
-<<<<<<< HEAD
-    bool valid = false;
-    try {
-      // TODO(anijain2305) - Clean this up when enable_cpp_guard_manager is True
-      // by default
-      if (cache_entry.root_mgr != nullptr) {
-        valid = run_root_guard_manager(cache_entry.root_mgr, f_locals);
-      } else {
-        valid = cache_entry.check_fn(locals).cast<bool>();
-      }
-    } catch (py::error_already_set& e) {
-      if (guard_error_hook) {
-        py::handle guard_error_hook_handle(guard_error_hook);
-        guard_error_hook_handle(
-            cache_entry.check_fn,
-            cache_entry.code,
-            locals,
-            index,
-            index == extra_state->cache_entry_list.size() - 1);
-=======
     // Check backend. Py_False means run only mode.
     bool valid = backend == Py_False || cache_entry.backend == backend;
     if (valid) {
@@ -135,7 +115,6 @@
         // the exception
         e.restore();
         return nullptr;
->>>>>>> eb5381da
       }
     }
     if (valid) {
