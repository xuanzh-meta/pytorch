#pragma once

#include <c10/util/ApproximateClock.h>
#include <c10/util/irange.h>
#include <torch/csrc/distributed/c10d/NCCLUtils.hpp>
#include <torch/csrc/distributed/c10d/Store.hpp>
#include <torch/csrc/distributed/c10d/Types.hpp>
#include <torch/csrc/distributed/c10d/Utils.hpp>

#include <ATen/cuda/CUDAEvent.h>
#include <torch/csrc/jit/serialization/pickler.h>
#include <torch/csrc/profiler/combined_traceback.h>

#include <sys/types.h>

#include <cstdlib>
#include <fstream>
#include <string>
#include <system_error>
#include <vector>

namespace c10d {

static c10::IValue entries_key = "entries";
static c10::IValue nccl_comm_key = "nccl_comm_state";
static c10::IValue version_key = "version";
// Update whenever changing contents or formatting of the dump
// (minor when adding fields, major when changing existing fields)
<<<<<<< HEAD
static c10::IValue version_val = "2.6";
=======
static c10::IValue version_val = "2.0";
>>>>>>> e46a9c48
static c10::IValue pg_config_key = "pg_config";
static c10::IValue record_id_key = "record_id";
static c10::IValue pg_id_key = "pg_id";
static c10::IValue pg_name_key = "process_group";
static c10::IValue collective_seq_id_key = "collective_seq_id";
static c10::IValue p2p_seq_id_key = "p2p_seq_id";
static c10::IValue is_p2p_key = "is_p2p";
static c10::IValue op_id_key = "op_id";
static c10::IValue profiling_name_key = "profiling_name";
static c10::IValue input_sizes_key = "input_sizes";
static c10::IValue input_dtypes_key = "input_dtypes";
static c10::IValue output_sizes_key = "output_sizes";
static c10::IValue output_dtypes_key = "output_dtypes";
static c10::IValue time_created_key = "time_created_ns";
static c10::IValue duration_key = "duration_ms";

static c10::IValue frames_key = "frames";
static c10::IValue state_key = "state";
static c10::IValue line_key = "line";
static c10::IValue name_key = "name";
static c10::IValue filename_key = "filename";
static c10::IValue retired_key = "retired";
static c10::IValue time_discovered_started_key = "time_discovered_started_ns";
static c10::IValue time_discovered_completed_key =
    "time_discovered_completed_ns";

/* Trace Utils Related to TORCH_NCCL_DESYNC_DEBUG */

inline std::string getTraceStartKey(const std::string& pgName, int rank) {
  return pgName + "_" + std::to_string(rank) + "_trace_start";
}

inline std::string getTraceEndKey(const std::string& pgName, int rank) {
  return pgName + "_" + std::to_string(rank) + "_trace_end";
}

inline bool traceUpdate(
    c10::intrusive_ptr<Store>& store,
    const std::string& key,
    uint64_t seq,
    const std::string& col) {
  std::vector<uint8_t> value(col.size() + sizeof(seq) + 1);
  memcpy(value.data(), &seq, sizeof(seq));
  memcpy(value.data() + sizeof(seq), col.data(), col.size());
  try {
    store->set(key, value);
    return true;
  } catch (...) {
    LOG(ERROR) << "Store is down while updating #" << seq << " with key "
               << key;
    return false;
  }
  return true;
}

enum TraceDebugEvent {
  kEventStart,
  kEventEnd,
};
// <seq, <rank, <col, start/end>>>
using TraceMap =
    std::map<uint64_t, std::map<int, std::pair<std::string, TraceDebugEvent>>>;

inline std::string ranksToString(const std::vector<int>& ranks) {
  std::string str;
  for (int rank : ranks) {
    if (str.empty()) {
      str = std::to_string(rank);
    } else {
      str += ", " + std::to_string(rank);
    }
  }
  return str;
}

inline std::string ranksFromTrace(
    const std::vector<std::pair<int, std::string>>& items) {
  std::string ranks;
  for (auto& p : items) {
    if (ranks.empty()) {
      ranks = std::to_string(p.first);
    } else {
      ranks += ", " + std::to_string(p.first);
    }
  }
  return ranks;
}

inline std::string analyzeMissingRanks(const std::vector<int>& missingRanks) {
  return c10::str(
      "\n\t - To our best knowledge, ranks [",
      ranksToString(missingRanks),
      "] are the lagging ranks that caused this timeout. "
      "They never joined any collectives");
}

inline std::string analyzeLaggingRanks(const TraceMap& traceMap) {
  uint64_t lagSeq = traceMap.begin()->first;
  std::vector<int> startRanks;
  std::vector<int> endRanks;
  for (auto& p : traceMap.begin()->second) {
    if (p.second.second == kEventStart) {
      startRanks.push_back(p.first);
    } else {
      endRanks.push_back(p.first);
    }
  }
  std::string report =
      "\n\t - To our best knowledge, the lagging/dead/mismatched ranks "
      "that caused the desync are:";
  if (startRanks.size()) {
    report += c10::str(
        "\n\t   - [",
        ranksToString(startRanks),
        "] joined but didn't finish collective #",
        lagSeq,
        " (count from 1)");
  }
  if (endRanks.size()) {
    report += c10::str(
        "\n\t     [",
        ranksToString(endRanks),
        "] finished collective #",
        lagSeq,
        ", but didn't join collective #",
        lagSeq + 1,
        " (count from 1)");
  }
  return report;
}

inline std::string dumpSnapshot(TraceMap& traceMap) {
  std::string report = "\n\t - Snapshot of ranks' latest states:";
  for (auto& tracePair : traceMap) {
    uint64_t seq = tracePair.first;
    std::map<int, std::pair<std::string, TraceDebugEvent>>& subMap =
        tracePair.second;

    std::unordered_map<std::string, std::vector<int>> collectivesStart;
    std::unordered_map<std::string, std::vector<int>> collectivesEnd;
    for (auto& p : subMap) {
      int rank = p.first;
      const std::string& col = p.second.first;
      if (p.second.second == kEventStart) {
        collectivesStart[col].push_back(rank);
      } else {
        collectivesEnd[col].push_back(rank);
      }
    }

    if (collectivesStart.size()) {
      report += c10::str("\n\t   #", seq, " started ranks:");
      for (auto& mapPair : collectivesStart) {
        report += c10::str(
            "\n\t     [",
            ranksToString(mapPair.second),
            "] started ",
            mapPair.first);
      }
    }
    if (collectivesEnd.size()) {
      report += c10::str("\n\t   #", seq, " finished ranks:");
      for (auto& mapPair : collectivesEnd) {
        report += c10::str(
            "\n\t     [",
            ranksToString(mapPair.second),
            "] finished ",
            mapPair.first);
      }
    }
  }
  return report;
}

inline bool parseTraceValue(
    c10::intrusive_ptr<Store>& store,
    const std::string& key,
    uint64_t& seq,
    std::string& col) {
  try {
    std::vector<uint8_t> traceValue = store->get(key);
    memcpy(&seq, traceValue.data(), sizeof(seq));
    std::string colName((char*)traceValue.data() + sizeof(seq));
    col = colName;
    return true;
  } catch (...) {
    LOG(ERROR) << "Store is down while getting key " << key;
    return false;
  }
  return true;
}

inline std::string retrieveDesyncReport(
    c10::intrusive_ptr<Store>& store,
    const std::string& pgName,
    int myRank,
    int worldSize) {
  std::string report;

  uint64_t thisSeq;
  std::string thisCol;

  std::vector<int> missingRanks;
  TraceMap traceMap;

  for (const auto rank : c10::irange(worldSize)) {
    // Build traceMapStart.
    uint64_t seqStart;
    {
      std::string traceKeyStart = getTraceStartKey(pgName, rank);
      if (!store->check({traceKeyStart})) {
        missingRanks.push_back(rank);
        continue;
      }
      std::string col;
      if (!parseTraceValue(store, traceKeyStart, seqStart, col)) {
        return report;
      }
      traceMap[seqStart].emplace(rank, std::make_pair(col, kEventStart));
      if (rank == myRank) {
        thisSeq = seqStart;
        thisCol = std::move(col);
      }
    }

    // Build traceMapEnd.
    {
      std::string traceKeyEnd = getTraceEndKey(pgName, rank);
      if (!store->check({traceKeyEnd})) {
        continue;
      }
      uint64_t seq;
      std::string col;
      if (!parseTraceValue(store, traceKeyEnd, seq, col)) {
        return report;
      }
      if (seq == seqStart) {
        traceMap[seq][rank].second = kEventEnd;
      }
    }
  }

  TORCH_INTERNAL_ASSERT(
      !missingRanks.empty() || !traceMap.empty(),
      "Trace shouldn't be empty while enabled GLOO_ASYNC_TIMEOUT_DEBUG");
  TORCH_INTERNAL_ASSERT(
      !thisCol.empty(),
      "Timeout rank [",
      myRank,
      "] must have collective tracking iteam in c10::Store trace");
  TORCH_INTERNAL_ASSERT(
      traceMap[thisSeq][myRank].second == kEventStart,
      "Timeout rank [",
      myRank,
      "] last trace item must be kEventStart. thisSeq = ",
      thisSeq,
      ", col = ",
      thisCol);

  report += c10::str(
      "\n\t - [", myRank, "] Timeout at collective: ", thisCol, ", #", thisSeq);

  if (!missingRanks.empty()) {
    report += analyzeMissingRanks(missingRanks);
  } else {
    report += analyzeLaggingRanks(traceMap);
    report += dumpSnapshot(traceMap);
  }

  return report;
}

/* Trace Utils Related to Flight Recorder */

/* Note: this is only used by PGNCCL (could be generalized in an ideal world but
 * wasn't done that way, so isn't expected to be fully general at the moment) */

#ifdef USE_C10D_NCCL

/* Helper used by work::getDuration() and nccl flight recorder */
float getDurationFromEvent(
    at::cuda::CUDAEvent& ncclStartEvent,
    at::cuda::CUDAEvent& ncclEndEvent) {
  TORCH_CHECK(
      ncclEndEvent.query(),
      "getDuration can only be called after work is succeeded.")
  return ncclStartEvent.elapsed_time(ncclEndEvent);
}

DebugInfoWriter::~DebugInfoWriter() = default;

void DebugInfoWriter::write(const std::string& ncclTrace) {
  // Open a file for writing. The ios::binary flag is used to write data as
  // binary.
  std::ofstream file(filename_, std::ios::binary);

  // Check if the file was opened successfully.
  if (!file.is_open()) {
    LOG(ERROR) << "Error opening file for writing NCCLPG debug info: "
               << filename_;
    return;
  }

  file.write(ncclTrace.data(), ncclTrace.size());
  LOG(INFO) << "Finished writing NCCLPG debug info to " << filename_;
}

DebugInfoWriter& DebugInfoWriter::getWriter(int rank) {
  if (writer_ == nullptr) {
    std::string fileNamePrefix = getCvarString(
        {"TORCH_NCCL_DEBUG_INFO_TEMP_FILE"}, "/tmp/nccl_trace_rank_");
    // Using std::unique_ptr here to auto-delete the writer object
    // when the pointer itself is destroyed.
    std::unique_ptr<DebugInfoWriter> writerPtr(
        new DebugInfoWriter(fileNamePrefix, rank));
    DebugInfoWriter::registerWriter(std::move(writerPtr));
  }
  return *writer_;
}

void DebugInfoWriter::registerWriter(std::unique_ptr<DebugInfoWriter> writer) {
  TORCH_CHECK_WITH(
      DistBackendError,
      hasWriterRegistered_.load() == false,
      "debugInfoWriter already registered");
  hasWriterRegistered_.store(true);
  writer_ = std::move(writer);
}

std::unique_ptr<DebugInfoWriter> DebugInfoWriter::writer_ = nullptr;
std::atomic<bool> DebugInfoWriter::hasWriterRegistered_(false);

inline std::string pickle_str(const c10::IValue& v) {
  std::vector<char> result;
  {
    auto writer = [&](const char* data, size_t size) {
      result.insert(result.end(), data, data + size);
    };
    torch::jit::Pickler pickler(
        writer, nullptr, nullptr, nullptr, nullptr, false);
    pickler.protocol();
    pickler.pushIValue(v);
    pickler.stop();
  }
  return std::string(result.begin(), result.end());
}

inline std::string get_python_cpp_trace() {
  // usage:
  // LOG(INFO) << "stacktrace: "
  //           << get_python_cpp_trace();
  // warn: might be slow in getting cpp traces
  // because of slow/broken addr2line
  // in different system libs
  std::shared_ptr<torch::CapturedTraceback> tb =
      torch::CapturedTraceback::gather(
          /*python=*/true, /*script=*/true, /*cpp=*/true);
  torch::SymbolizedTracebacks s_tbs = torch::symbolize({tb.get()});
  const auto& s_tb = s_tbs.tracebacks.at(0);
  std::stringstream oss;
  for (auto idx : c10::irange(s_tb.size())) {
    auto frame_id = s_tb[idx];
    const auto& frame = s_tbs.all_frames.at(frame_id);
    oss << "#" << idx << " " << frame.funcname << " from " << frame.filename
        << ":" << frame.lineno << std::endl;
  }
  return oss.str();
}

inline c10::Dict<c10::IValue, c10::IValue> new_dict() {
  return c10::Dict<c10::IValue, c10::IValue>(
      c10::AnyType::get(), c10::AnyType::get());
}

inline c10::List<c10::IValue> new_list() {
  return c10::List<c10::IValue>(c10::AnyType::get());
}

inline std::string ranks_str(const std::vector<uint64_t>& ranks) {
  std::string str;
  for (const auto& rank : ranks) {
    if (str.empty()) {
      str = std::to_string(rank);
    } else {
      str += ", " + std::to_string(rank);
    }
  }
  return c10::str("[", str, "]");
}

struct NCCLTraceBuffer {
  static NCCLTraceBuffer* get() {
    // intentionally leak on exit
    // because this will hold python state that may get destructed
    static NCCLTraceBuffer* instance = new NCCLTraceBuffer();
    return instance;
  }
  NCCLTraceBuffer() {
    max_entries_ = getCvarInt({"TORCH_NCCL_TRACE_BUFFER_SIZE"}, 0);
    capture_cpp_stack_ = getCvarBool({"TORCH_NCCL_TRACE_CPP_STACK"}, false);
    enabled_ = max_entries_ > 0;
  }
  using Event = at::cuda::CUDAEvent;
  struct Entry {
    size_t id_; // incremented id in the trace buffer
                // used to figure out where in the circular entries
                // buffer this entry will be located to
                // update state information
    size_t pg_id_;
    std::tuple<std::string, std::string> pg_name_; // <group_name, group_desc>

    // collective_seq_id and p2p_seq_id refer to actual kernel launches (e.g. 1
    // per coalesced group).
    // collective_seq_id only increments for true collective operations (over
    // all ranks in the group). p2p_seq_id only increments over non-collective
    // operations in the group. op_id refers to logical operations (e.g. one per
    // op inside coalesced group)
    size_t collective_seq_id_;
    size_t p2p_seq_id_;
    size_t op_id_;
    std::string profiling_name_;

    std::shared_ptr<torch::CapturedTraceback> traceback_;
    // we borrow pointers to start_ and end_ so we can query the state
    // on reporting. However, once the event is completed, the call
    // to `complete` will clear these.
    Event *start_, *end_;

    // timestamp when the entry was created, likely close to the time the work
    // was 'enqueued'- not necessarily started
    c10::time_t time_created_;

    // Is this a P2P event?
    bool isP2P_;

    std::optional<float> duration_;

    // timestamp when our CPU threads discovered that the kernel started.
    // will always be _after_ it actually started, and can be very late
    // if the watchdog thread got stuck on CUDA APIs.
    std::optional<c10::time_t> time_discovered_started_;

    // timestamp when our CPU threads discovered that the kernel completed.
    // will always be _after_ it actually complated, and can be the same time
    // as the discovery of the start if the watchdog thread is stuck on CUDA
    // APIs
    std::optional<c10::time_t> time_discovered_completed_;

    // size information for input/output tensors
    c10::SmallVector<int, 4> input_dims_;
    std::vector<std::string> input_dtypes_;
    c10::SmallVector<int, 4> output_dims_;
    std::vector<std::string> output_dtypes_;
    c10::SmallVector<int64_t, 8> sizes_; // flattened from inputs, outputs
    bool retired_ = false; // is this work entry no longer in the workMetaList_?
                           // a retired but not completed event has timed out
  };

  bool enabled_ = false;
  bool capture_cpp_stack_ = false;
  std::mutex mutex_;
  std::vector<Entry> entries_;
  size_t max_entries_ = 0;
  size_t next_ = 0;
  size_t id_ = 0;
  std::map<std::tuple<std::string, std::string>, std::vector<uint64_t>>
      pg_name_to_ranks_ = {};

  std::optional<size_t> record(
      size_t pg_id,
      const std::tuple<std::string, std::string>& pg_name,
      size_t collective_seq_id,
      size_t p2p_seq_id,
      size_t op_id,
      std::string profiling_name,
      const std::vector<at::Tensor>& inputs,
      const std::vector<at::Tensor>& outputs,
      Event* start,
      Event* end,
      bool isP2P) {
    if (!enabled_) {
      return c10::nullopt;
    }
    auto traceback =
        torch::CapturedTraceback::gather(true, true, capture_cpp_stack_);
    std::lock_guard<std::mutex> guard(mutex_);

    auto te = Entry{
        id_,
        pg_id,
        pg_name,
        collective_seq_id,
        p2p_seq_id,
        op_id,
        std::move(profiling_name),
        std::move(traceback),
        std::move(start),
        std::move(end),
        c10::getTime(),
        isP2P};

    for (const auto& input : inputs) {
      c10::IntArrayRef sizes = input.sizes();
      te.input_dtypes_.push_back(std::string{input.dtype().name()});
      te.input_dims_.push_back(sizes.size());
      te.sizes_.insert(te.sizes_.end(), sizes.begin(), sizes.end());
    }

    for (const auto& output : outputs) {
      c10::IntArrayRef sizes = output.sizes();
      te.output_dtypes_.push_back(std::string{output.dtype().name()});
      te.output_dims_.push_back(sizes.size());
      te.sizes_.insert(te.sizes_.end(), sizes.begin(), sizes.end());
    }

    if (entries_.size() < max_entries_) {
      entries_.emplace_back(std::move(te));
    } else {
      entries_[next_++] = std::move(te);
      if (next_ == max_entries_) {
        next_ = 0;
      }
    }
    return id_++;
  }

  void record_pg_ranks(
      const std::tuple<std::string, std::string>& pg_name,
      std::vector<uint64_t> ranks) {
    if (!enabled_) {
      return;
    }
    std::lock_guard<std::mutex> guard(mutex_);
    pg_name_to_ranks_[pg_name] = ranks;
  }

  void update_state(Entry& r) {
    if (r.start_ != nullptr) {
      bool started = r.start_->query();
      if (started && !r.time_discovered_started_) {
        r.time_discovered_started_ = c10::getTime();
      }
    }
    if (r.end_ != nullptr) {
      bool completed = r.end_->query();
      if (completed && !r.time_discovered_completed_) {
        r.time_discovered_completed_ = c10::getTime();
      }
    }
  }

  std::vector<Entry> dump_entries() {
    std::lock_guard<std::mutex> guard(mutex_);
    std::vector<Entry> result;
    result.reserve(entries_.size());
    result.insert(result.end(), entries_.begin() + next_, entries_.end());
    result.insert(result.end(), entries_.begin(), entries_.begin() + next_);
    // query any remaining events
    for (auto& r : result) {
      update_state(r);
      r.start_ = r.end_ = nullptr;
    }
    return result;
  }

  /*
  Mark an Event as completed and free its events.

  This is called by the watchdog thread, and is asynchronous from the
  perspective of the main thread.

  compute_duration defaults to true since retire_id is only called in the
  watchdog thread, which is currently a place we call cuda APIs which may hang,
  but care should be taken to avoid computing duration in any function that must
  never hang. (timing must also be enabled for compute_duration - see
  TORCH_NCCL_ENABLE_TIMING).
  */
  void retire_id(std::optional<size_t> id, bool compute_duration = true) {
    if (!enabled_ || !id) {
      return;
    }

    bool can_compute_duration = false;
    Event* startEvent = nullptr;
    Event* endEvent = nullptr;
    std::optional<float> duration = c10::nullopt;

    std::unique_lock<std::mutex> guard(mutex_);

    Entry* entry = &entries_.at(*id % max_entries_);
    if (entry->id_ == *id) {
      update_state(*entry);

      if (compute_duration) {
        can_compute_duration = entry->time_discovered_completed_.has_value() &&
            entry->start_ && entry->end_;
        startEvent = entry->start_;
        endEvent = entry->end_;
      }
    }

    if (can_compute_duration) {
      // Compute duration without without holding the lock, because
      // cudaEventDuration() can hang, and we need to acquire the lock before we
      // can dump(), which we never want to block.
      guard.unlock();
      duration = getDurationFromEvent(*startEvent, *endEvent);
      guard.lock();

      // Refresh the entry pointer, see if the entry has been overwritten
      entry = &entries_.at(*id % max_entries_);
      if (entry->id_ != *id) {
        LOG(INFO)
            << "retire_id abandoned for id " << *id
            << ", event was overwritten while waiting to compute duration.";
        return;
      }
      if (duration.has_value()) {
        entry->duration_ = duration.value();
      }
    }

    entry->retired_ = true;
    entry->start_ = entry->end_ = nullptr;
  }

  std::string dump(
      const std::optional<std::unordered_map<
          std::string,
          std::unordered_map<std::string, std::string>>>& ncclDumpMap) {
    auto result = dump_entries();
    auto entries = new_list();

    std::vector<torch::CapturedTraceback*> tracebacks;
    for (auto& e : result) {
      tracebacks.push_back(e.traceback_.get());
    }
    torch::SymbolizedTracebacks stracebacks = torch::symbolize(tracebacks);
    std::vector<c10::IValue> all_frames;
    for (const auto& f : stracebacks.all_frames) {
      auto d = new_dict();
      d.insert(name_key, f.funcname);
      d.insert(filename_key, f.filename);
      d.insert(line_key, int64_t(f.lineno));
      all_frames.emplace_back(std::move(d));
    }

    for (auto i : c10::irange(result.size())) {
      auto& e = result.at(i);
      auto& tb = stracebacks.tracebacks.at(i);
      auto dict = new_dict();
      dict.insert(record_id_key, int64_t(e.id_));
      dict.insert(pg_id_key, int64_t(e.pg_id_));
      dict.insert(pg_name_key, e.pg_name_);
      dict.insert(collective_seq_id_key, int64_t(e.collective_seq_id_));
      dict.insert(p2p_seq_id_key, int64_t(e.p2p_seq_id_));
      dict.insert(op_id_key, int64_t(e.op_id_));
      dict.insert(profiling_name_key, e.profiling_name_);
      dict.insert(time_created_key, int64_t(e.time_created_));
      if (e.duration_) {
        dict.insert(duration_key, *e.duration_);
      }

      auto it = e.sizes_.begin();
      auto read_sizes = [&](const c10::SmallVector<int, 4>& dims) {
        auto sizes = new_list();
        for (auto dim : dims) {
          auto arg_sizes = new_list();
          for (auto i : c10::irange(dim)) {
            (void)i;
            arg_sizes.push_back(*it++);
          }
          sizes.push_back(arg_sizes);
        }
        return sizes;
      };

      dict.insert(input_sizes_key, read_sizes(e.input_dims_));
      dict.insert(input_dtypes_key, e.input_dtypes_);
      dict.insert(output_sizes_key, read_sizes(e.output_dims_));
      dict.insert(output_dtypes_key, e.output_dtypes_);
      if (e.time_discovered_completed_.has_value()) {
        dict.insert(state_key, "completed");
      } else if (e.time_discovered_started_.has_value()) {
        dict.insert(state_key, "started");
      } else {
        dict.insert(state_key, "scheduled");
      }

      dict.insert(
          time_discovered_started_key,
          e.time_discovered_started_.has_value()
              ? int64_t(*e.time_discovered_started_)
              : c10::IValue());
      dict.insert(
          time_discovered_completed_key,
          e.time_discovered_completed_.has_value()
              ? int64_t(*e.time_discovered_completed_)
              : c10::IValue());
      dict.insert(retired_key, e.retired_);
      dict.insert(is_p2p_key, e.isP2P_);

      auto frames = new_list();
      for (int64_t frame : tb) {
        frames.push_back(all_frames.at(frame));
      }
      dict.insert(frames_key, frames);
      entries.push_back(dict);
    }
    auto pg_config = new_dict();
    for (const auto& [pg_name, ranks] : pg_name_to_ranks_) {
      auto pg_info = new_dict();
      pg_info.insert("name", std::get<0>(pg_name));
      pg_info.insert("desc", std::get<1>(pg_name));
      pg_info.insert("ranks", ranks_str(ranks));
      pg_config.insert(std::get<0>(pg_name), pg_info);
    }

    // convert ncclDumpMap into a dictionary
    auto per_comm_dict = new_dict();
    if (ncclDumpMap.has_value()) {
      for (const auto& [ncclId, ncclDump] : ncclDumpMap.value()) {
        auto inner_dict = new_dict();
        for (const auto& [key, value] : ncclDump) {
          inner_dict.insert(key, value);
        }
        per_comm_dict.insert(ncclId, inner_dict);
      }
    }

    auto dict = new_dict();
    dict.insert(entries_key, entries);
    dict.insert(version_key, version_val);
    if (per_comm_dict.size() > 0) {
      dict.insert(nccl_comm_key, per_comm_dict);
    }
    dict.insert(pg_config_key, pg_config);

    return pickle_str(dict);
  }
};

#endif
} // namespace c10d<|MERGE_RESOLUTION|>--- conflicted
+++ resolved
@@ -26,11 +26,7 @@
 static c10::IValue version_key = "version";
 // Update whenever changing contents or formatting of the dump
 // (minor when adding fields, major when changing existing fields)
-<<<<<<< HEAD
-static c10::IValue version_val = "2.6";
-=======
 static c10::IValue version_val = "2.0";
->>>>>>> e46a9c48
 static c10::IValue pg_config_key = "pg_config";
 static c10::IValue record_id_key = "record_id";
 static c10::IValue pg_id_key = "pg_id";
@@ -534,14 +530,16 @@
 
     for (const auto& input : inputs) {
       c10::IntArrayRef sizes = input.sizes();
-      te.input_dtypes_.push_back(std::string{input.dtype().name()});
+      te.input_dtypes_.emplace_back();
+      te.input_dtypes_.back().assign(std::string{input.dtype().name()});
       te.input_dims_.push_back(sizes.size());
       te.sizes_.insert(te.sizes_.end(), sizes.begin(), sizes.end());
     }
 
     for (const auto& output : outputs) {
       c10::IntArrayRef sizes = output.sizes();
-      te.output_dtypes_.push_back(std::string{output.dtype().name()});
+      te.output_dtypes_.emplace_back();
+      te.output_dtypes_.back().assign(std::string{output.dtype().name()});
       te.output_dims_.push_back(sizes.size());
       te.sizes_.insert(te.sizes_.end(), sizes.begin(), sizes.end());
     }
