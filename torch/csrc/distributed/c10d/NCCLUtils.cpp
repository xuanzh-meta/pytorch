--- conflicted
+++ resolved
@@ -63,8 +63,6 @@
   }
 }
 
-<<<<<<< HEAD
-=======
 #if defined(NCCL_HAS_COMM_SPLIT) && !defined(FBCODE_CAFFE2)
 // last argument to split() API is not used to support
 // multiple implementations
@@ -92,7 +90,6 @@
 }
 #endif
 
->>>>>>> d3b82306
 std::string getNcclVersion() {
   static c10::once_flag ncclGetVersionFlag;
   static std::string versionString;
