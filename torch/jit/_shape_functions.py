from typing import List, Any, Optional, TypeVar, Union, Dict, Callable
import math
number = Union[int, float]
# flake8: noqa

import torch


def broadcast(a: List[int], b: List[int]):
    dimsA = len(a)
    dimsB = len(b)
    ndim = max(dimsA, dimsB)
    expandedSizes: List[int] = []

    for i in range(ndim):
        offset = ndim - 1 - i
        dimA = dimsA - 1 - offset
        dimB = dimsB - 1 - offset
        sizeA = a[dimA] if (dimA >= 0) else 1
        sizeB = b[dimB] if (dimB >= 0) else 1

        if sizeA != sizeB and sizeA != 1 and sizeB != 1:
            # TODO: only assertion error is bound in C++ compilation right now
            raise AssertionError(
                "The size of tensor a {} must match the size of tensor b ("
                "{}) at non-singleton dimension {}".format(sizeA, sizeB, i)
            )

        expandedSizes.append(sizeB if sizeA == 1 else sizeA)

    return expandedSizes

def broadcast_three(a: List[int], b: List[int], c: List[int]):
    return broadcast(broadcast(a, b), c)

def broadcast_one_three(a: List[int], b: Any, c: List[int]):
    return broadcast(a, c)

def adaptive_avg_pool2d(self: List[int], out: List[int]):
    assert len(out) == 2
    assert len(self) == 3 or len(self) == 4
    for i in range(1, len(self)):
        assert self[i] != 0

    shape: List[int] = []
    for i in range(0, len(self) - 2):
        shape.append(self[i])
    for elem in out:
        shape.append(elem)
    return shape


def _copy(self: List[int]):
    out: List[int] = []
    for elem in self:
        out.append(elem)
    return out


def unary(self: List[int]):
    return _copy(self)


def broadcast_inplace(a: List[int], b: List[int]):
    dimsA = len(a)
    dimsB = len(b)
    if dimsB > dimsA:
        raise AssertionError(
            "The dims of tensor b ({}) must be less than or equal to"
            "the dims of tensor a ({}) ".format(dimsB, dimsA)
        )
    for dimA in range(dimsA):
        dimB = dimsB - dimsA + dimA
        sizeA = a[dimA]
        sizeB = b[dimB] if (dimB >= 0) else 1
        if sizeA != sizeB and sizeB != 1:
            # TODO: only assertion error is bound in C++ compilation right now
            raise AssertionError(
                "The size of tensor a {} must match the size of tensor b ("
                "{}) at non-singleton dimension {}".format(sizeA, sizeB, dimA)
            )
    return _copy(a)


def expand(self: List[int], sizes: List[int]):
    assert len(sizes) >= len(self)
    ndim = len(sizes)
    tensor_dim = len(self)
    if ndim == 0:
        return _copy(sizes)
    out: List[int] = []
    for i in range(ndim):
        offset = ndim - 1 - i
        dim = tensor_dim - 1 - offset
        size = self[dim] if dim >= 0 else 1
        targetSize = sizes[i]
        if targetSize == -1:
            assert dim >= 0
            targetSize = size
        if size != targetSize:
            assert size == 1
            size = targetSize
        out.append(size)
    return out


def expand_one_unused(self: List[int], sizes: List[int], inp0: Any):
    return expand(self, sizes)


def infer_size_impl(shape: List[int], numel: int) -> List[int]:
    newsize = 1
    infer_dim: Optional[int] = None
    for dim in range(len(shape)):
        if shape[dim] == -1:
            if infer_dim is not None:
                raise AssertionError("only one dimension can be inferred")
            infer_dim = dim
        elif shape[dim] >= 0:
            newsize *= shape[dim]
        else:
            raise AssertionError("invalid shape dimensions")
    if not (
        numel == newsize
        or (infer_dim is not None and newsize > 0 and numel % newsize == 0)
    ):
        raise AssertionError("invalid shape")
    out = _copy(shape)
    if infer_dim is not None:
        out[infer_dim] = numel // newsize
    return out


def numel(sizes: List[int]):
    numel = 1
    for elem in sizes:
        numel *= elem
    return numel


def view(self: List[int], sizes: List[int]):
    return infer_size_impl(sizes, numel(self))


def view_one_unused(self: List[int], sizes: List[int], *, implicit: bool = False):
    return view(self, sizes)


def mean_dim(self: List[int], dims: List[int], keep_dim: bool, dt: Any):
    out: List[int] = []
    for idx in range(len(self)):
        is_mean_dim: bool = False
        for reduce_dim in dims:
            if idx == maybe_wrap_dim(reduce_dim, len(self)):
                is_mean_dim = True
        if is_mean_dim:
            if keep_dim:
                out.append(1)
        else:
            out.append(self[idx])
    return out

def max_dim(self: List[int], dim: int, keep_dim: bool):
    out = mean_dim(self, [dim], keep_dim, None)
    return out, out

# note: python already rounds down towards negative infinity on integer division, special arithmetic not needed
def div_rtn(x: int, y: int):
    return x // y


def pooling_output_shape_pad_lr(
    inputSize: int,
    kernelSize: int,
    pad_l: int,
    pad_r: int,
    stride: int,
    dilation: int,
    ceil_mode: bool,
):
    outputSize = (
        div_rtn(
            inputSize
            + pad_l
            + pad_r
            - dilation * (kernelSize - 1)
            - 1
            + (stride - 1 if ceil_mode else 0),
            stride,
        )
        + 1
    )
    if ceil_mode:
        if (outputSize - 1) * stride >= inputSize + pad_l:
            outputSize = outputSize - 1
    return outputSize


def pooling_output_shape(
    inputSize: int,
    kernelSize: int,
    pad_l: int,
    stride: int,
    dilation: int,
    ceil_mode: bool,
):
    assert stride != 0, "stride should not be zeero"
    return pooling_output_shape_pad_lr(
        inputSize, kernelSize, pad_l, pad_l, stride, dilation, ceil_mode
    )


def pool2d_shape_check(
    input: List[int],
    kH: int,
    kW: int,
    dH: int,
    dW: int,
    padH: int,
    padW: int,
    dilationH: int,
    dilationW: int,
    nInputPlane: int,
    inputHeight: int,
    inputWidth: int,
    outputHeight: int,
    outputWidth: int,
):
    ndim = len(input)
    nOutputPlane = nInputPlane

    assert kW > 0 and kH > 0
    assert dW > 0 and dH > 0
    assert dilationH > 0 and dilationW > 0

    valid_dims = input[1] != 0 and input[2] != 0
    assert (
        ndim == 3
        and input[0] != 0
        and valid_dims
        or (ndim == 4 and valid_dims and input[3] != 0)
    )

    assert kW // 2 >= padW and kH // 2 >= padH
    assert outputWidth >= 1 and outputHeight >= 1


def max_pool2d(
    input: List[int],
    kernel_size: List[int],
    stride: List[int],
    padding: List[int],
    dilation: List[int],
    ceil_mode: bool,
):
    assert (
        len(kernel_size) == 1 or len(kernel_size) == 2
    ), "max_pool2d: kernel_size must either be a single int, or a tuple of two ints"
    kH = kernel_size[0]
    kW = kH if len(kernel_size) == 1 else kernel_size[1]

    assert (
        len(stride) == 0 or len(stride) == 1 or len(stride) == 2
    ), "max_pool2d: stride must either be omitted, a single int, or a tuple of two ints"
    dH = kH if len(stride) == 0 else stride[0]
    if len(stride) == 0:
        dW = kW
    elif len(stride) == 1:
        dW = dH
    else:
        dW = stride[1]

    assert (
        len(padding) == 1 or len(padding) == 2
    ), "max_pool2d: padding must be either be a single int, or a tuple of two ints"
    padH = padding[0]
    padW = padH if len(padding) == 1 else padding[1]

    assert (
        len(dilation) == 1 or len(dilation) == 2
    ), "max_pool2d: dilation must be either a single int, or a tuple of two ints"
    dilationH = dilation[0]
    dilationW = dilationH if len(dilation) == 1 else dilation[1]

    assert len(input) == 3 or len(input) == 4

    nbatch = input[-4] if len(input) == 4 else 1
    nInputPlane = input[-3]
    inputHeight = input[-2]
    inputWidth = input[-1]

    outputHeight = pooling_output_shape(inputHeight, kH, padH, dH, dilationH, ceil_mode)
    outputWidth = pooling_output_shape(inputWidth, kW, padW, dW, dilationW, ceil_mode)

    pool2d_shape_check(
        input,
        kH,
        kW,
        dH,
        dW,
        padH,
        padW,
        dilationH,
        dilationW,
        nInputPlane,
        inputHeight,
        inputWidth,
        outputHeight,
        outputWidth,
    )

    if len(input) == 3:
        return [nInputPlane, outputHeight, outputWidth]
    else:
        return [nbatch, nInputPlane, outputHeight, outputWidth]


def max_pool2d_with_indices(
    input: List[int],
    kernel_size: List[int],
    stride: List[int],
    padding: List[int],
    dilation: List[int],
    ceil_mode: bool,
):
    out = max_pool2d(input, kernel_size, stride, padding, dilation, ceil_mode)
    return (out, out)


def upsample_nearest2d(
    input: List[int],
    output_size: Optional[List[int]],
    scale_factors: Optional[List[float]],
):
    out: List[int] = []
    out.append(input[0])
    out.append(input[1])
    if output_size is not None:
        assert (
            scale_factors is None
        ), "Must specify exactly one of output_size and scale_factors"
        assert len(output_size) == 2
        out.append(output_size[0])
        out.append(output_size[1])
        return out

    if scale_factors is not None:
        assert (
            output_size is None
        ), "Must specify exactly one of output_size and scale_factors"
        assert len(scale_factors) == 2
        out.append(int(input[2] * scale_factors[0]))
        out.append(int(input[3] * scale_factors[1]))
        return out
    assert 0, "Either output_size or scale_factors must be presented"


def mm(self: List[int], mat2: List[int]):
    assert len(self) == 2, "self must be a matrix"
    assert len(mat2) == 2, "mat2 must be a matrix"

    assert self[1] == mat2[0]
    return [self[0], mat2[1]]


def dot(self: List[int], tensor: List[int]):
    assert len(self) == 1 and len(tensor) == 1
    assert self[0] == tensor[0]
    out: List[int] = []
    return out


def mv(self: List[int], vec: List[int]):
    assert len(self) == 2 and len(vec) == 1
    assert self[1] == vec[0]
    # TODO: return self
    return [self[0]]


def unsqueeze(li: List[int], dim: int):
    dim = maybe_wrap_dim(dim, len(li) + 1)
    out = _copy(li)
    out.insert(dim, 1)
    return out


def squeeze_nodim(li: List[int]):
    out: List[int] = []
    for i in range(len(li)):
        if li[i] != 1:
            out.append(li[i])
    return out


def squeeze(li: List[int], dim: int):
    out: List[int] = []
    wrapped_dim = maybe_wrap_dim(dim, len(li))
    for i in range(len(li)):
        if i == wrapped_dim:
            if li[i] != 1:
                out.append(li[i])
        else:
            out.append(li[i])
    return out


def index_select(self: List[int], dim: int, index: List[int]):
    dim = maybe_wrap_dim(dim, len(self))
    numel = multiply_integers(index)
    assert len(index) <= 1
    assert dim == 0 or dim < len(self)
    result_size: List[int] = []
    for i in range(len(self)):
        if dim == i:
            result_size.append(numel)
        else:
            result_size.append(self[i])
    return result_size


def embedding(
    weight: List[int],
    indices: List[int],
    padding_idx: int = -1,
    scale_grad_by_freq: bool = False,
    sparse: bool = False,
):
    assert len(weight) == 2
    if len(indices) == 1:
        return index_select(weight, 0, indices)
    size = _copy(indices)
    size.append(weight[1])
    return size


def max_int():
    return 9223372036854775807


def slice(
    self: List[int], dim: int, start: Optional[int], end: Optional[int], step: int
):
    ndim = len(self)
    assert ndim != 0
    dim = maybe_wrap_dim(dim, ndim)
    start_val = start if start is not None else 0
    end_val = end if end is not None else max_int()
    assert step > 0
    if start_val == max_int():
        start_val = 0
    if start_val < 0:
        start_val += self[dim]
    if end_val < 0:
        end_val += self[dim]
    if start_val < 0:
        start_val = 0
    elif start_val > self[dim]:
        start_val = self[dim]
    if end_val < start_val:
        end_val = start_val
    elif end_val >= self[dim]:
        end_val = self[dim]
    slice_len = end_val - start_val
    out = _copy(self)
    out[dim] = (slice_len + step - 1) // step
    return out


def check_cat_no_zero_dim(tensors: List[List[int]]):
    for tensor in tensors:
        assert len(tensor) > 0

def legacy_cat_wrap_dim(dim: int, tensor_sizes: List[List[int]]):
    out_dim: Optional[int] = None
    for size in tensor_sizes:
        if not (len(size) == 1 and size[0] == 0):
            if out_dim is None:
                out_dim = maybe_wrap_dim(dim, len(size))
    if out_dim is None:
        out_dim = dim
    return out_dim


def should_skip(tensor: List[int]):
    return numel(tensor) == 0 and len(tensor) == 1


def check_cat_shape_except_dim(
    first: List[int], second: List[int], dimension: int, index: int
):
    first_dims = len(first)
    second_dims = len(second)
    assert first_dims == second_dims, "Tensors must have same number of dimensions"
    for dim in range(0, first_dims):
        if dim != dimension:
            assert (
                first[dim] == second[dim]
            ), "Sizes of tensors must match except in dimension"


def cat(tensors: List[List[int]], dim: int):
    check_cat_no_zero_dim(tensors)
    dim = legacy_cat_wrap_dim(dim, tensors)
    assert len(tensors) > 0
    not_skipped_tensor: Optional[List[int]] = None
    for tensor in tensors:
        if not should_skip(tensor):
            not_skipped_tensor = tensor
    if not_skipped_tensor is None:
        return [0]

    cat_dim_size = 0

    for i in range(len(tensors)):
        tensor = tensors[i]
        if not should_skip(tensor):
            check_cat_shape_except_dim(not_skipped_tensor, tensor, dim, i)
            cat_dim_size = cat_dim_size + tensor[dim]

    result_size = _copy(not_skipped_tensor)
    result_size[dim] = cat_dim_size
    return result_size


def select(self: List[int], dim: int, index: int):
    ndim = len(self)
    assert ndim != 0
    dim = maybe_wrap_dim(dim, ndim)
    size = self[dim]
    assert not (index < -size or index >= size)
    if index < 0:
        index += size
    out: List[int] = []
    for i in range(ndim):
        if i != dim:
            out.append(self[i])
    return out


def matmul(tensor1: List[int], tensor2: List[int]):
    dim_tensor1 = len(tensor1)
    dim_tensor2 = len(tensor2)
    if dim_tensor1 == 1 and dim_tensor2 == 1:
        return dot(tensor1, tensor2)
    elif dim_tensor1 == 2 and dim_tensor2 == 1:
        return mv(tensor1, tensor2)
    elif dim_tensor1 == 1 and dim_tensor2 == 2:
        return squeeze(mm(unsqueeze(tensor1, 0), tensor2), 0)
    elif dim_tensor1 == 2 and dim_tensor2 == 2:
        return mm(tensor1, tensor2)
    elif dim_tensor1 >= 1 and dim_tensor2 >= 1:
        # We are multiplying b1 x n x m1 by x2 x m2 x p (where b1 can be a list);
        # we track m1 vs m2 separately even though they must match for nicer error messages
        n = tensor1[-2] if dim_tensor1 > 1 else 1
        m1 = tensor1[-1]
        batch_tensor1: List[int] = []
        # TODO: handling of slice
        for i in range(dim_tensor1 - 2):
            batch_tensor1.append(tensor1[i])
        m2 = tensor2[-1] if dim_tensor2 > 1 else 1
        p = tensor2[-1]
        batch_tensor2: List[int] = []
        # TODO: handling of slice
        for i in range(dim_tensor2 - 2):
            batch_tensor2.append(tensor2[i])

        # expand the batch portion (i.e. cut off matrix dimensions and expand rest)
        expand_batch_portion = broadcast(batch_tensor1, batch_tensor2)

        # todo: copy ?
        output_shape = expand_batch_portion
        if dim_tensor1 > 1:
            output_shape.append(n)

        if dim_tensor2 > 1:
            output_shape.append(p)

        return output_shape
    else:
        assert False, "both  arguments to matmul need to be at least 1D"


def t(self: List[int]):
    assert len(self) <= 2
    self_len = len(self)
    if self_len == 0:
        out: List[int] = []
        return out
    elif self_len == 1:
        return [self[0]]
    else:
        return [self[1], self[0]]


def transpose(self: List[int], dim0: int, dim1: int):
    ndims = len(self)
    dim0 = maybe_wrap_dim(dim0, ndims)
    dim1 = maybe_wrap_dim(dim1, ndims)
    if dim0 == dim1:
        return _copy(self)
    out: List[int] = []
    for i in range(ndims):
        if i == dim0:
            out.append(self[dim1])
        elif i == dim1:
            out.append(self[dim0])
        else:
            out.append(self[i])
    return out


def linear(input: List[int], weight: List[int], bias: Optional[List[int]]):
    out = matmul(input, t(weight))
    if bias is not None:
        assert broadcast(bias, out) == out
    return out


def addmm(self: List[int], mat1: List[int], mat2: List[int], beta: Any, alpha: Any):
    return broadcast(self, mm(mat1, mat2))


def check_non_negative(array: List[int]) -> bool:
    # TODO: look into rewriting with early return and getting loop unrolling to fire
    non_negative = False
    for val in array:
        if val < 0:
            non_negative = True
    return non_negative


def check_shape_forward(
    input: List[int],
    weight_sizes: List[int],
    bias: Optional[List[int]],
    stride: List[int],
    padding: List[int],
    dilation: List[int],
    groups: int,
):
    k = len(input)
    weight_dim = len(weight_sizes)

    # TODO: assertions could be expanded with the error messages
    assert not check_non_negative(padding)
    assert not check_non_negative(stride)

    assert weight_dim == k
    assert weight_sizes[0] >= groups
    assert (weight_sizes[0] % groups) == 0
    # only handling not transposed
    assert input[1] == weight_sizes[1] * groups
    assert bias is None or (len(bias) == 1 and bias[0] == weight_sizes[0])

    for i in range(2, k):
        assert (input[i] + 2 * padding[i - 2]) >= (
            dilation[i - 2] * (weight_sizes[i] - 1) + 1
        )

    # this is not handling transposed convolution yet


def conv_output_size(
    input_size: List[int],
    weight_size: List[int],
    bias: Optional[List[int]],
    stride: List[int],
    padding: List[int],
    dilation: List[int],
    groups: int,
):
    check_shape_forward(
        input_size, weight_size, bias, stride, padding, dilation, groups
    )

    has_dilation = len(dilation) > 0
    dim = len(input_size)
    output_size: List[int] = []
    input_batch_size_dim = 0
    weight_output_channels_dim = 0
    output_size.append(input_size[input_batch_size_dim])
    output_size.append(weight_size[weight_output_channels_dim])

    for d in range(2, dim):
        dilation_ = dilation[d - 2] if has_dilation else 1
        kernel = dilation_ * (weight_size[d] - 1) + 1
        output_size.append(
            (input_size[d] + (2 * padding[d - 2]) - kernel) // stride[d - 2] + 1
        )
    return output_size


def conv1d(
    input: List[int],
    weight: List[int],
    bias: Optional[List[int]],
    stride: List[int],
    padding: List[int],
    dilation: List[int],
    groups: int,
):
    assert len(weight) == 3
    assert len(input) == 3
    return conv_output_size(input, weight, bias, stride, padding, dilation, groups)


def conv2d(
    input: List[int],
    weight: List[int],
    bias: Optional[List[int]],
    stride: List[int],
    padding: List[int],
    dilation: List[int],
    groups: int,
):
    assert len(weight) == 4
    assert len(input) == 4
    return conv_output_size(input, weight, bias, stride, padding, dilation, groups)


def batch_norm(
    input: List[int],
    weight: Optional[List[int]],
    bias: Optional[List[int]],
    running_mean: Optional[List[int]],
    running_var: Optional[List[int]],
    training: bool,
    momentum: float,
    eps: float,
    cudnn_enabled: bool,
):
    out: List[int] = []
    for elem in input:
        out.append(elem)
    return out


def conv3d(
    input: List[int],
    weight: List[int],
    bias: Optional[List[int]],
    stride: List[int],
    padding: List[int],
    dilation: List[int],
    groups: int,
):
    assert len(weight) == 5
    assert len(input) == 5
    return conv_output_size(input, weight, bias, stride, padding, dilation, groups)


def maybe_wrap_dim(dim: int, dim_post_expr: int, wrap_scalar: bool = True):
    if dim_post_expr <= 0:
        assert wrap_scalar
        dim_post_expr = 1
    min = -dim_post_expr
    max = dim_post_expr - 1
    assert not (dim < min or dim > max)
    if dim < 0:
        dim += dim_post_expr
    return dim


def zero_dim_tensor(input: Any):
    out: List[int] = []
    return out


def multiply_integers(li: List[int]):
    out = 1
    for elem in li:
        out = out * elem
    return out


def arange_end(end: number, inp0: Any, inp1: Any, inp2: Any, inp3: Any):
    assert end >= 0
    return [int(math.ceil(end))]


def arange_start(
    start: number, end: number, inp0: Any, inp1: Any, inp2: Any, inp3: Any
):
    assert end >= 0
    assert end >= start
    return [int(math.ceil(end - start))]


def arange_start_step(
    start: number, end: number, step: number, inp0: Any, inp1: Any, inp2: Any, inp3: Any
):
    assert step != 0
    if step < 0:
        assert start >= end
    else:
        assert end >= start
    return [int(math.ceil((end - start) / step))]


def permute(input: List[int], dims: List[int]):
    assert len(input) == len(dims)
    ndim = len(dims)
    seen_dims: List[int] = []
    newSizes: List[int] = []
    for i in range(ndim):
        dim = maybe_wrap_dim(dims[i], ndim)
        seen_dims.append(dim)
        newSizes.append(input[dim])
    for i in range(1, ndim):
        for j in range(i):
            assert seen_dims[i] != seen_dims[j]
    return newSizes


def flatten(input: List[int], start_dim: int, end_dim: int):
    start_dim = maybe_wrap_dim(start_dim, len(input))
    end_dim = maybe_wrap_dim(end_dim, len(input))
    assert start_dim <= end_dim
    if len(input) == 0:
        return [1]
    if start_dim == end_dim:
        # TODO: return self
        out: List[int] = []
        for elem in input:
            out.append(elem)
        return out
    slice_numel = 1
    for i in range(start_dim, end_dim + 1):
        slice_numel *= input[i]
    # TODO: use slicing when slice optimization has landed
    # slice_numel = multiply_integers(input[start_dim:end_dim - start_dim + 1])
    shape: List[int] = []
    for i in range(start_dim):
        shape.append(input[i])
    shape.append(slice_numel)
    for i in range(end_dim + 1, len(input)):
        shape.append(input[i])
    return shape

<<<<<<< HEAD
shape_compute_graph_mapping : Dict[str, torch._C.ScriptFunction] = {}
script_func_map: Dict[Callable, torch._C.ScriptFunction] = {}
=======
def nonzero_lower_bound(input: List[int]):
    return [0, len(input)]

def nonzero_upper_bound(input: List[int]):
    return [numel(input), len(input)]

def _reduce_along_dim(self: List[int], dim: int, keepdim: bool):
    dim = maybe_wrap_dim(dim, len(self))
    out: List[int] = []
    for i, self_dim in enumerate(self):
        if i == dim:
            if keepdim:
                out.append(1)
        else:
            out.append(self_dim)
    return out

def argmax(self: List[int], dim: Optional[int] = None, keepdim: bool = False) -> List[int]:
    if dim is None:
        return []
    return _reduce_along_dim(self, dim, keepdim)

def bmm(self: List[int], mat2: List[int]) -> List[int]:
    assert len(self) == 3, "bmm only supports 3D tensors"
    assert len(mat2) == 3, "bmm only supports 3D tensors"
    assert self[0] == mat2[0], "mismatching batch dimension"
    assert self[2] == mat2[1], "mismatching contracting dimension"
    return [self[0], self[1], mat2[2]]

def _shape_as_tensor(self: List[int]) -> List[int]:
    return [len(self)]

def topk(self: List[int], k: int, dim: int = -1) -> Tuple[List[int], List[int]]:
    if len(self) == 0:
        result: List[int] = []
    else:
        assert k <= self[dim], f"k ({k}) is too big for dimension {dim} of size {self[dim]}"
        result = _copy(self)
        result[dim] = k
    return result, result

def nll_loss_forward(self: List[int], target: List[int], weight: Optional[List[int]], reduction: int) -> Tuple[List[int], List[int]]:
    # This is taken shamelessly from the meta function in LossNLL.cpp
    self_dim = len(self)
    target_dim = len(target)
    assert 0 < self_dim <= 2
    assert target_dim <= 1
    no_batch_dim = self_dim == 1 and target_dim == 0
    assert no_batch_dim or (self[0] == target[0])
    n_classes = self[-1]
    scalar_shape: List[int] = []
    assert weight is None or (len(weight) == 1 and weight[0] == n_classes)
    if reduction == 0 and self_dim == 2:
        reduction_shape = [self[0]]
    else:
        reduction_shape = scalar_shape
    return reduction_shape, scalar_shape

def native_layer_norm(input: List[int], normalized_shape: List[int]) -> Tuple[List[int], List[int], List[int]]:
    reduction_shape: List[int] = []
    num_unreduced_dimensions = len(input) - len(normalized_shape)
    assert num_unreduced_dimensions >= 0
    for i in range(num_unreduced_dimensions):
        reduction_shape.append(input[i])
    for i in range(num_unreduced_dimensions, len(input)):
        reduction_shape.append(1)
    return _copy(input), reduction_shape, reduction_shape

def native_batch_norm(input: List[int], weight: Optional[List[int]], bias: Optional[List[int]], running_mean: Optional[List[int]], running_var: Optional[List[int]], training: bool) -> Tuple[List[int], List[int], List[int]]:
    if training:
        _size = [input[1]]
    else:
        _size = [0]
    return _copy(input), _size, _size

# TODO: Add support for List[Optional[List[int]]] arguments (i.e. `Tensor?[]`).
# def index_Tensor(self: List[int], indices: List[Optional[List[int]]]) -> List[int]:
#     assert len(indices) <= len(self), "More indices than dimensions to index"
#     broadcasted_shape: List[int] = []
#     for index_tensor_shape in indices:
#         if index_tensor_shape is not None:
#             broadcasted_shape = broadcast(broadcasted_shape, index_tensor_shape)
#     return broadcasted_shape

ScriptFn = torch._C.ScriptFunction
shape_compute_graph_mapping : Dict[str, ScriptFn ] = {}
bounded_compute_graph_mapping : Dict[str, Tuple[ScriptFn, ScriptFn]] = {}
script_func_map: Dict[Callable, ScriptFn] = {}
>>>>>>> 4a57321a

def process_func(func: Callable):
    if func not in script_func_map:
        scripted_func = torch.jit.script(func)

        torch._C._jit_pass_inline(scripted_func.graph)

        for _ in range(2):
            torch._C._jit_pass_peephole(scripted_func.graph)
            torch._C._jit_pass_constant_propagation(scripted_func.graph)

        script_func_map[func] = scripted_func
    return script_func_map[func]


def add_shape_compute_mapping(operator_schema: str, func: Callable):
    global shape_compute_graph_mapping

    shape_compute_graph_mapping[operator_schema] = process_func(func)

def add_bounded_compute_mapping(operator_schema: str, lower_bound_func: Callable, upper_bound_func: Callable):
    # Adds a shape compute function for both upper and lower bounds
    fns = (process_func(lower_bound_func), process_func(upper_bound_func))
    bounded_compute_graph_mapping[operator_schema] = fns

add_shape_compute_mapping("aten::contiguous(Tensor(a) self, *, MemoryFormat memory_format=contiguous_format) -> Tensor(a)", unary)
add_shape_compute_mapping("aten::rsub.Tensor(Tensor self, Scalar other, Scalar alpha=1) -> Tensor", unary)
add_shape_compute_mapping("aten::dropout(Tensor input, float p, bool train) -> Tensor", unary)
add_shape_compute_mapping("aten::adaptive_avg_pool2d(Tensor self, int[2] output_size) -> Tensor", adaptive_avg_pool2d)
add_shape_compute_mapping("prim::NumToTensor.Scalar(Scalar a) -> Tensor", zero_dim_tensor)
add_shape_compute_mapping("prim::NumToTensor.bool(bool a) -> Tensor", zero_dim_tensor)
add_shape_compute_mapping("aten::zeros(int[] size, *, int? dtype=None, int? layout=None, Device? device=None, bool? pin_memory=None) -> (Tensor)", unary)
add_shape_compute_mapping("aten::to.dtype(Tensor(a) self, int dtype, bool non_blocking=False, bool copy=False, int? memory_format=None) -> (Tensor(a))", unary)
add_shape_compute_mapping("aten::arange(Scalar end, *, int? dtype=None, int? layout=None, Device? device=None, bool? pin_memory=None) -> (Tensor)", arange_end)
add_shape_compute_mapping("aten::arange.start(Scalar start, Scalar end, *, ScalarType? dtype=None, Layout? layout=None, Device? device=None, bool? pin_memory=None) -> Tensor", arange_start)
add_shape_compute_mapping("aten::arange.start_step(Scalar start, Scalar end, Scalar step, *, ScalarType? dtype=None, Layout? layout=None, Device? device=None, bool? pin_memory=None) -> Tensor", arange_start_step)
add_shape_compute_mapping("aten::squeeze(Tensor(a) self) -> Tensor(a)", squeeze_nodim)
add_shape_compute_mapping("aten::squeeze.dim(Tensor(a) self, int dim) -> Tensor(a)", squeeze)
add_shape_compute_mapping("aten::unsqueeze(Tensor(a) self, int dim) -> Tensor(a)", unsqueeze)
add_shape_compute_mapping("aten::slice.Tensor(Tensor(a) self, int dim=0, int? start=None, int? end=None, int step=1) -> Tensor(a)", slice)
add_shape_compute_mapping("aten::select.int(Tensor(a) self, int dim, int index) -> Tensor(a)", select)
add_shape_compute_mapping("aten::index_select(Tensor self, int dim, Tensor index) -> Tensor", index_select)
add_shape_compute_mapping("aten::layer_norm(Tensor input, int[] normalized_shape, Tensor? weight=None, Tensor? bias=None, "
                          "float eps=1e-05, bool cudnn_enable=True) -> Tensor", unary)
add_shape_compute_mapping("aten::softmax.int(Tensor self, int dim, ScalarType? dtype=None) -> Tensor", unary)
add_shape_compute_mapping("aten::_no_grad_embedding_renorm_(Tensor weight, Tensor input, float max_norm, float norm_type) -> Tensor", unary)
add_shape_compute_mapping("aten::embedding_renorm_(Tensor(a!) self, Tensor indices, float max_norm, float norm_type) -> Tensor(a!)", unary)
add_shape_compute_mapping("aten::embedding(Tensor weight, Tensor indices, int padding_idx=-1, bool scale_grad_by_freq=False, bool sparse=False) -> Tensor", embedding)
add_shape_compute_mapping("aten::mm(Tensor self, Tensor mat2) -> Tensor", mm)
add_shape_compute_mapping("aten::dot(Tensor self, Tensor tensor) -> Tensor", dot)
add_shape_compute_mapping("aten::mv(Tensor self, Tensor vec) -> Tensor", mv)
add_shape_compute_mapping("aten::matmul(Tensor self, Tensor other) -> Tensor", matmul)
add_shape_compute_mapping("aten::linear(Tensor input, Tensor weight, Tensor? bias=None) -> Tensor", linear)
add_shape_compute_mapping("aten::max_pool2d(Tensor self, int[2] kernel_size, int[2] stride=[], int[2] padding=0, int[2] dilation=1, bool ceil_mode=False) -> Tensor", max_pool2d)
add_shape_compute_mapping("aten::max_pool2d_with_indices(Tensor self, int[2] kernel_size, int[2] stride=[], int[2] padding=0, int[2] dilation=1, bool ceil_mode=False) -> (Tensor, Tensor)", max_pool2d_with_indices)
add_shape_compute_mapping("aten::t(Tensor(a) self) -> Tensor(a)", t)
add_shape_compute_mapping("aten::transpose.int(Tensor(a) self, int dim0, int dim1) -> Tensor(a)", transpose)
add_shape_compute_mapping("aten::conv1d(Tensor input, Tensor weight, Tensor? bias=None, int[1] stride=1, int[1] padding=0, int[1] dilation=1, int groups=1) -> Tensor", conv1d)
add_shape_compute_mapping("aten::conv2d(Tensor input, Tensor weight, Tensor? bias=None, int[2] stride=1, int[2] padding=0, int[2] dilation=1, int groups=1) -> Tensor", conv2d)
add_shape_compute_mapping("aten::batch_norm(Tensor input, Tensor? weight, Tensor? bias, Tensor? running_mean, Tensor? running_var, bool training, float momentum, float eps, bool cudnn_enabled) -> Tensor", batch_norm)
add_shape_compute_mapping("aten::conv3d(Tensor input, Tensor weight, Tensor? bias=None, int[3] stride=1, int[3] padding=0, int[3] dilation=1, int groups=1) -> Tensor", conv3d)
add_shape_compute_mapping("aten::flatten.using_ints(Tensor(a) self, int start_dim=0, int end_dim=-1) -> Tensor(a)", flatten)
add_shape_compute_mapping("aten::cat(Tensor[] tensors, int dim=0) -> Tensor", cat)
add_shape_compute_mapping("aten::permute(Tensor(a) self, int[] dims) -> Tensor(a)", permute)
add_shape_compute_mapping("aten::view(Tensor(a) self, int[] size) -> Tensor(a)", view)
add_shape_compute_mapping("aten::expand_as(Tensor(a) self, Tensor other) -> Tensor(a)", expand)
add_shape_compute_mapping("aten::expand(Tensor(a) self, int[] size, *, bool implicit=False) -> Tensor(a)", expand_one_unused)
add_shape_compute_mapping("aten::mean.dim(Tensor self, int[1] dim, bool keepdim=False, *, ScalarType? dtype=None) -> Tensor", mean_dim)
add_shape_compute_mapping("aten::sum.dim_IntList(Tensor self, int[1] dim, bool keepdim=False, *, ScalarType? dtype=None) -> Tensor", mean_dim)
add_shape_compute_mapping("aten::max.dim(Tensor self, int dim, bool keepdim=False) -> (Tensor values, Tensor indices)", max_dim)
add_shape_compute_mapping("aten::mean(Tensor self, *, ScalarType? dtype=None) -> Tensor", zero_dim_tensor)
add_shape_compute_mapping("aten::sum(Tensor self, *, ScalarType? dtype=None) -> Tensor", zero_dim_tensor)
add_shape_compute_mapping("aten::addmm(Tensor self, Tensor mat1, Tensor mat2, *, Scalar beta=1, Scalar alpha=1) -> Tensor", addmm)
add_shape_compute_mapping("aten::upsample_nearest2d.vec(Tensor input, int[]? output_size, float[]? scale_factors) -> (Tensor)", upsample_nearest2d)
add_shape_compute_mapping("aten::quantize_per_tensor(Tensor self, float scale, int zero_point, ScalarType dtype) -> Tensor", unary)
add_shape_compute_mapping("aten::quantize_per_tensor.tensor_qparams(Tensor self, Tensor scale, Tensor zero_point, ScalarType dtype) -> Tensor", unary)
add_shape_compute_mapping("aten::dequantize(Tensor self) -> Tensor", unary)
add_shape_compute_mapping("quantized::add(Tensor qa, Tensor qb, float scale, int zero_point) -> Tensor qc", broadcast)

# TODO: migrate over all of symbolic_shape_registry_util.cpp
# These are duplicated here so that the functions will be serialiazed
add_shape_compute_mapping("aten::lerp.Tensor(Tensor self, Tensor end, Tensor weight) -> Tensor", broadcast_three)
add_shape_compute_mapping("aten::where.ScalarSelf(Tensor condition, Scalar self, Tensor other) -> Tensor", broadcast_one_three)
add_shape_compute_mapping("aten::add_.Tensor(Tensor(a!) self, Tensor other, *, Scalar alpha=1) -> Tensor(a!)", broadcast_inplace)

# quantized_conv_prepack TODO

# Shape Compute Fn with upper and lower bounds
add_bounded_compute_mapping("aten::nonzero(Tensor self) -> (Tensor)", nonzero_lower_bound, nonzero_upper_bound)<|MERGE_RESOLUTION|>--- conflicted
+++ resolved
@@ -1,7 +1,14 @@
-from typing import List, Any, Optional, TypeVar, Union, Dict, Callable
+from typing import List, Any, Optional, Union, Dict, Callable, Tuple
 import math
 number = Union[int, float]
 # flake8: noqa
+
+###
+# There are generated files that depend on this file
+# To re-generate, please run:
+# cd ~/pytorch && python
+# torchgen/shape_functions/gen_jit_shape_functions.py
+####
 
 import torch
 
@@ -837,10 +844,6 @@
         shape.append(input[i])
     return shape
 
-<<<<<<< HEAD
-shape_compute_graph_mapping : Dict[str, torch._C.ScriptFunction] = {}
-script_func_map: Dict[Callable, torch._C.ScriptFunction] = {}
-=======
 def nonzero_lower_bound(input: List[int]):
     return [0, len(input)]
 
@@ -929,7 +932,6 @@
 shape_compute_graph_mapping : Dict[str, ScriptFn ] = {}
 bounded_compute_graph_mapping : Dict[str, Tuple[ScriptFn, ScriptFn]] = {}
 script_func_map: Dict[Callable, ScriptFn] = {}
->>>>>>> 4a57321a
 
 def process_func(func: Callable):
     if func not in script_func_map:
@@ -1008,6 +1010,15 @@
 add_shape_compute_mapping("aten::quantize_per_tensor.tensor_qparams(Tensor self, Tensor scale, Tensor zero_point, ScalarType dtype) -> Tensor", unary)
 add_shape_compute_mapping("aten::dequantize(Tensor self) -> Tensor", unary)
 add_shape_compute_mapping("quantized::add(Tensor qa, Tensor qb, float scale, int zero_point) -> Tensor qc", broadcast)
+add_shape_compute_mapping("aten::argmax(Tensor self, int? dim=None, bool keepdim=False) -> Tensor", argmax)
+add_shape_compute_mapping("aten::bmm(Tensor self, Tensor mat2) -> Tensor", bmm)
+add_shape_compute_mapping("aten::_shape_as_tensor(Tensor self) -> Tensor", _shape_as_tensor)
+add_shape_compute_mapping("aten::topk(Tensor self, int k, int dim=-1, bool largest=True, bool sorted=True) -> (Tensor values, Tensor indices)", topk)
+add_shape_compute_mapping("aten::nll_loss_forward(Tensor self, Tensor target, Tensor? weight, int reduction, int ignore_index) -> (Tensor output, Tensor total_weight)", nll_loss_forward)
+add_shape_compute_mapping("aten::native_layer_norm(Tensor input, int[] normalized_shape, Tensor? weight, Tensor? bias, float eps) -> (Tensor, Tensor, Tensor)", native_layer_norm)
+add_shape_compute_mapping("aten::native_batch_norm(Tensor input, Tensor? weight, Tensor? bias, Tensor? running_mean, Tensor? running_var, bool training, float momentum, float eps) -> (Tensor, Tensor, Tensor)", native_batch_norm)
+# TODO: Add support for List[Optional[List[int]]] arguments (i.e. `Tensor?[]`).
+#add_shape_compute_mapping("aten::index.Tensor(Tensor self, Tensor?[] indices) -> Tensor", index_Tensor)
 
 # TODO: migrate over all of symbolic_shape_registry_util.cpp
 # These are duplicated here so that the functions will be serialiazed
