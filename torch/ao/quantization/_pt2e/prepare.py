import torch
from torch._subclasses import FakeTensor
from torch.ao.quantization.fx.prepare import (
    _get_arg_as_input_act_obs_or_fq,
    _get_output_act_obs_or_fq,
    _get_dtype_and_is_dynamic,
    _insert_obs_or_fq,
    _maybe_insert_output_observer_for_node,
    _is_observer_in_same_graph,
    _maybe_make_input_output_share_observers,
    _remove_output_observer,
    _maybe_insert_observers_before_graph_output,
    _save_state,
    _is_activation_post_process_node,
)
from torch.fx import (
    GraphModule,
    Node,
)
from torch.fx.node import Argument

from torch.ao.quantization import QConfigMapping
from torch.ao.quantization.qconfig import QConfigAny
from torch.ao.quantization.fx.custom_config import PrepareCustomConfig
from typing import Dict, Tuple, Union, Any
from torch.ao.quantization._pt2e.quantizer import (
    QuantizationAnnotation,
    EdgeOrNode,
)
from torch.ao.quantization import ObserverOrFakeQuantizer

def _maybe_insert_input_observer_for_arg_or_kwarg(
    node: Union[Node, Any],
    arg: Argument,
    qconfig: QConfigAny,
    model: torch.nn.Module,
    named_modules: Dict[str, torch.nn.Module],
<<<<<<< HEAD
    obs_or_fq_map: Dict[EdgeOrNode, ObserverOrFakeQuantizer],
=======
    obs_or_fq_map: Dict[EdgeOrNode, ObserverOrFakeQuantize],
    is_qat: bool,
>>>>>>> 6b8e68ce
) -> Argument:
    """
    Given a `node` and an `arg`, inserts an input observer between
    `node` and `arg` if necessary.
    """
    # for ops such as torch.cat([x0, x1]),
    # traverse through the list
    if isinstance(arg, (list, tuple)):
        new_arg_to_return = []
        for inner_arg in arg:
            new_inner_arg = _maybe_insert_input_observer_for_arg_or_kwarg(
                node, inner_arg, qconfig, model, named_modules, obs_or_fq_map, is_qat,
            )
            new_arg_to_return.append(new_inner_arg)
        return type(arg)(new_arg_to_return)

    if not isinstance(arg, Node):
        return arg
    assert isinstance(arg, Node)
    # default (no observer)
    new_arg = arg

    quantization_annotation = node.meta.get("quantization_annotation", QuantizationAnnotation())
    reuse_input_obs_or_fq = quantization_annotation._reuse_input_obs_or_fq
    arg_as_input_act_obs_or_fq = _get_arg_as_input_act_obs_or_fq(arg, node, named_modules, obs_or_fq_map, is_qat)
    arg_as_input_target_dtype, arg_as_input_target_is_dynamic = _get_dtype_and_is_dynamic(arg_as_input_act_obs_or_fq)

    arg_as_output_act_obs_or_fq = _get_output_act_obs_or_fq(arg, named_modules, obs_or_fq_map, is_qat)
    arg_as_output_target_dtype, arg_as_output_target_is_dynamic = _get_dtype_and_is_dynamic(arg_as_output_act_obs_or_fq)

    if arg_as_input_target_is_dynamic or arg_as_input_target_dtype not in [torch.float, None]:
        if arg_as_input_target_dtype == arg_as_output_target_dtype and \
           arg_as_input_target_is_dynamic == arg_as_output_target_is_dynamic:
            assert _is_activation_post_process_node(arg, named_modules)
            assert arg_as_input_act_obs_or_fq is not None
            observed_arg = arg.args[0]
            assert isinstance(observed_arg, Node), "expect observed argument to be a Node, but got: {}".format(type(observed_arg))
            assert observed_arg in obs_or_fq_map, \
                "can't refer to a node that does not have observer/fake_quant inserted yet: {}".format(observed_arg)
            arg_as_input_act_obs_or_fq = obs_or_fq_map[observed_arg]
            new_arg = arg
            obs_or_fq_map[(observed_arg, node)] = arg_as_input_act_obs_or_fq
        else:
            assert arg_as_input_act_obs_or_fq is not None
            new_obs_node = _insert_obs_or_fq(
                arg, arg_as_input_act_obs_or_fq, model, named_modules, model.graph)  # type: ignore[arg-type]
            new_arg = new_obs_node
            obs_or_fq_map[(arg, node)] = arg_as_input_act_obs_or_fq

    return new_arg

def _maybe_insert_input_observers_for_node(
    node: Node,
    qconfig: QConfigAny,
    model: torch.nn.Module,
    named_modules: Dict[str, torch.nn.Module],
<<<<<<< HEAD
    obs_or_fq_map: Dict[EdgeOrNode, ObserverOrFakeQuantizer],
=======
    obs_or_fq_map: Dict[EdgeOrNode, ObserverOrFakeQuantize],
    is_qat: bool,
>>>>>>> 6b8e68ce
) -> None:
    """
    If needed, inserts observers to the input args and kwargs of `node`.
    Note: modifies `node` inplace.

    For example, if cur_node needs an observer after prev_node, we change from

      prev_node -> cur_node

    To

      prev_node -> obs -> cur_node

    """
    # Look through every input arg.  If that arg's target dtype does not
    # match the current node's target dtype, insert an observer.
    new_args = []
    for arg in node.args:
        new_arg = _maybe_insert_input_observer_for_arg_or_kwarg(
            node, arg, qconfig, model, named_modules, obs_or_fq_map, is_qat,
        )
        new_args.append(new_arg)

    assert len(node.kwargs) == 0, " expecting kwargs for aten op IR to be empty"

    # assign the new args to the node, inplace
    node.args = tuple(new_args)

def _maybe_insert_input_and_output_observers_for_node(
    node: Node,
    model: torch.fx.GraphModule,
<<<<<<< HEAD
    obs_or_fq_map: Dict[EdgeOrNode, ObserverOrFakeQuantizer],
=======
    obs_or_fq_map: Dict[EdgeOrNode, ObserverOrFakeQuantize],
    is_qat: bool,
>>>>>>> 6b8e68ce
):
    this_node_dtype_info = node.meta["quantization_annotation"] if "quantization_annotation" in node.meta else None
    if "val" in node.meta:
        output_is_a_tensor = (
            this_node_dtype_info is not None and
            isinstance(node.meta["val"], FakeTensor)
        )
    else:
        output_is_a_tensor = this_node_dtype_info is not None

    skip_inserting_input_and_output_observers = (
        this_node_dtype_info is None
    )

    if skip_inserting_input_and_output_observers:
        return

    named_modules = dict(model.named_modules(remove_duplicate=False))

    _maybe_insert_input_observers_for_node(
        node,
        None,  # qconfig
        model,
        named_modules,
        obs_or_fq_map,
        is_qat,
    )

    skip_inserting_output_observers = (
        not output_is_a_tensor
    )

    if skip_inserting_output_observers:
        return

    # this returns the new observer node if it was needed
    maybe_output_obs_node = _maybe_insert_output_observer_for_node(node, model, named_modules, model.graph, obs_or_fq_map, is_qat)

    if maybe_output_obs_node is None:
        return
    # Update users of original node to use the output observer
    # instead. For example, change
    #
    #           next_node
    #          /
    #   cur_node -> obs
    #
    # to
    #
    #                 next_node
    #                 /
    #   cur_node -> obs
    #
    # We need to save orig users before updating uses because
    # the list of users will change as we update uses
    orig_users = list(node.users.keys())
    for user_node in orig_users:
        if user_node is maybe_output_obs_node:
            continue
        user_node.replace_input_with(node, maybe_output_obs_node)
    _is_observer_in_same_graph_ = _is_observer_in_same_graph(node, named_modules, obs_or_fq_map, is_qat)

    input_output_share_observers = node.meta["quantization_annotation"]._input_output_share_observers
    reuse_input_obs_or_fq = node.meta["quantization_annotation"]._reuse_input_obs_or_fq
    if (input_output_share_observers and _is_observer_in_same_graph_) or \
       reuse_input_obs_or_fq:
        if not _maybe_make_input_output_share_observers(node, model, named_modules):
            _remove_output_observer(node, model, named_modules)

def prepare(
    model: GraphModule,
    node_name_to_scope: Dict[str, Tuple[str, type]],
    is_qat: bool,
) -> GraphModule:
    # Since we are mutating the graph as we go, we iterate over the original
    # nodes before observer insertion, instead of model.graph.nodes.
    nodes_before_observation = list(model.graph.nodes)
    obs_or_fq_map: Dict[EdgeOrNode, ObserverOrFakeQuantizer] = {}

    for node in nodes_before_observation:

        if node.op in (
            "placeholder",
            "call_module",
            "call_method",
            "call_function",
            "get_attr",
        ):
            _maybe_insert_input_and_output_observers_for_node(node, model, obs_or_fq_map, is_qat)
        elif node.op == "output":
            named_modules = dict(model.named_modules(remove_duplicate=False))
            _maybe_insert_observers_before_graph_output(node, model, named_modules, model.graph, obs_or_fq_map, is_qat)

    model = GraphModule(model, model.graph)

    _save_state(
        model,
        {},  # node_name_to_qconfig
        node_name_to_scope,
        PrepareCustomConfig(),
        {},  # equalization_node_name_to_qconfig
        QConfigMapping(),
        is_qat,
        set()  # observed_node_names
    )
    return model<|MERGE_RESOLUTION|>--- conflicted
+++ resolved
@@ -27,7 +27,7 @@
     QuantizationAnnotation,
     EdgeOrNode,
 )
-from torch.ao.quantization import ObserverOrFakeQuantizer
+from torch.ao.quantization import ObserverOrFakeQuantize
 
 def _maybe_insert_input_observer_for_arg_or_kwarg(
     node: Union[Node, Any],
@@ -35,12 +35,8 @@
     qconfig: QConfigAny,
     model: torch.nn.Module,
     named_modules: Dict[str, torch.nn.Module],
-<<<<<<< HEAD
-    obs_or_fq_map: Dict[EdgeOrNode, ObserverOrFakeQuantizer],
-=======
     obs_or_fq_map: Dict[EdgeOrNode, ObserverOrFakeQuantize],
     is_qat: bool,
->>>>>>> 6b8e68ce
 ) -> Argument:
     """
     Given a `node` and an `arg`, inserts an input observer between
@@ -97,12 +93,8 @@
     qconfig: QConfigAny,
     model: torch.nn.Module,
     named_modules: Dict[str, torch.nn.Module],
-<<<<<<< HEAD
-    obs_or_fq_map: Dict[EdgeOrNode, ObserverOrFakeQuantizer],
-=======
     obs_or_fq_map: Dict[EdgeOrNode, ObserverOrFakeQuantize],
     is_qat: bool,
->>>>>>> 6b8e68ce
 ) -> None:
     """
     If needed, inserts observers to the input args and kwargs of `node`.
@@ -126,7 +118,11 @@
         )
         new_args.append(new_arg)
 
-    assert len(node.kwargs) == 0, " expecting kwargs for aten op IR to be empty"
+    # Clone has memory_format kwarg that persist in exported graph
+    # this is just a work around for that.
+    assert (
+        node.target == torch.ops.aten.clone.default or len(node.kwargs) == 0
+    ), " expecting kwargs for aten op IR to be empty"
 
     # assign the new args to the node, inplace
     node.args = tuple(new_args)
@@ -134,12 +130,8 @@
 def _maybe_insert_input_and_output_observers_for_node(
     node: Node,
     model: torch.fx.GraphModule,
-<<<<<<< HEAD
-    obs_or_fq_map: Dict[EdgeOrNode, ObserverOrFakeQuantizer],
-=======
     obs_or_fq_map: Dict[EdgeOrNode, ObserverOrFakeQuantize],
     is_qat: bool,
->>>>>>> 6b8e68ce
 ):
     this_node_dtype_info = node.meta["quantization_annotation"] if "quantization_annotation" in node.meta else None
     if "val" in node.meta:
@@ -217,7 +209,7 @@
     # Since we are mutating the graph as we go, we iterate over the original
     # nodes before observer insertion, instead of model.graph.nodes.
     nodes_before_observation = list(model.graph.nodes)
-    obs_or_fq_map: Dict[EdgeOrNode, ObserverOrFakeQuantizer] = {}
+    obs_or_fq_map: Dict[EdgeOrNode, ObserverOrFakeQuantize] = {}
 
     for node in nodes_before_observation:
 
