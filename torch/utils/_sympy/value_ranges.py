--- conflicted
+++ resolved
@@ -1,3 +1,4 @@
+# mypy: allow-untyped-defs
 from __future__ import annotations
 
 import dataclasses
@@ -17,26 +18,29 @@
     TypeVar,
     Union,
 )
+from typing_extensions import TypeGuard
 
 import sympy
 from sympy.logic.boolalg import Boolean as SympyBoolean, BooleanAtom
-from typing_extensions import TypeGuard
 
 import torch
 
 from torch._prims_common import dtype_to_type
 from .functions import (
-    OpaqueUnaryFn_acos,
-    OpaqueUnaryFn_asinh,
-    OpaqueUnaryFn_atan,
-    OpaqueUnaryFn_cosh,
+    _keep_float,
+    FloatTrueDiv,
+    FloorDiv,
+    IntTrueDiv,
     OpaqueUnaryFn_exp,
     OpaqueUnaryFn_log,
-    OpaqueUnaryFn_sinh,
     OpaqueUnaryFn_sqrt,
-    OpaqueUnaryFn_tanh,
-    Round,
+    PowByNatural,
     RoundDecimal,
+    RoundToInt,
+    safe_pow,
+    ToFloat,
+    TruncToFloat,
+    TruncToInt,
 )
 from .interp import sympy_interp
 
@@ -124,6 +128,11 @@
     lower: _T
     upper: _T
     is_bool: bool
+    is_int: bool
+    is_float: bool
+
+    def __repr__(self) -> str:
+        return f"VR[{self.lower}, {self.upper}]"
 
     @overload
     def __init__(self: ValueRanges[sympy.Expr], lower: ExprIn, upper: ExprIn) -> None:
@@ -146,10 +155,8 @@
         # Because this is a frozen class
         object.__setattr__(self, "lower", lower)
         object.__setattr__(self, "upper", upper)
+        # Unlike bool/int in Python, we don't report bools are ints
         object.__setattr__(self, "is_bool", isinstance(lower, SympyBoolean))
-<<<<<<< HEAD
-        assert isinstance(upper, SympyBoolean) == self.is_bool
-=======
         if self.is_bool:
             assert isinstance(upper, SympyBoolean), (lower, upper)
 
@@ -181,7 +188,6 @@
         # NB: [-oo, oo] always advertises as float!
         object.__setattr__(self, "is_float", not self.is_bool and not self.is_int)
         assert self.is_bool or self.is_int or self.is_float, (lower, upper)
->>>>>>> 04037f3d
 
     def boolify(self) -> ValueRanges[SympyBoolean]:
         if vr_is_bool(self):
@@ -192,8 +198,7 @@
             raise AssertionError(f"not bool like {self}")
 
     def __contains__(self, x: AllIn) -> bool:
-        x = simple_sympify(x)
-        return sympy_generic_le(self.lower, x) and sympy_generic_le(x, self.upper)
+        return ValueRanges.wrap(x).issubset(self)
 
     def issubset(self, other):
         return sympy_generic_le(other.lower, self.lower) and sympy_generic_le(
@@ -223,6 +228,8 @@
         if self == ValueRanges.unknown():
             return other
         assert self.is_bool == other.is_bool, (self, other)
+        assert self.is_int == other.is_int, (self, other)
+        assert self.is_float == other.is_float, (self, other)
         if self.is_bool:
             return ValueRanges(
                 sympy.Or(self.lower, other.lower), sympy.And(self.upper, other.upper)
@@ -285,6 +292,8 @@
     def wrap(arg: Union[AllIn, AllVR]) -> AllVR:
         if isinstance(arg, ValueRanges):
             return arg
+        if isinstance(arg, float) and math.isnan(arg):
+            return ValueRanges.unknown()
         # arg is either ExprIn or BoolIn, but we don't know it here
         return ValueRanges(arg, arg)  # type: ignore[arg-type]
 
@@ -390,16 +399,12 @@
         # using nan makes subsequent computation throw, and for the purposes of optimization
         # returning -math.inf - math.inf is equivalent to giving up
         if isinstance(value, SupportsFloat) and math.isnan(value):
-<<<<<<< HEAD
-            return ValueRanges.unknown()
-=======
             if dtype == torch.bool:
                 return ValueRanges.unknown_bool()
             elif dtype.is_floating_point:
                 return ValueRanges.unknown()
             else:
                 return ValueRanges(-sys.maxsize - 1, sys.maxsize)
->>>>>>> 04037f3d
 
         if is_python:
             type_ = dtype_to_type(dtype)
@@ -415,9 +420,6 @@
                 # dtype is intXX
                 assert value.is_integer
 
-<<<<<<< HEAD
-        return ValueRanges.wrap(value)
-=======
         r = ValueRanges.wrap(value)
         return r
 
@@ -430,7 +432,6 @@
     @staticmethod
     def trunc_to_int(a, dtype):
         return ValueRanges.increasing_map(a, TruncToInt)
->>>>>>> 04037f3d
 
     @staticmethod
     def not_(a):
@@ -462,6 +463,10 @@
         return cls.not_(cls.eq(a, b))
 
     @classmethod
+    def identity(cls, a):
+        return ValueRanges.wrap(a)
+
+    @classmethod
     def lt(cls, a, b):
         a = ValueRanges.wrap(a)
         b = ValueRanges.wrap(b)
@@ -489,7 +494,9 @@
 
     @staticmethod
     def add(a, b):
-        return ValueRanges.coordinatewise_increasing_map(a, b, operator.add)
+        return ValueRanges.coordinatewise_increasing_map(
+            a, b, _keep_float(operator.add)
+        )
 
     @classmethod
     def mul(cls, a, b):
@@ -509,13 +516,8 @@
             else:
                 return a * b
 
-        return ValueRanges.coordinatewise_monotone_map(a, b, safe_mul)
-
-<<<<<<< HEAD
-    @classmethod
-    def div(cls, a, b):
-        return cls.truediv(a, b)
-=======
+        return ValueRanges.coordinatewise_monotone_map(a, b, _keep_float(safe_mul))
+
     @staticmethod
     def int_truediv(a, b):
         a = ValueRanges.wrap(a)
@@ -528,7 +530,6 @@
             return ValueRanges.coordinatewise_monotone_map(
                 a, b, _keep_float(IntTrueDiv)
             )
->>>>>>> 04037f3d
 
     @staticmethod
     def truediv(a, b):
@@ -539,20 +540,15 @@
         ):
             return ValueRanges.unknown()
         else:
-            return ValueRanges.coordinatewise_monotone_map(a, b, operator.truediv)
+            return ValueRanges.coordinatewise_monotone_map(
+                a, b, _keep_float(FloatTrueDiv)
+            )
 
     @staticmethod
     def floordiv(a, b):
         a = ValueRanges.wrap(a)
         b = ValueRanges.wrap(b)
         if 0 in b or (
-<<<<<<< HEAD
-            (-sympy.oo in a or sympy.oo in a) and (-sympy.oo in b or sympy.oo in b)
-        ):
-            return ValueRanges.unknown()
-        else:
-            return ValueRanges.coordinatewise_monotone_map(a, b, operator.floordiv)
-=======
             # TODO: make this more precise
             (-sympy.oo in a or sympy.oo in a)
             or (-sympy.oo in b or sympy.oo in b)
@@ -560,7 +556,6 @@
             return ValueRanges.unknown()
         else:
             return ValueRanges.coordinatewise_monotone_map(a, b, FloorDiv)
->>>>>>> 04037f3d
 
     @classmethod
     def mod(cls, x, y):
@@ -609,9 +604,6 @@
 
     @classmethod
     def is_non_overlapping_and_dense_indicator(cls, *args):
-<<<<<<< HEAD
-        return ValueRanges.unknown()
-=======
         return ValueRanges.unknown()  # TODO: type here is wrong
 
     @classmethod
@@ -646,17 +638,17 @@
             return ValueRanges(
                 -(safe_pow(max_base, b.upper)), safe_pow(max_base, b.upper)
             )
->>>>>>> 04037f3d
 
     @classmethod
     def pow(cls, a, b):
-        def is_integer(val):
-            return isinstance(val, int) or (
-                hasattr(val, "is_integer") and val.is_integer
-            )
-
+        return ValueRanges.unknown()
+
+        # We could implement all this, but for floating point pow, is there
+        # really a point?
+        """
         a = ValueRanges.wrap(a)
         b = ValueRanges.wrap(b)
+
         # Not implemented yet. It's a bit tricky
         # If you want to implement it, compute the partial derivatives of a ** b
         # and check the ranges where the function is increasing / decreasing
@@ -676,8 +668,7 @@
         if b == 0:
             if not a.lower.is_finite:
                 return ValueRanges.unknown()
-            type_ = sympy.Float if a.lower.is_real else sympy.Integer
-            return ValueRanges.wrap(type_(1))
+            return ValueRanges.wrap(1.0)
 
         if b < 0:
             a = cls.reciprocal(a)
@@ -686,21 +677,12 @@
         if a == ValueRanges.unknown():
             return ValueRanges.unknown()
 
-        # Here b > 0
-        if not is_integer(b):
-            # If the base is positive, then we're good, otherwise nothing's defined
-            if a.lower >= 0:
-                return ValueRanges.increasing_map(a, lambda x: x**b)
-            else:
-                return ValueRanges.unknown()
-        else:
-            # b > 0 integer
-            if b % 2 == 0:
-                # x^n where n is even
-                return ValueRanges.convex_min_zero_map(a, lambda x: x**b)
-            else:
-                # x^n where n is odd
-                return ValueRanges.increasing_map(a, lambda x: x**b)
+        # If the base is positive, then we're good, otherwise nothing's defined
+        if a.lower >= 0:
+            return ValueRanges.increasing_map(a, lambda x: x**b)
+        else:
+            return ValueRanges.unknown()
+        """
 
     @staticmethod
     def reciprocal(x):
@@ -709,7 +691,7 @@
         if 0 in x:
             return ValueRanges.unknown()
         else:
-            return ValueRanges.decreasing_map(x, lambda y: 1 / y)
+            return ValueRanges.decreasing_map(x, lambda y: FloatTrueDiv(1.0, y))  # type: ignore[operator]
 
     @staticmethod
     def abs(x):
@@ -738,44 +720,63 @@
     def min_or_max(a, b, fn):
         a = ValueRanges.wrap(a)
         b = ValueRanges.wrap(b)
-
-        # Performs upcasting first
-        def fn_(x: sympy.Expr, y: sympy.Expr) -> sympy.Expr:
-            # Poorman's version of upcasting in Sympy
-            # Inf is not a float...
-            if x.is_Integer and y.is_Integer:
-                result_type = sympy.Integer
-            elif x.is_rational and y.is_rational:
-                result_type = sympy.Rational
-            else:
-                assert x.is_real or not x.is_finite or y.is_real or not y.is_finite
-                result_type = sympy.Float
-            return fn(result_type(x), result_type(y))
-
-        return ValueRanges.coordinatewise_increasing_map(a, b, fn_)
-
-    @classmethod
-    def floor(cls, x):
+        return ValueRanges.coordinatewise_increasing_map(a, b, fn)
+
+    @classmethod
+    def floor_to_int(cls, x, dtype):
         return ValueRanges.increasing_map(x, sympy.functions.elementary.integers.floor)
 
     @classmethod
-    def ceil(cls, x):
+    def ceil_to_int(cls, x, dtype):
         return ValueRanges.increasing_map(
             x, sympy.functions.elementary.integers.ceiling
         )
 
-    @classmethod
-    def round(cls, number, ndigits=None):
-        if ndigits is None:
-            fn = Round
-        else:
-            assert ndigits.is_singleton()
-            ndigits = ndigits.lower
-            # We can't use functools.partial here since sympy doesn't support keyword arguments, but we have to bind
-            # the second parameter.
-            fn = lambda number: RoundDecimal(number, ndigits)  # type: ignore[misc, assignment]  # noqa: E731
+    # I think these implementations are sound.  The hazard here is that sympy
+    # will carry out the floor/ceil at too high precision and then something
+    # bad will happen when we convert it to float.
+    #
+    # For truncation, the implementation is clearly sound, because the desired
+    # target float is always exactly representable, since you're just chopping
+    # off bits the mantissa.  But what about ceil/floor?
+    #
+    # The important constraint here is that we're not defining floor on
+    # arbitrary real numbers, only representable float numbers.  So we can
+    # take advantage of the fact that before we reach the first
+    # unrepresentable integer in floating point space, we have the range of
+    # numbers corresponding to exponent zero: all integers, with no fractional
+    # amounts.  floor/ceil is an identity operation in this case.  In the
+    # range below here, representable floating point numbers are spaced
+    # exactly 1/2 apart, and notably, both the floor/ceil are defined floating
+    # point numbers.  There is no "gap" as you step up to the next exponent.
+
+    @classmethod
+    def floor(cls, x):
+        return ValueRanges.increasing_map(
+            x, _keep_float(sympy.functions.elementary.integers.floor)
+        )
+
+    @classmethod
+    def ceil(cls, x):
+        return ValueRanges.increasing_map(
+            x, _keep_float(sympy.functions.elementary.integers.ceiling)
+        )
+
+    @classmethod
+    def round_decimal(cls, number, ndigits):
+        if not ndigits.is_singleton():
+            return ValueRanges.unknown()
+
+        ndigits = ndigits.lower
+        # We can't use functools.partial here since sympy doesn't support keyword arguments, but we have to bind
+        # the second parameter.
+        fn = lambda number: RoundDecimal(number, ndigits)  # type: ignore[misc, assignment]  # noqa: E731
 
         return ValueRanges.increasing_map(number, fn)
+
+    @classmethod
+    def round_to_int(cls, number, dtype):
+        return ValueRanges.increasing_map(number, RoundToInt)
 
     # It's used in some models on symints
     @staticmethod
@@ -831,12 +832,15 @@
 
     @staticmethod
     def cosh(x):
+        return ValueRanges(0.0, sympy.oo)
+        """
         x = ValueRanges.wrap(x)
         if x.lower > 0:
             return ValueRanges.increasing_map(x, OpaqueUnaryFn_cosh)
         elif x.upper < 0:
             return ValueRanges.decreasing_map(x, OpaqueUnaryFn_cosh)
         return ValueRanges(0.0, sympy.oo)
+        """
 
     @staticmethod
     def sin(x):
@@ -846,7 +850,8 @@
 
     @staticmethod
     def sinh(x):
-        return ValueRanges.increasing_map(x, OpaqueUnaryFn_sinh)
+        # return ValueRanges.increasing_map(x, OpaqueUnaryFn_sinh)
+        return ValueRanges(-sympy.oo, sympy.oo)
 
     @staticmethod
     def tan(x):
@@ -854,32 +859,37 @@
 
     @staticmethod
     def tanh(x):
-        return ValueRanges.increasing_map(x, OpaqueUnaryFn_tanh)
+        # return ValueRanges.increasing_map(x, OpaqueUnaryFn_tanh)
+        return ValueRanges(-sympy.oo, sympy.oo)
 
     @staticmethod
     def asin(x):
+        return ValueRanges(-sympy.oo, sympy.oo)
+        """
         x = ValueRanges.wrap(x)
         if -1 <= x.lower and x.upper <= 1:
             return ValueRanges.increasing_map(x, OpaqueUnaryFn_asinh)
         return ValueRanges.unknown()
+        """
 
     @staticmethod
     def acos(x):
+        return ValueRanges(-sympy.oo, sympy.oo)
+        """
         x = ValueRanges.wrap(x)
         if -1 <= x.lower and x.upper <= 1:
             return ValueRanges.decreasing_map(x, OpaqueUnaryFn_acos)
         return ValueRanges.unknown()
+        """
 
     @staticmethod
     def atan(x):
-        return ValueRanges.increasing_map(x, OpaqueUnaryFn_atan)
+        return ValueRanges(-sympy.oo, sympy.oo)
+        # return ValueRanges.increasing_map(x, OpaqueUnaryFn_atan)
 
     @staticmethod
     def trunc(x):
-        def trunc(x):
-            return sympy.Integer(x) if x.is_finite else x
-
-        return ValueRanges.increasing_map(x, trunc)
+        return ValueRanges.increasing_map(x, TruncToFloat)
 
 
 class ValueRangeAnalysis(SymPyValueRangeAnalysis):
@@ -914,9 +924,10 @@
     def reduction(self, name, dtype, src_dtype, reduction_type, index, value):
         return ValueRanges.unknown()
 
-    def index_expr(self, index, dtype):
+    @classmethod
+    def index_expr(cls, index, dtype):
         assert isinstance(index, ValueRanges)
-        return index
+        return cls.to_dtype(index, dtype)
 
     @staticmethod
     def to_dtype(x, dtype: torch.dtype, src_dtype: Optional[torch.dtype] = None):
@@ -955,12 +966,15 @@
 
     @staticmethod
     def square(x):
-        return ValueRanges.convex_min_zero_map(x, lambda y: y * y)
+        return ValueRanges.convex_min_zero_map(x, lambda y: PowByNatural(y, 2))
 
     @staticmethod
     def neg(x):
         return ValueRanges.decreasing_map(x, operator.neg)
 
+    # TODO: this is slightly inaccurate because truncdiv operates at integer
+    # precision, but we're going through float truediv which means we can
+    # potentially lose precision on the bounds
     @classmethod
     def truncdiv(cls, a, b):
         x = cls.truediv(a, b)
@@ -981,10 +995,7 @@
 def bound_sympy(
     expr: sympy.Expr, ranges: Optional[Dict[sympy.Symbol, ValueRanges]] = None
 ) -> ValueRanges:
-<<<<<<< HEAD
-=======
     log.debug("bound_sympy(%s, %s)", expr, ranges)
->>>>>>> 04037f3d
     if isinstance(expr, sympy.Number):
         return ValueRanges.wrap(expr)
 
