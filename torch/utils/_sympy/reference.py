import math

import operator

import sympy

import torch
from torch.utils._sympy.functions import (
    _keep_float,
    FloatPow,
    FloatTrueDiv,
    FloorDiv,
    IntTrueDiv,
    Mod,
    OpaqueUnaryFn_exp,
    OpaqueUnaryFn_log,
    OpaqueUnaryFn_sqrt,
    PowByNatural,
    RoundDecimal,
    RoundToInt,
    ToFloat,
    TruncToInt,
)


# The sympy interpretation of operators.  It will also sometimes work with
# plain int/float, but if you do certain operations you will get out a
# sympy.Basic in the end.  If you want the Python/FX traceable interpretation,
# check PythonReferenceAnalysis.
# NB: For magic methods this needs to use normal magic methods
# so that test_magic_methods works
class ReferenceAnalysis:
    @staticmethod
    def constant(c, dtype):
        return sympy.sympify(c)

    @staticmethod
    def or_(a, b):
        return a | b

    @staticmethod
    def and_(a, b):
        return a & b

    @staticmethod
    def eq(a, b):
        if isinstance(a, sympy.Expr) or isinstance(b, sympy.Expr):
            return sympy.Eq(a, b)
        return a == b

    @classmethod
    def ne(cls, a, b):
        return cls.not_(cls.eq(a, b))

    @staticmethod
    def lt(a, b):
        return a < b

    @staticmethod
    def gt(a, b):
        return a > b

    @staticmethod
    def le(a, b):
        return a <= b

    @staticmethod
    def ge(a, b):
        return a >= b

    @staticmethod
    def not_(a):
        assert not isinstance(a, bool)
        return ~a

    @staticmethod
    def reciprocal(x):
        return FloatTrueDiv(1.0, x)

    @staticmethod
    def square(x):
        return PowByNatural(x, 2)

    @staticmethod
    def trunc_to_int(x, dtype):
        return TruncToInt(x)

    @staticmethod
    def ceil_to_int(x, dtype):
        return sympy.ceiling(x)

    @staticmethod
    def floor_to_int(x, dtype):
        return sympy.floor(x)

    @staticmethod
    def floor(x):
        return _keep_float(sympy.floor)(x)

    @staticmethod
    def ceil(x):
        return _keep_float(sympy.ceiling)(x)

    @staticmethod
    def to_dtype(x, dtype):
        if dtype == torch.float64:
            return ToFloat(x)
        raise NotImplementedError(f"to_dtype {dtype} NYI")

    @staticmethod
    def mod(x, y):
<<<<<<< HEAD
        return Mod(x, y)
=======
        ret = abs(x) % abs(y)
        # without check:
        # tracing will fail trying to go through control-flow if x is Proxy()
        if isinstance(x, (int, sympy.Number)) and x < 0:
            ret *= -1
        return ret
>>>>>>> 19333d1e

    @staticmethod
    def abs(x):
        return abs(x)

    @staticmethod
    def neg(x):
        return -x

    @staticmethod
    def truediv(a, b):
        return FloatTrueDiv(a, b)

    @staticmethod
    def int_truediv(a, b):
        return IntTrueDiv(a, b)

    @staticmethod
    def floordiv(a, b):
        return FloorDiv(a, b)

    @staticmethod
    def truncdiv(a, b):
        raise NotImplementedError("TODO: truncdiv")

    @staticmethod
    def add(a, b):
        return _keep_float(operator.add)(a, b)

    @staticmethod
    def mul(a, b):
        return _keep_float(operator.mul)(a, b)

    @staticmethod
    def sub(a, b):
        return _keep_float(operator.sub)(a, b)

    @staticmethod
    def exp(x):
        return OpaqueUnaryFn_exp(x)

    @staticmethod
    def log(x):
        return OpaqueUnaryFn_log(x)

    @staticmethod
    def sqrt(x):
        return OpaqueUnaryFn_sqrt(x)

    @staticmethod
    def pow(a, b):
        return _keep_float(FloatPow)(a, b)

    @staticmethod
    def pow_by_natural(a, b):
        return PowByNatural(a, b)

    @staticmethod
    def minimum(a, b):
        return sympy.Min(a, b)

    @staticmethod
    def maximum(a, b):
        return sympy.Max(a, b)

    @staticmethod
    def round_to_int(a, dtype):
        return RoundToInt(a)

    @staticmethod
    def round_decimal(a, b):
        return RoundDecimal(a, b)


# Unlike ReferenceAnalysis, does NOT sympyify, instead, works with plain
# Python types and is FX traceable.  Inheritance here is purely for code
# sharing (TODO: considering splitting out a BaseReferenceAnalysis).
class PythonReferenceAnalysis(ReferenceAnalysis):
    @staticmethod
    def constant(c, dtype):
        if dtype is torch.int64:
            return int(c)
        elif dtype is torch.double:
            return float(c)
        elif dtype is torch.bool:
            return bool(c)
        else:
            raise AssertionError(f"unrecognized dtype {dtype}")

    @staticmethod
    def not_(a):
        return torch.sym_not(a)

    @staticmethod
    def floordiv(a, b):
        return a // b

    @staticmethod
    def truncdiv(a, b):
        return a / b

    @staticmethod
    def to_dtype(x, dtype):
        if dtype == torch.float64:
            return float(x)
        raise NotImplementedError(f"to_dtype {dtype} NYI")

    @staticmethod
    def exp(x):
        raise AssertionError("exp is not valid shape sympy expr")

    @staticmethod
    def log(x):
        raise AssertionError("log is not valid shape sympy expr")

    @staticmethod
    def sqrt(x):
        return torch._sym_sqrt(x)  # type: ignore[attr-defined]

    @staticmethod
    def minimum(a, b):
        return torch.sym_min(a, b)

    @staticmethod
    def maximum(a, b):
        return torch.sym_max(a, b)

    @staticmethod
    def floor_to_int(x, dtype):
        return math.floor(x)

    @staticmethod
    def ceil_to_int(x, dtype):
        return math.ceil(x)

    @staticmethod
    def floor(x):
        return float(math.floor(x))

    @staticmethod
    def ceil(x):
        return float(math.ceil(x))

    @staticmethod
    def truediv(a, b):
        return a / b

    @staticmethod
    def pow(a, b):
        return a**b

    @staticmethod
    def pow_by_natural(a, b):
        # Pray that safe_pow is not needed here lol.  In particular, this
        # never participates in VR low/high ranges, so overflow should be
        # unlikely
        return a**b

    @staticmethod
    def round_to_int(a, dtype):
        return round(a)

    @staticmethod
    def round_decimal(a, b):
        return round(a, ndigits=b)<|MERGE_RESOLUTION|>--- conflicted
+++ resolved
@@ -1,25 +1,12 @@
 import math
-
-import operator
 
 import sympy
 
 import torch
 from torch.utils._sympy.functions import (
-    _keep_float,
-    FloatPow,
-    FloatTrueDiv,
-    FloorDiv,
-    IntTrueDiv,
-    Mod,
     OpaqueUnaryFn_exp,
     OpaqueUnaryFn_log,
     OpaqueUnaryFn_sqrt,
-    PowByNatural,
-    RoundDecimal,
-    RoundToInt,
-    ToFloat,
-    TruncToInt,
 )
 
 
@@ -75,50 +62,20 @@
 
     @staticmethod
     def reciprocal(x):
-        return FloatTrueDiv(1.0, x)
+        return 1 / x
 
     @staticmethod
     def square(x):
-        return PowByNatural(x, 2)
-
-    @staticmethod
-    def trunc_to_int(x, dtype):
-        return TruncToInt(x)
-
-    @staticmethod
-    def ceil_to_int(x, dtype):
-        return sympy.ceiling(x)
-
-    @staticmethod
-    def floor_to_int(x, dtype):
-        return sympy.floor(x)
-
-    @staticmethod
-    def floor(x):
-        return _keep_float(sympy.floor)(x)
-
-    @staticmethod
-    def ceil(x):
-        return _keep_float(sympy.ceiling)(x)
-
-    @staticmethod
-    def to_dtype(x, dtype):
-        if dtype == torch.float64:
-            return ToFloat(x)
-        raise NotImplementedError(f"to_dtype {dtype} NYI")
+        return x * x
 
     @staticmethod
     def mod(x, y):
-<<<<<<< HEAD
-        return Mod(x, y)
-=======
         ret = abs(x) % abs(y)
         # without check:
         # tracing will fail trying to go through control-flow if x is Proxy()
         if isinstance(x, (int, sympy.Number)) and x < 0:
             ret *= -1
         return ret
->>>>>>> 19333d1e
 
     @staticmethod
     def abs(x):
@@ -130,31 +87,37 @@
 
     @staticmethod
     def truediv(a, b):
-        return FloatTrueDiv(a, b)
-
-    @staticmethod
-    def int_truediv(a, b):
-        return IntTrueDiv(a, b)
+        return a / b
+
+    @staticmethod
+    def div(a, b):
+        return ReferenceAnalysis.truediv(a, b)
 
     @staticmethod
     def floordiv(a, b):
-        return FloorDiv(a, b)
+        if b == 0:
+            return sympy.nan if a == 0 else sympy.zoo
+        return a // b
 
     @staticmethod
     def truncdiv(a, b):
-        raise NotImplementedError("TODO: truncdiv")
+        result = a / b
+        if result.is_finite:
+            result = sympy.Integer(result)
+
+        return result
 
     @staticmethod
     def add(a, b):
-        return _keep_float(operator.add)(a, b)
+        return a + b
 
     @staticmethod
     def mul(a, b):
-        return _keep_float(operator.mul)(a, b)
+        return a * b
 
     @staticmethod
     def sub(a, b):
-        return _keep_float(operator.sub)(a, b)
+        return a - b
 
     @staticmethod
     def exp(x):
@@ -170,27 +133,39 @@
 
     @staticmethod
     def pow(a, b):
-        return _keep_float(FloatPow)(a, b)
-
-    @staticmethod
-    def pow_by_natural(a, b):
-        return PowByNatural(a, b)
+        return a**b
 
     @staticmethod
     def minimum(a, b):
-        return sympy.Min(a, b)
+        # Poorman's version of upcasting in Sympy
+        # This won't do for sympy.Expr as the casting does nothing for those
+        if a.is_Float or not a.is_finite or b.is_Float or not b.is_finite:
+            result_type = sympy.Float
+        else:
+            assert a.is_Integer
+            assert b.is_Integer
+            result_type = sympy.Integer
+        return sympy.Min(result_type(a), result_type(b))
 
     @staticmethod
     def maximum(a, b):
-        return sympy.Max(a, b)
-
-    @staticmethod
-    def round_to_int(a, dtype):
-        return RoundToInt(a)
-
-    @staticmethod
-    def round_decimal(a, b):
-        return RoundDecimal(a, b)
+        # Poorman's version of upcasting in Sympy
+        # This won't do for sympy.Expr as the casting does nothing for those
+        if a.is_Float or not a.is_finite or b.is_Float or not b.is_finite:
+            result_type = sympy.Float
+        else:
+            assert a.is_Integer
+            assert b.is_Integer
+            result_type = sympy.Integer
+        return sympy.Max(result_type(a), result_type(b))
+
+    @staticmethod
+    def floor(x):
+        return sympy.floor(x)
+
+    @staticmethod
+    def ceil(x):
+        return sympy.ceiling(x)
 
 
 # Unlike ReferenceAnalysis, does NOT sympyify, instead, works with plain
@@ -221,12 +196,6 @@
         return a / b
 
     @staticmethod
-    def to_dtype(x, dtype):
-        if dtype == torch.float64:
-            return float(x)
-        raise NotImplementedError(f"to_dtype {dtype} NYI")
-
-    @staticmethod
     def exp(x):
         raise AssertionError("exp is not valid shape sympy expr")
 
@@ -247,40 +216,9 @@
         return torch.sym_max(a, b)
 
     @staticmethod
-    def floor_to_int(x, dtype):
+    def floor(x):
         return math.floor(x)
 
     @staticmethod
-    def ceil_to_int(x, dtype):
-        return math.ceil(x)
-
-    @staticmethod
-    def floor(x):
-        return float(math.floor(x))
-
-    @staticmethod
     def ceil(x):
-        return float(math.ceil(x))
-
-    @staticmethod
-    def truediv(a, b):
-        return a / b
-
-    @staticmethod
-    def pow(a, b):
-        return a**b
-
-    @staticmethod
-    def pow_by_natural(a, b):
-        # Pray that safe_pow is not needed here lol.  In particular, this
-        # never participates in VR low/high ranges, so overflow should be
-        # unlikely
-        return a**b
-
-    @staticmethod
-    def round_to_int(a, dtype):
-        return round(a)
-
-    @staticmethod
-    def round_decimal(a, b):
-        return round(a, ndigits=b)+        return math.ceil(x)