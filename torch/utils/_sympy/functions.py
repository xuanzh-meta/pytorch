--- conflicted
+++ resolved
@@ -17,13 +17,10 @@
     "IsNonOverlappingAndDenseIndicator",
     "RoundToInt",
     "RoundDecimal",
-<<<<<<< HEAD
-    "Identity",
-=======
     "ToFloat",
     "FloatPow",
     "PowByNatural",
->>>>>>> fb043400
+    "Identity",
 ]
 
 
