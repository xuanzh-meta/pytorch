--- conflicted
+++ resolved
@@ -1,21 +1,13 @@
-<<<<<<< HEAD
-import functools
-import math
-=======
 # mypy: allow-untyped-defs
 import functools
 import math
 import operator
->>>>>>> f2d7f235
 import sys
 
 import sympy
 from sympy import S
-<<<<<<< HEAD
-=======
 
 from .numbers import int_oo
->>>>>>> f2d7f235
 
 __all__ = [
     "FloorDiv",
@@ -32,10 +24,7 @@
     "ToFloat",
     "FloatPow",
     "PowByNatural",
-<<<<<<< HEAD
-=======
     "Identity",
->>>>>>> f2d7f235
 ]
 
 
@@ -132,8 +121,6 @@
             return base
         if base.is_integer and divisor == -1:
             return sympy.Mul(base, -1)
-<<<<<<< HEAD
-=======
         if (
             isinstance(base, sympy.Number)
             and isinstance(divisor, sympy.Number)
@@ -151,7 +138,6 @@
                 return sympy.nan
             else:
                 return sympy.Integer(math.floor(r))
->>>>>>> f2d7f235
         if isinstance(base, sympy.Integer) and isinstance(divisor, sympy.Integer):
             return sympy.Integer(int(base) // int(divisor))
         if isinstance(base, FloorDiv):
@@ -397,17 +383,10 @@
     @classmethod
     def eval(cls, number):
         # assert number.is_integer is not True, number
-<<<<<<< HEAD
-        if number == sympy.oo:
-            return sympy.Integer(sys.maxsize - 1)
-        if number == -sympy.oo:
-            return sympy.Integer(-sys.maxsize - 1)
-=======
         if number in (sympy.oo, int_oo):
             return int_oo
         if number in (-sympy.oo, -int_oo):
             return -int_oo
->>>>>>> f2d7f235
         if isinstance(number, sympy.Number):
             return sympy.Integer(math.ceil(float(number)))
 
@@ -418,17 +397,10 @@
     @classmethod
     def eval(cls, number):
         # assert number.is_integer is not True, number
-<<<<<<< HEAD
-        if number == sympy.oo:
-            return sympy.Integer(sys.maxsize - 1)
-        if number == -sympy.oo:
-            return sympy.Integer(-sys.maxsize - 1)
-=======
         if number in (sympy.oo, int_oo):
             return int_oo
         if number in (-sympy.oo, int_oo):
             return -int_oo
->>>>>>> f2d7f235
         if isinstance(number, sympy.Number):
             return sympy.Integer(math.floor(float(number)))
 
@@ -477,10 +449,7 @@
     return sign * _safe_pow(base, exp)
 
 
-<<<<<<< HEAD
-=======
 # Prevent people from overflowing pow
->>>>>>> f2d7f235
 def _safe_pow(base, exponent):
     if exponent < 0:
         raise ValueError("Exponent must be non-negative.")
@@ -489,19 +458,6 @@
         return 1
 
     half_exp = safe_pow(base, exponent // 2)
-<<<<<<< HEAD
-    if half_exp > sys.maxsize - 1:
-        return sys.maxsize - 1
-
-    result = half_exp * half_exp
-    if result > sys.maxsize - 1:
-        return sys.maxsize - 1
-
-    if exponent % 2 == 1:
-        result *= base
-        if result > sys.maxsize - 1:
-            return sys.maxsize - 1
-=======
     if half_exp is int_oo:
         return int_oo
 
@@ -516,7 +472,6 @@
         result *= base
         if result > sys.maxsize:
             return int_oo
->>>>>>> f2d7f235
 
     return result
 
@@ -526,16 +481,6 @@
 
     @classmethod
     def eval(cls, base, exp):
-<<<<<<< HEAD
-        if isinstance(base, sympy.Number) and isinstance(exp, sympy.Number):
-            return sympy.Integer(safe_pow(base, exp))
-        if isinstance(exp, sympy.Integer):
-            # Translate power into iterated multiplication
-            r = sympy.Integer(1)
-            for _ in range(int(exp)):
-                r *= base
-            return r
-=======
         if isinstance(base, sympy.Integer) and isinstance(exp, sympy.Integer):
             r = safe_pow(base, exp)
             if r in (-int_oo, int_oo):
@@ -550,7 +495,6 @@
                 return int_oo
             elif base.is_negative:
                 return sympy.zoo  # this is apparently what (-2)**sympy.oo does
->>>>>>> f2d7f235
         # NB: do NOT translate into sympy.Pow, we will lose knowledge that exp
         # is a natural number if we do
 
@@ -563,14 +507,11 @@
 
     @classmethod
     def eval(cls, base, exp):
-<<<<<<< HEAD
-=======
         # NB: These test sympy.Number, not sympy.Float, because:
         #   - Sometimes we may have sympy.oo or int_oo, and that's not a Float
         #     (but coerces to math.Inf)
         #   - Sometimes Float(0.0) will unpredictably decay to Integer(0),
         #     but we should still accept it in floatey contexts
->>>>>>> f2d7f235
         if isinstance(base, sympy.Number) and isinstance(exp, sympy.Number):
             return sympy.Float(float(base) ** float(exp))
         # NB: do not do any nontrivial reasoning
@@ -614,9 +555,6 @@
         if divisor.is_zero:
             raise ZeroDivisionError("division by zero")
 
-<<<<<<< HEAD
-        if isinstance(base, sympy.Number) and isinstance(divisor, sympy.Number):
-=======
         if (
             isinstance(base, sympy.Number)
             and isinstance(divisor, sympy.Number)
@@ -629,7 +567,6 @@
             # inf from the division
             return sympy.Float(float(base) / float(divisor))
         if isinstance(base, sympy.Integer) and isinstance(divisor, sympy.Integer):
->>>>>>> f2d7f235
             return sympy.Float(int(base) / int(divisor))
 
 
@@ -698,7 +635,6 @@
 class TruncToFloat(sympy.Function):
     is_integer = False
     is_real = True
-<<<<<<< HEAD
 
     @classmethod
     def eval(cls, number):
@@ -712,41 +648,31 @@
 
 class TruncToInt(sympy.Function):
     is_integer = True
-=======
->>>>>>> f2d7f235
 
     @classmethod
     def eval(cls, number):
         # assert number.is_integer is not True, number
-<<<<<<< HEAD
-        if number == sympy.oo:
-            return sympy.Integer(sys.maxsize - 1)
-        if number == -sympy.oo:
-            return sympy.Integer(-sys.maxsize - 1)
+        if number in (sympy.oo, int_oo):
+            return int_oo
+        if number in (-sympy.oo, -int_oo):
+            return -int_oo
         if isinstance(number, sympy.Number):
             return sympy.Integer(math.trunc(float(number)))
 
 
 # This is float -> int
 class RoundToInt(sympy.Function):
-=======
-        if isinstance(number, sympy.Number):
-            # NB: It is safe to use truncation to integer, which is what
-            # math.trunc does, as Python integers are arbitrary precision and
-            # so we are guaranteed not to lose precision when we do this
-            return sympy.Float(math.trunc(float(number)))
-
-
-class TruncToInt(sympy.Function):
->>>>>>> f2d7f235
     is_integer = True
 
     @classmethod
     def eval(cls, number):
         # assert number.is_integer is not True, number
-<<<<<<< HEAD
-
-        if isinstance(number, sympy.Float):
+
+        if number is sympy.oo:
+            return int_oo
+        if number is -sympy.oo:
+            return -int_oo
+        if isinstance(number, sympy.Number):
             return sympy.Integer(round(float(number), 0))
 
 
@@ -763,45 +689,6 @@
 #       return PyLong_FromDouble(rounded);
 #   }
 
-=======
-        if number in (sympy.oo, int_oo):
-            return int_oo
-        if number in (-sympy.oo, -int_oo):
-            return -int_oo
-        if isinstance(number, sympy.Number):
-            return sympy.Integer(math.trunc(float(number)))
-
-
-# This is float -> int
-class RoundToInt(sympy.Function):
-    is_integer = True
-
-    @classmethod
-    def eval(cls, number):
-        # assert number.is_integer is not True, number
-
-        if number is sympy.oo:
-            return int_oo
-        if number is -sympy.oo:
-            return -int_oo
-        if isinstance(number, sympy.Number):
-            return sympy.Integer(round(float(number), 0))
-
-
-# To get float -> int, Python style round semantics.
-#
-#   x = PyFloat_AsDouble(self);
-#   if (o_ndigits == Py_None) {
-#       /* single-argument round or with None ndigits:
-#        * round to nearest integer */
-#       rounded = round(x);
-#       if (fabs(x-rounded) == 0.5)
-#           /* halfway case: round to even */
-#           rounded = 2.0*round(x/2.0);
-#       return PyLong_FromDouble(rounded);
-#   }
-
->>>>>>> f2d7f235
 
 # NB: Like Round, this only ever returns floats.  ndigits cannot be None
 class RoundDecimal(sympy.Function):
@@ -812,11 +699,7 @@
     def eval(cls, number, ndigits):
         # assert number.is_integer is not True, number
 
-<<<<<<< HEAD
-        if isinstance(number, sympy.Float) and isinstance(ndigits, sympy.Integer):
-=======
         if isinstance(number, sympy.Number) and isinstance(ndigits, sympy.Integer):
->>>>>>> f2d7f235
             return sympy.Float(round(float(number), int(ndigits)))
 
 
@@ -831,8 +714,6 @@
 
         if isinstance(number, sympy.Integer):
             return sympy.Float(int(number))
-<<<<<<< HEAD
-=======
         if number is int_oo:
             return sympy.oo
         if number is -int_oo:
@@ -852,7 +733,6 @@
 
     def _eval_is_integer(self):
         return self.args[0].is_integer  # type: ignore[attr-defined]
->>>>>>> f2d7f235
 
 
 def make_opaque_unary_fn(name):
