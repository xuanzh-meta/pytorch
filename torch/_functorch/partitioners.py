--- conflicted
+++ resolved
@@ -537,19 +537,6 @@
     for idx, node in enumerate(gm.graph.nodes):
         order[node] = idx
 
-<<<<<<< HEAD
-    # Populate depth for the nodes. Depth is the distance from the inputs.
-    depths = {}
-    for node in gm.graph.nodes:
-        if node.op == "placeholder":
-            depths[node] = 0
-        else:
-            depths[node] = (
-                max((depths[arg] for arg in node.all_input_nodes), default=0) + 1
-            )
-
-=======
->>>>>>> aee154ed
     def insert_node_in_graph(node):
         cur_nodes = [node]
         insertable_nodes = set()
