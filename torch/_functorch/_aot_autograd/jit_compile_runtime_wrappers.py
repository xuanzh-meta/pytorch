--- conflicted
+++ resolved
@@ -60,65 +60,6 @@
 # Currently, only export needs the ViewAndMutationMeta after this function.
 DispatchReturn = Tuple[Callable, ViewAndMutationMeta]
 
-<<<<<<< HEAD
-def _force_contiguous(x):
-    if not isinstance(x, torch.Tensor):
-        return x
-    x = x.contiguous()
-    if not is_traceable_wrapper_subclass(x):
-        return x
-    for attr in x.__tensor_flatten__()[0]:  # type: ignore[attr-defined]
-        elem = getattr(x, attr)
-        if not elem.is_contiguous():
-            setattr(x, attr, elem.contiguous())
-    return x
-
-
-def _compute_output_meta_with_inductor_strides(fw_module, fwd_output_strides):
-    out = [n.meta["val"] for n in (list(fw_module.graph.nodes)[-1].args[0])]
-    # will only be set for inductor
-    if not fwd_output_strides:
-        return out
-
-    from torch.fx.experimental.symbolic_shapes import statically_known_true
-
-    for i in range(len(out)):
-        if not isinstance(out[i], Tensor):
-            continue
-        if all(
-            statically_known_true(s1 == s2)
-            for s1, s2 in zip(out[i].stride(), fwd_output_strides[i])
-        ):
-            continue
-        out[i] = out[i].as_strided(out[i].shape, fwd_output_strides[i])
-    return out
-
-
-# See Note [Tangents must be contiguous, Part 2]
-def coerce_runtime_tangent(x, metadata_tensor):
-    if not isinstance(x, torch.Tensor):
-        return x
-    if not is_traceable_wrapper_subclass(x):
-        return x
-    assert is_traceable_wrapper_subclass(metadata_tensor)
-    _, runtime_tangent_metadata = x.__tensor_flatten__()  # type: ignore[attr-defined]
-    _, expected_tangent_metadata = metadata_tensor.__tensor_flatten__()
-    if runtime_tangent_metadata == expected_tangent_metadata:
-        return x
-    if not hasattr(x, "__coerce_same_metadata_as_tangent__"):
-        raise RuntimeError(
-            f"""
-During the backward, we encountered a tensor subclass where we guessed its
-metadata incorrectly.
-
-Expected metadata: {str(expected_tangent_metadata)}
-
-Runtime metadata: {str(runtime_tangent_metadata)}
-
-shape: {str(x.shape)}
-To fix this, your tensor subclass must implement the dunder method __force_to_same_metadata__.
-"""
-=======
 
 def _create_wrappers_for_dispatch(needs_autograd: bool) -> List[CompilerWrapper]:
     """
@@ -152,7 +93,6 @@
     else:
         graph, _, _ = aot_dispatch_base_graph(
             flat_fn, flat_args, aot_config, fw_metadata=fw_metadata
->>>>>>> 0910429d
         )
 
     # NB: the wrappers that run in pre_compile for export are
@@ -193,7 +133,6 @@
     (
         fw_module,
         updated_flat_args,
-        aot_config,
         fw_metadata,
     ) = fakified_out_wrapper.pre_compile(
         fw_module, updated_flat_args, aot_config, fw_metadata=fw_metadata
@@ -202,7 +141,6 @@
     (
         fw_module,
         updated_flat_args,
-        aot_config,
         fw_metadata,
     ) = functionalized_rng_wrapper.pre_compile(
         fw_module, updated_flat_args, aot_config, fw_metadata=fw_metadata
@@ -239,12 +177,12 @@
 
     # Create a wrapper to set up the rng functionalize and fakified out bits
     compiled_fw = functionalized_rng_wrapper.post_compile(
-        compiled_fw, aot_config, fw_metadata=fw_metadata
+        compiled_fw, aot_config, runtime_metadata=fw_metadata
     )
     compiled_fw = fakified_out_wrapper.post_compile(
         compiled_fw,
         aot_config,
-        fw_metadata=fw_metadata,
+        runtime_metadata=fw_metadata,
     )
     # Why do we need to pass in num_fw_outs_saved_for_bw?
     # See Note: [Partitioner handling for Subclasses, Part 2]
@@ -257,7 +195,7 @@
     ).post_compile(
         compiled_fw,
         aot_config,  # not used
-        fw_metadata=fw_metadata,
+        runtime_metadata=fw_metadata,
     )
 
     if not hasattr(compiled_fw_func, "_boxed_call"):
@@ -270,7 +208,7 @@
     ).post_compile(
         compiled_fw_func,
         aot_config,
-        fw_metadata=fw_metadata,
+        runtime_metadata=fw_metadata,
     )
 
     compiled_fn = post_compile(
@@ -475,7 +413,6 @@
             (
                 fw_module,
                 adjusted_flat_args,
-                aot_config,
                 fw_metadata,
             ) = fakified_out_wrapper.pre_compile(
                 fw_module, adjusted_flat_args, aot_config, fw_metadata=fw_metadata
@@ -487,7 +424,6 @@
             (
                 fw_module,
                 adjusted_flat_args,
-                aot_config,
                 fw_metadata,
             ) = functionalized_rng_wrapper.pre_compile(
                 fw_module, adjusted_flat_args, aot_config, fw_metadata=fw_metadata
@@ -512,16 +448,16 @@
             ).post_compile(
                 compiled_fw_func,
                 aot_config,  # not used
-                fw_metadata=fw_metadata,
+                runtime_metadata=fw_metadata,
             )
 
             compiled_fw_func = functionalized_rng_wrapper.post_compile(
-                compiled_fw_func, aot_config, fw_metadata=fw_metadata
+                compiled_fw_func, aot_config, runtime_metadata=fw_metadata
             )
             compiled_fw_func = fakified_out_wrapper.post_compile(
                 compiled_fw_func,
                 aot_config,
-                fw_metadata=fw_metadata,
+                runtime_metadata=fw_metadata,
             )
 
         # NB: It's important to compile backwards ahead of time, as this may
@@ -649,6 +585,6 @@
         wrappers,
         compiled_fn,
         aot_config,
-        fw_metadata=fw_metadata,
+        runtime_metadata=fw_metadata,
     )
     return compiled_fn