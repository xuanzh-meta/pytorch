<<<<<<< HEAD
=======
# mypy: allow-untyped-defs
import torch
>>>>>>> 182ea1f9
from typing import Optional

import torch


class SobolEngine:
    r"""
    The :class:`torch.quasirandom.SobolEngine` is an engine for generating
    (scrambled) Sobol sequences. Sobol sequences are an example of low
    discrepancy quasi-random sequences.

    This implementation of an engine for Sobol sequences is capable of
    sampling sequences up to a maximum dimension of 21201. It uses direction
    numbers from https://web.maths.unsw.edu.au/~fkuo/sobol/ obtained using the
    search criterion D(6) up to the dimension 21201. This is the recommended
    choice by the authors.

    References:
      - Art B. Owen. Scrambling Sobol and Niederreiter-Xing points.
        Journal of Complexity, 14(4):466-489, December 1998.

      - I. M. Sobol. The distribution of points in a cube and the accurate
        evaluation of integrals.
        Zh. Vychisl. Mat. i Mat. Phys., 7:784-802, 1967.

    Args:
        dimension (Int): The dimensionality of the sequence to be drawn
        scramble (bool, optional): Setting this to ``True`` will produce
                                   scrambled Sobol sequences. Scrambling is
                                   capable of producing better Sobol
                                   sequences. Default: ``False``.
        seed (Int, optional): This is the seed for the scrambling. The seed
                              of the random number generator is set to this,
                              if specified. Otherwise, it uses a random seed.
                              Default: ``None``

    Examples::

        >>> # xdoctest: +SKIP("unseeded random state")
        >>> soboleng = torch.quasirandom.SobolEngine(dimension=5)
        >>> soboleng.draw(3)
        tensor([[0.0000, 0.0000, 0.0000, 0.0000, 0.0000],
                [0.5000, 0.5000, 0.5000, 0.5000, 0.5000],
                [0.7500, 0.2500, 0.2500, 0.2500, 0.7500]])
    """
    MAXBIT = 30
    MAXDIM = 21201

    def __init__(self, dimension, scramble=False, seed=None):
        if dimension > self.MAXDIM or dimension < 1:
            raise ValueError(
                "Supported range of dimensionality "
                f"for SobolEngine is [1, {self.MAXDIM}]"
            )

        self.seed = seed
        self.scramble = scramble
        self.dimension = dimension

        cpu = torch.device("cpu")

        self.sobolstate = torch.zeros(
            dimension, self.MAXBIT, device=cpu, dtype=torch.long
        )
        torch._sobol_engine_initialize_state_(self.sobolstate, self.dimension)

        if not self.scramble:
            self.shift = torch.zeros(self.dimension, device=cpu, dtype=torch.long)
        else:
            self._scramble()

        self.quasi = self.shift.clone(memory_format=torch.contiguous_format)
        self._first_point = (self.quasi / 2**self.MAXBIT).reshape(1, -1)
        self.num_generated = 0

    def draw(
        self,
        n: int = 1,
        out: Optional[torch.Tensor] = None,
        dtype: Optional[torch.dtype] = None,
    ) -> torch.Tensor:
        r"""
        Function to draw a sequence of :attr:`n` points from a Sobol sequence.
        Note that the samples are dependent on the previous samples. The size
        of the result is :math:`(n, dimension)`.

        Args:
            n (Int, optional): The length of sequence of points to draw.
                               Default: 1
            out (Tensor, optional): The output tensor
            dtype (:class:`torch.dtype`, optional): the desired data type of the
                                                    returned tensor.
                                                    Default: ``None``
        """
        if dtype is None:
            dtype = torch.get_default_dtype()

        if self.num_generated == 0:
            if n == 1:
                result = self._first_point.to(dtype)
            else:
                result, self.quasi = torch._sobol_engine_draw(
                    self.quasi,
                    n - 1,
                    self.sobolstate,
                    self.dimension,
                    self.num_generated,
                    dtype=dtype,
                )
                result = torch.cat((self._first_point.to(dtype), result), dim=-2)
        else:
            result, self.quasi = torch._sobol_engine_draw(
                self.quasi,
                n,
                self.sobolstate,
                self.dimension,
                self.num_generated - 1,
                dtype=dtype,
            )

        self.num_generated += n

        if out is not None:
            out.resize_as_(result).copy_(result)
            return out

        return result

    def draw_base2(
        self,
        m: int,
        out: Optional[torch.Tensor] = None,
        dtype: Optional[torch.dtype] = None,
    ) -> torch.Tensor:
        r"""
        Function to draw a sequence of :attr:`2**m` points from a Sobol sequence.
        Note that the samples are dependent on the previous samples. The size
        of the result is :math:`(2**m, dimension)`.

        Args:
            m (Int): The (base2) exponent of the number of points to draw.
            out (Tensor, optional): The output tensor
            dtype (:class:`torch.dtype`, optional): the desired data type of the
                                                    returned tensor.
                                                    Default: ``None``
        """
        n = 2**m
        total_n = self.num_generated + n
        if not (total_n & (total_n - 1) == 0):
            raise ValueError(
                "The balance properties of Sobol' points require "
                f"n to be a power of 2. {self.num_generated} points have been "
                f"previously generated, then: n={self.num_generated}+2**{m}={total_n}. "
                "If you still want to do this, please use "
                "'SobolEngine.draw()' instead."
            )
        return self.draw(n=n, out=out, dtype=dtype)

    def reset(self):
        r"""
        Function to reset the ``SobolEngine`` to base state.
        """
        self.quasi.copy_(self.shift)
        self.num_generated = 0
        return self

    def fast_forward(self, n):
        r"""
        Function to fast-forward the state of the ``SobolEngine`` by
        :attr:`n` steps. This is equivalent to drawing :attr:`n` samples
        without using the samples.

        Args:
            n (Int): The number of steps to fast-forward by.
        """
        if self.num_generated == 0:
            torch._sobol_engine_ff_(
                self.quasi, n - 1, self.sobolstate, self.dimension, self.num_generated
            )
        else:
            torch._sobol_engine_ff_(
                self.quasi, n, self.sobolstate, self.dimension, self.num_generated - 1
            )
        self.num_generated += n
        return self

    def _scramble(self):
        g: Optional[torch.Generator] = None
        if self.seed is not None:
            g = torch.Generator()
            g.manual_seed(self.seed)

        cpu = torch.device("cpu")

        # Generate shift vector
        shift_ints = torch.randint(
            2, (self.dimension, self.MAXBIT), device=cpu, generator=g
        )
        self.shift = torch.mv(
            shift_ints, torch.pow(2, torch.arange(0, self.MAXBIT, device=cpu))
        )

        # Generate lower triangular matrices (stacked across dimensions)
        ltm_dims = (self.dimension, self.MAXBIT, self.MAXBIT)
        ltm = torch.randint(2, ltm_dims, device=cpu, generator=g).tril()

        torch._sobol_engine_scramble_(self.sobolstate, ltm, self.dimension)

    def __repr__(self):
        fmt_string = [f"dimension={self.dimension}"]
        if self.scramble:
            fmt_string += ["scramble=True"]
        if self.seed is not None:
            fmt_string += [f"seed={self.seed}"]
        return self.__class__.__name__ + "(" + ", ".join(fmt_string) + ")"<|MERGE_RESOLUTION|>--- conflicted
+++ resolved
@@ -1,8 +1,4 @@
-<<<<<<< HEAD
-=======
 # mypy: allow-untyped-defs
-import torch
->>>>>>> 182ea1f9
 from typing import Optional
 
 import torch
