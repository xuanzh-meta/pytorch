import base64
import dataclasses
import io
import json
import logging
import math
import operator
import pickle
import typing

from contextlib import contextmanager
from dataclasses import dataclass, field
from enum import Enum
from typing import Any, Callable, cast, Dict, Iterator, List, Optional, Tuple, Union

import sympy

import torch
import torch.export.exported_program as ep
from torch._subclasses.fake_tensor import FakeTensor, FakeTensorMode
from torch.fx.experimental import symbolic_shapes
<<<<<<< HEAD
from torch.utils._pytree import treespec_dumps, treespec_loads, tree_map_only
from torch.utils._sympy.value_ranges import ValueRanges
=======
from torch.utils._pytree import tree_map_only, treespec_dumps, treespec_loads
>>>>>>> e4f25b9c

from .schema import (  # type: ignore[attr-defined]
    _Union,
    Argument,
    BackwardSignature,
    CallSpec,
    CustomObjArgument,
    Device,
    ExportedProgram,
    Graph,
    GraphArgument,
    GraphModule,
    GraphSignature,
    Layout,
    MemoryFormat,
    ModuleCallEntry,
    ModuleCallSignature,
    NamedArgument,
    Node,
    OptionalTensorArgument,
    RangeConstraint,
    ScalarType,
    SCHEMA_VERSION,
    SymBool,
    SymBoolArgument,
    SymExpr,
    SymInt,
    SymIntArgument,
    TensorArgument,
    TensorMeta,
    TensorValue,
    TREESPEC_VERSION,
)


__all__ = [
    "serialize",
    "GraphModuleSerializer",
    "ExportedProgramSerializer",
    "GraphModuleDeserializer",
    "ExportedProgramDeserializer",
]

from torch.export.exported_program import (
    ConstantArgument as PyConstantArgument,
    TensorArgument as PyTensorArgument,
    SymIntArgument as PySymIntArgument,
)

from .upgrade import GraphModuleOpUpgrader

log = logging.getLogger(__name__)


class SerializeError(RuntimeError):
    pass


def _reverse_map(d: Dict[Any, Enum]):
    return {v.value: k for k, v in d.items()}


MetaType = Union[FakeTensor, int, torch.SymInt, bool, torch.SymBool]


ST_DELIMITER = ";"

_TORCH_TO_SERIALIZE_DTYPE = {
    torch.uint8: ScalarType.BYTE,
    torch.int8: ScalarType.CHAR,
    torch.int16: ScalarType.SHORT,
    torch.int32: ScalarType.INT,
    torch.int64: ScalarType.LONG,
    torch.float16: ScalarType.HALF,
    torch.float32: ScalarType.FLOAT,
    torch.float64: ScalarType.DOUBLE,
    torch.complex32: ScalarType.COMPLEXHALF,
    torch.complex64: ScalarType.COMPLEXFLOAT,
    torch.complex128: ScalarType.COMPLEXDOUBLE,
    torch.bool: ScalarType.BOOL,
    torch.bfloat16: ScalarType.BFLOAT16
}


_SERIALIZE_TO_TORCH_DTYPE = _reverse_map(_TORCH_TO_SERIALIZE_DTYPE)  # type: ignore[arg-type]


_TORCH_TO_SERIALIZE_LAYOUT = {
    torch.sparse_coo: Layout.SparseCoo,
    torch.sparse_csr: Layout.SparseCsr,
    torch.sparse_csc: Layout.SparseCsc,
    torch.sparse_bsr: Layout.SparseBsr,
    torch.sparse_bsc: Layout.SparseBsc,
    torch._mkldnn: Layout._mkldnn,  # type: ignore[attr-defined]
    torch.strided: Layout.Strided,
}


_SERIALIZE_TO_TORCH_LAYOUT = _reverse_map(_TORCH_TO_SERIALIZE_LAYOUT)  # type: ignore[arg-type]


_TORCH_TO_SERIALIZE_MEMORY_FORMAT = {
    torch.contiguous_format: MemoryFormat.ContiguousFormat,
    torch.channels_last: MemoryFormat.ChannelsLast,
    torch.channels_last_3d: MemoryFormat.ChannelsLast3d,
    torch.preserve_format: MemoryFormat.PreserveFormat,
}


_SERIALIZE_TO_TORCH_MEMORY_FORMAT = _reverse_map(_TORCH_TO_SERIALIZE_MEMORY_FORMAT)  # type: ignore[arg-type]


_SYM_INT_OPS = {
    operator.mul,
    operator.add,
    operator.sub,
    operator.floordiv,
    operator.mod,
}


_SYM_BOOL_OPS = {
    operator.eq,
    operator.ne,
    operator.le,
    operator.ge,
    operator.lt,
    operator.gt,
}


def deserialize_device(d: Device) -> torch.device:
    if d.index is None:
        return torch.device(type=d.type)  # type: ignore[call-overload]
    return torch.device(type=d.type, index=d.index)


def serialize_sym_int(s: Union[int, torch.SymInt]) -> SymInt:
    if isinstance(s, (torch.SymInt, int)):
        if symbolic_shapes.is_concrete_int(s):
            return SymInt.create(as_int=int(s))
        else:
            assert isinstance(s, torch.SymInt)
            return SymInt.create(as_expr=SymExpr(str(s), s.node.hint))
    else:
        raise SerializeError(
            f"SymInt should be either symbol or int, got `{s}` of type `{type(s)}`"
        )


def serialize_sym_bool(s: Union[bool, torch.SymBool]) -> SymBool:
    if isinstance(s, (torch.SymBool, bool)):
        if symbolic_shapes.is_concrete_bool(s):
            return SymBool.create(as_bool=bool(s))
        else:
            return SymBool.create(as_expr=str(s))
    else:
        raise SerializeError(
            f"SymBool should be either symbol or bool, got `{s}` of type `{type(s)}`"
        )


def serialize_tensor_meta(t: torch.Tensor) -> TensorMeta:
    """
    Extract a TensorMeta describing `t`.
    """
    return TensorMeta(
        dtype=_TORCH_TO_SERIALIZE_DTYPE[t.dtype],
        sizes=[serialize_sym_int(s) for s in t.shape],
        requires_grad=t.requires_grad,
        device=Device(type=t.device.type, index=t.device.index),
        strides=[serialize_sym_int(s) for s in t.stride()],
        storage_offset=0,
        layout=_TORCH_TO_SERIALIZE_LAYOUT[t.layout],
    )

# TODO(zhxchen17) Remove call spec.
def serialize_call_spec(call_spec: torch._export.exported_program.CallSpec) -> CallSpec:
    return CallSpec(
        in_spec=treespec_dumps(call_spec.in_spec, TREESPEC_VERSION) if call_spec.in_spec else "",
        out_spec=treespec_dumps(call_spec.out_spec, TREESPEC_VERSION) if call_spec.out_spec else "",
    )


def deserialize_call_spec(call_spec: CallSpec) -> torch._export.exported_program.CallSpec:
    return torch._export.exported_program.CallSpec(
        in_spec=treespec_loads(call_spec.in_spec) if call_spec.in_spec else None,
        out_spec=treespec_loads(call_spec.out_spec) if call_spec.out_spec else None,
    )


def serialize_signature(sig: ep.ExportGraphSignature) -> GraphSignature:
    if bw_sig := sig.backward_signature:
        backward_signature = BackwardSignature(
            gradients_to_parameters=bw_sig.gradients_to_parameters,
            gradients_to_user_inputs=bw_sig.gradients_to_user_inputs,
            loss_output=bw_sig.loss_output,
        )
    else:
        backward_signature = None

    graph_signature = GraphSignature(
        inputs_to_parameters=sig.inputs_to_parameters,  # type: ignore[arg-type]
        inputs_to_buffers=sig.inputs_to_buffers,  # type: ignore[arg-type]
        user_inputs=sig.user_inputs,  # type: ignore[arg-type]
        user_outputs=sig.user_outputs,  # type: ignore[arg-type]
        buffers_to_mutate=sig.buffers_to_mutate,  # type: ignore[arg-type]
        backward_signature=backward_signature,
    )
    return graph_signature


def deserialize_signature(sig: GraphSignature) -> ep.ExportGraphSignature:
    backward_signature = None
    if bw_sig := sig.backward_signature:
        backward_signature = ep.ExportBackwardSignature(
            gradients_to_parameters=dict(bw_sig.gradients_to_parameters),
            gradients_to_user_inputs=dict(bw_sig.gradients_to_user_inputs),
            loss_output=bw_sig.loss_output,
        )
    return ep.ExportGraphSignature(
        parameters=list(sig.inputs_to_parameters.values()),  # type: ignore[arg-type]
        buffers=list(sig.inputs_to_buffers.values()),  # type: ignore[arg-type]
        user_inputs=list(sig.user_inputs),  # type: ignore[arg-type]
        user_outputs=list(sig.user_outputs),  # type: ignore[arg-type]
        inputs_to_buffers=dict(sig.inputs_to_buffers),  # type: ignore[arg-type]
        inputs_to_parameters=dict(sig.inputs_to_parameters),  # type: ignore[arg-type]
        buffers_to_mutate=dict(sig.buffers_to_mutate),  # type: ignore[arg-type]
        backward_signature=backward_signature,
    )


def serialize_torch_artifact(artifact) -> bytes:
    buffer = io.BytesIO()
    # This is a workaround for backend's tensor deserialization problem:
    # unpickleTensor() always create a tensor on the device where it was originally saved
    # This behavior is bad for multi-gpu training, as we wish to directly load the tensor
    # on the designated device.
    # For now, we simply move the tensor to cpu before saving.
    # TODO: this should be fixed by deserialization instead.
    artifact = tree_map_only(torch.Tensor, lambda t: t.cpu(), artifact)
    torch.save(artifact, buffer)
    return buffer.getvalue()


def deserialize_torch_artifact(serialized: bytes):
    if len(serialized) == 0:
        return {}
    buffer = io.BytesIO(serialized)
    buffer.seek(0)
    return torch.load(buffer)


def _sympy_int_to_int(val: sympy.Expr):
    # Convert simple sympy Integers into concrete int
    if val == sympy.oo:
        return math.inf
    if val == -sympy.oo:
        return -math.inf
    if isinstance(val, sympy.Integer):
        return int(val)
    raise RuntimeError(
        "Export constraints cannot be non-integer expressions"
    )


def _int_to_sympy_int(val) -> sympy.Expr:
    # Convert concrete int into simple sympy Integers
    if val == math.inf:
        return sympy.oo
    if val == -math.inf:
        return -sympy.oo
    return sympy.Integer(val)


def serialize_range_constraints(
<<<<<<< HEAD
    range_constraints: Dict[sympy.Symbol, ValueRanges]
=======
    range_constraints: Dict[sympy.Symbol, torch._export.exported_program.RangeConstraint]
>>>>>>> e4f25b9c
) -> Dict[str, RangeConstraint]:
    return {
        str(k): RangeConstraint(
            _sympy_int_to_int(v.lower),  # type: ignore[arg-type]
            _sympy_int_to_int(v.upper),  # type: ignore[arg-type]
        )
        for k, v in range_constraints.items()
    }


def serialize_equality_constraints(
    equality_constraints: List[Tuple[torch._export.exported_program.InputDim, torch._export.exported_program.InputDim]]
) -> List[Tuple[Tuple[str, int], Tuple[str, int]]]:
    return [
        ((v1.input_name, v1.dim), (v2.input_name, v2.dim))
        for (v1, v2) in equality_constraints
    ]


def deserialize_equality_constraints(
    equality_constraints: List[Tuple[Tuple[str, int], Tuple[str, int]]]
) -> List[Tuple[torch._export.exported_program.InputDim, torch._export.exported_program.InputDim]]:
    return [
        (torch._export.exported_program.InputDim(v1[0], v1[1]), torch._export.exported_program.InputDim(v2[0], v2[1]))
        for (v1, v2) in equality_constraints
    ]


def _is_single_tensor_return(target: torch._ops.OpOverload) -> bool:
    returns = target._schema.returns
    return len(returns) == 1 and isinstance(returns[0].real_type, torch.TensorType)


@dataclass
class GraphState:
    inputs: List[Argument] = field(default_factory=list)
    outputs: List[Argument] = field(default_factory=list)
    nodes: List[Node] = field(default_factory=list)
    tensor_values: Dict[str, TensorValue] = field(default_factory=dict)
    sym_int_values: Dict[str, SymInt] = field(default_factory=dict)
    sym_bool_values: Dict[str, SymBool] = field(default_factory=dict)
    is_single_tensor_return: bool = False
    constants: Dict[str, torch.Tensor] = field(default_factory=dict)


class GraphModuleSerializer:
    def __init__(
        self,
        graph_signature: ep.ExportGraphSignature,
        call_spec: torch._export.exported_program.CallSpec,
        module_call_graph: List[ep.ModuleCallEntry]
    ):
        self.graph_state = GraphState()
        self.graph_signature = graph_signature
        self.call_spec = call_spec
        self.module_call_graph = module_call_graph

    @contextmanager
    def save_graph_state(self):
        saved = self.graph_state
        self.graph_state = GraphState()
        try:
            yield
        finally:
            self.graph_state = saved

    def handle_placeholder(self, node: torch.fx.Node):
        assert node.op == "placeholder"
        self.graph_state.inputs.append(Argument.create(as_tensor=TensorArgument(name=node.name)))

        self.graph_state.tensor_values[node.name] = TensorValue(
            meta=serialize_tensor_meta(node.meta["val"])
        )

    def handle_output(self, node: torch.fx.Node):
        assert node.op == "output"
        assert len(node.args) == 1, "FX.Node's args should have one arg"
        node_args = node.args[0]
        if isinstance(node_args, torch.fx.Node):
            # For singleton tensor returns
            self.graph_state.is_single_tensor_return = True
            self.graph_state.outputs = [self.serialize_input(node_args)]
        else:
            assert isinstance(node_args, (tuple, list))
            self.graph_state.outputs = [self.serialize_input(arg) for arg in node_args]

    def serialize_operator(self, target) -> str:
        if isinstance(target, str):
            return target
        elif target.__module__.startswith("torch._ops"):
            # TODO(zhxchen17) Maybe provide a function name helper in FX.
            # From torch.fx.node._get_qualified_name
            module = target.__module__.replace("torch._ops", "torch.ops")
            return f"{module}.{target.__name__}"
        else:  # TODO(zhxchen17) Don't catch all here.
            return f"{target.__module__}.{target.__name__}"

    def handle_call_function(self, node: torch.fx.Node):
        assert node.op == "call_function"

        # getitem has been handled in the producer node, skip it here
        if node.target is operator.getitem:
            return

        if node.target in _SYM_INT_OPS:
            assert len(node.kwargs) == 0
            meta_val = node.meta["val"]
            ex_node = Node(
                target=self.serialize_operator(node.target),
                inputs=self.serialize_sym_op_inputs(node.args),
                outputs=[Argument.create(as_sym_int=self.serialize_sym_int_output(node.name, meta_val))],
                metadata=self.serialize_metadata(node),
            )
        elif node.target in _SYM_BOOL_OPS:
            assert len(node.kwargs) == 0
            meta_val = node.meta["val"]
            ex_node = Node(
                target=self.serialize_operator(node.target),
                inputs=self.serialize_sym_op_inputs(node.args),
                outputs=[Argument.create(as_sym_bool=self.serialize_sym_bool_output(node.name, meta_val))],
                metadata=self.serialize_metadata(node),
            )
        elif isinstance(node.target, torch._ops.OpOverload):
            ex_node = Node(
                target=self.serialize_operator(node.target),
                inputs=self.serialize_inputs(node.target, node.args, node.kwargs),
                outputs=self.serialize_outputs(node),
                # TODO: create a new tensor_values here, meta might have faketensor info
                metadata=self.serialize_metadata(node),
            )
        elif isinstance(node.target, torch._ops.HigherOrderOperator):

            inputs = [
                NamedArgument(
                    name="",  # TODO(zhxchen17) This is sad, should be improved when HOO has schema arg names.
                    arg=self.serialize_input(a),
                ) for a in node.args
            ]

            meta_val = node.meta["val"]

            if isinstance(meta_val, torch.Tensor):
                outputs = [Argument.create(as_tensor=self.serialize_tensor_output(node.name, meta_val))]
            elif isinstance(meta_val, (list, tuple)) and all(isinstance(v, torch.Tensor) for v in meta_val):
                arg_list = self._handle_getitem_users(node)
                outputs = [Argument.create(as_tensors=arg_list)]
            else:
                raise SerializeError(
                    "Only single tensor output or list of tensor output "
                    "is supported for HigherOrderOperator serialization"
                )

            ex_node = Node(
                target=self.serialize_operator(node.target),
                inputs=inputs,
                outputs=outputs,
                metadata=self.serialize_metadata(node),
            )
        else:
            raise SerializeError(f"Serializing {node.target} is not supported")

        self.graph_state.nodes.append(ex_node)

    def handle_get_attr(self, node):
        pass

    def serialize_metadata(self, node: torch.fx.Node) -> Dict[str, str]:
        ret = {}
        if stack_trace := node.meta.get("stack_trace"):
            ret["stack_trace"] = stack_trace

        if nn_module_stack := node.meta.get("nn_module_stack"):
            # Serialize to "fx_node_name:(orig_ref,type_str)"
            nn_module_list = [
                f"{k}:({v[0]},{self.serialize_operator(v[1])})"
                for k, v in nn_module_stack.items()
            ]
            ret["nn_module_stack"] = ST_DELIMITER.join(nn_module_list)

        if source_fn_st := node.meta.get("source_fn_stack"):
            source_fn_list = [f"{source_fn[0]},{self.serialize_operator(source_fn[1])}" for source_fn in source_fn_st]
            ret["source_fn_stack"] = ST_DELIMITER.join(source_fn_list)

        return ret

    def serialize_sym_op_inputs(self, args) -> List[NamedArgument]:
        serialized_args = []
        args_names = ["a", "b"]
        for args_name, arg in zip(args_names, args):
            serialized_args.append(
                NamedArgument(name=args_name, arg=self.serialize_input(arg))
            )
        return serialized_args

    def serialize_inputs(
        self, target: torch._ops.OpOverload, args, kwargs=None
    ) -> List[NamedArgument]:
        assert isinstance(target, torch._ops.OpOverload)
        kwargs = kwargs or {}
        serialized_args = []
        for i, schema_arg in enumerate(target._schema.arguments):
            if schema_arg.name in kwargs:
                serialized_args.append(
                    NamedArgument(
                        name=schema_arg.name,
                        arg=self.serialize_input(kwargs[schema_arg.name]),
                    )
                )
            elif not schema_arg.kwarg_only and i < len(args):
                serialized_args.append(
                    NamedArgument(
                        name=schema_arg.name,
                        arg=self.serialize_input(args[i]),
                    )
                )
            else:
                serialized_args.append(
                    NamedArgument(
                        name=schema_arg.name,
                        arg=self.serialize_input(schema_arg.default_value),
                    )
                )

        return serialized_args

    def is_sym_int_arg(self, arg) -> bool:
        return isinstance(arg, int) or (
            isinstance(arg, torch.fx.Node) and arg.name in self.graph_state.sym_int_values
        )

    def is_sym_bool_arg(self, arg) -> bool:
        return isinstance(arg, bool) or (
            isinstance(arg, torch.fx.Node) and arg.name in self.graph_state.sym_bool_values
        )

    def serialize_input(self, arg) -> Argument:
        import torch._inductor.ir as inductor_ir
        inductor_tensor_buffers = (
            inductor_ir.Buffer,
            inductor_ir.ReinterpretView,
        )

        if isinstance(arg, torch.fx.Node):
            if arg.op == "get_attr":
                assert isinstance(arg.target, str)
                attr = getattr(arg.graph.owning_module, arg.target)

                if isinstance(attr, torch.Tensor):
                    self.graph_state.constants[arg.name] = attr
                    return Argument.create(as_tensor=TensorArgument(name=arg.name))
                elif isinstance(attr, torch.fx.GraphModule):
                    with self.save_graph_state():
                        graph = self.serialize_graph(attr)
                    return Argument.create(as_graph=GraphArgument(name=arg.target, graph=graph))
                else:
                    raise SerializeError(f"Unsupported getattr attribute {arg.target} with type: {type(attr)}")
            elif self.is_sym_int_arg(arg):
                return Argument.create(as_sym_int=SymIntArgument.create(as_name=arg.name))
            elif self.is_sym_bool_arg(arg):
                return Argument.create(as_sym_bool=SymBoolArgument.create(as_name=arg.name))
            else:
                return Argument.create(as_tensor=TensorArgument(name=arg.name))
        elif isinstance(arg, inductor_tensor_buffers):
            # Other branches are for arguments in fx node.
            # This is a special branch for handling buffers (representing tensor arguments)
            # for inductor's ExternalFallbackNode
            # export_extern_kernel_node() is using this function to serialize arguments
            arg_name = arg.get_name()
            assert arg_name is not None, "Buffer must have valid name"
            return Argument.create(as_tensor=TensorArgument(name=arg_name))
        elif isinstance(arg, torch.SymInt):
            # This is a special branch for handling SymInt args in inductor's
            # ExternalFallbackNode.
            # For regular FX graph, SymInt arg should be a fx.Node with
            # self.is_sym_int_arg(arg) being true
            return Argument.create(as_sym_int=SymIntArgument.create(as_name=str(arg)))
        elif isinstance(arg, bool):
            return Argument.create(as_bool=arg)
        elif isinstance(arg, str):
            return Argument.create(as_string=arg)
        elif isinstance(arg, int):
            return Argument.create(as_int=arg)
        elif isinstance(arg, float):
            return Argument.create(as_float=arg)
        elif arg is None:
            return Argument.create(as_none=())
        elif isinstance(arg, (list, tuple)):
            # Must check bool first, as bool is also treated as int
            if all(isinstance(a, bool) for a in arg):
                return Argument.create(as_bools=list(arg))
            elif all(isinstance(a, int) for a in arg):
                return Argument.create(as_ints=list(arg))
            elif all(isinstance(a, float) for a in arg):
                return Argument.create(as_floats=list(arg))
            elif all(isinstance(a, str) for a in arg):
                return Argument.create(as_strings=list(arg))
            elif all(isinstance(a, torch.SymInt) for a in arg):
                # This is a special branch for handling SymInt args in inductor's
                # ExternalFallbackNode.
                # For regular FX graph, SymInt arg should be a fx.Node with
                # self.is_sym_int_arg(arg) being true
                return Argument.create(
                    as_sym_ints=[SymIntArgument.create(as_name=str(a)) for a in arg]
                )
            elif all(self.is_sym_int_arg(a) for a in arg):
                # list of sym_ints
                values = []
                for a in arg:
                    if isinstance(a, torch.fx.Node):
                        values.append(SymIntArgument.create(as_name=a.name))
                    elif isinstance(a, int):
                        values.append(SymIntArgument.create(as_int=a))
                return Argument.create(as_sym_ints=values)
            elif all(self.is_sym_bool_arg(a) for a in arg):
                # list of sym_bools
                values = []
                for a in arg:
                    if isinstance(a, torch.fx.Node):
                        values.append(SymBoolArgument.create(as_name=a.name))
                    elif isinstance(a, bool):
                        values.append(SymBoolArgument.create(as_bool=a))
                return Argument.create(as_sym_bools=values)
            elif all(isinstance(a, torch.fx.Node) for a in arg):
                # list of tensors
                arguments = []
                for a in arg:
                    if a.op == "get_attr":
                        assert isinstance(a.target, str)
                        attr = getattr(a.graph.owning_module, a.target)
                        assert isinstance(attr, torch.Tensor)
                        self.graph_state.constants[a.name] = attr
                    arguments.append(TensorArgument(name=a.name))
                return Argument.create(as_tensors=arguments)
            elif all(isinstance(a, (torch.fx.Node, type(None))) for a in arg):
                # list of optional tensors
                def serialize_optional_tensor_args(a):
                    if a is None:
                        return OptionalTensorArgument.create(as_none=())
                    elif isinstance(a, torch.fx.Node):
                        return OptionalTensorArgument.create(as_tensor=a.name)
                    else:
                        raise SerializeError(f"Unsupported list/tuple argument: {a}")
                return Argument.create(
                    as_optional_tensors=list(map(serialize_optional_tensor_args, arg))
                )
            elif all(isinstance(a, inductor_tensor_buffers) for a in arg):
                # list of inductor buffers
                return Argument.create(
                    as_tensors=[TensorArgument(name=a.get_name()) for a in arg],
                )
            elif all(isinstance(a, (*inductor_tensor_buffers, type(None))) for a in arg):
                # list of inductor buffers as optional tensors
                def serialize_optional_tensor_args(a):
                    if a is None:
                        return OptionalTensorArgument.create(as_none=())
                    elif isinstance(a, inductor_tensor_buffers):
                        return OptionalTensorArgument.create(as_tensor=a.get_name())
                    else:
                        raise SerializeError(f"Unsupported list/tuple argument: {a}")
                return Argument.create(
                    as_optional_tensors=list(map(serialize_optional_tensor_args, arg))
                )
            else:
                raise SerializeError(f"Unsupported list/tuple argument type: {[type(a) for a in arg]}")
        elif isinstance(arg, torch.dtype):
            return Argument.create(as_scalar_type=_TORCH_TO_SERIALIZE_DTYPE[arg])
        elif isinstance(arg, torch.device):
            return Argument.create(as_device=Device(type=arg.type, index=arg.index))
        elif isinstance(arg, torch.memory_format):
            return Argument.create(as_memory_format=_TORCH_TO_SERIALIZE_MEMORY_FORMAT[arg])
        elif isinstance(arg, torch.layout):
            return Argument.create(as_layout=_TORCH_TO_SERIALIZE_LAYOUT[arg])
        elif isinstance(arg, torch._C.ScriptObject):
            if not (
                hasattr(type(arg), "__getstate__") and
                hasattr(type(arg), "__setstate__")
            ):
                raise SerializeError(
                    f"Unable to serialize ScriptObject {arg}. Please define "
                    "serialization methods via def_pickle()."
                )
            # Custom objects through torchind are serializable with pickle,
            # through implementing the .def_pickle function.  This should result
            # in the object containing a __getstate__ and __setstate__
            # serialize/deserialize function.
            blob = pickle.dumps(arg)
            return Argument.create(as_custom_obj=CustomObjArgument(blob))
        else:
            raise SerializeError(f"Unsupported argument type: {type(arg)}")

    def serialize_tensor_output(self, name, meta_val) -> TensorArgument:
        assert name not in self.graph_state.tensor_values
        self.graph_state.tensor_values[name] = TensorValue(meta=serialize_tensor_meta(meta_val))
        return TensorArgument(name=name)

    def serialize_sym_int_output(self, name, meta_val) -> SymIntArgument:
        assert name not in self.graph_state.sym_int_values
        self.graph_state.sym_int_values[name] = serialize_sym_int(meta_val)
        return SymIntArgument.create(as_name=name)

    def serialize_sym_bool_output(self, name, meta_val) -> SymIntArgument:
        assert name not in self.graph_state.sym_bool_values
        self.graph_state.sym_bool_values[name] = serialize_sym_bool(meta_val)
        return SymBoolArgument.create(as_name=name)

    def serialize_module_call_signature(self, module_call_signature: ep.ModuleCallSignature) -> ModuleCallSignature:
        def serialize_argument(x: ep.ArgumentSpec) -> Argument:
            if isinstance(x, PyTensorArgument):
                return Argument.create(as_tensor=TensorArgument(name=x.name))
            elif isinstance(x, PySymIntArgument):
                return Argument.create(as_sym_int=SymIntArgument.create(as_name=x.name))
            else:
                assert isinstance(x, PyConstantArgument)
                return self.serialize_input(x.value)
        return ModuleCallSignature(
            inputs=[serialize_argument(x) for x in module_call_signature.inputs],
            outputs=[serialize_argument(x) for x in module_call_signature.outputs],
            in_spec=treespec_dumps(module_call_signature.in_spec, TREESPEC_VERSION),
            out_spec=treespec_dumps(module_call_signature.out_spec, TREESPEC_VERSION),
        )

    def serialize_module_call_graph(self, module_call_graph: List[ep.ModuleCallEntry]) -> List[ModuleCallEntry]:
        return [
            ModuleCallEntry(
                fqn=entry.fqn,
                signature=self.serialize_module_call_signature(entry.signature) if entry.signature else None,
            ) for entry in module_call_graph
        ]

    def serialize_outputs(self, node: torch.fx.Node) -> List[Argument]:
        """For a given node, return the dataclass representing its output values.

        [NOTE: Multiple outputs] We handle aggregates differently than FX. For
        FX, it looks like:

            x = call_function("multiple_return", ...)
            element0 = call_function(getitem, x, 0)
            foo = call_function("use_output", element0)

        We do not want the intermediate `getitem` call, so our serialized thing looks like:

            element0, element1, element2 = call_function("multiple_return", ...)
            foo = call_function("use_output", element0)

        We want names to be consistent across these two schemes, so that we can
        mostly reuse the names coming from FX. This function computes a mapping from
        the FX representation to our representation, preserving the names.
        """
        assert node.op == "call_function" and isinstance(node.target, torch._ops.OpOverload)

        assert isinstance(node.target, torch._ops.OpOverload)
        returns = node.target._schema.returns

        if len(returns) == 0:
            return []

        meta_val = node.meta["val"]

        # Check single value return
        if _is_single_tensor_return(node.target):
            return [Argument.create(as_tensor=self.serialize_tensor_output(node.name, meta_val))]
        elif len(returns) == 1 and isinstance(meta_val, torch.SymInt):
            return [Argument.create(as_sym_int=self.serialize_sym_int_output(node.name, meta_val))]
        elif len(returns) == 1 and isinstance(meta_val, torch.SymBool):
            return [Argument.create(as_sym_bool=self.serialize_sym_bool_output(node.name, meta_val))]

        # There are a two possibilities at this point:
        # - This operator returns a list of Tensors.
        # - This operator returns multiple Tensors.
        #
        # Either way, start by gathering a list of TensorArguments with the correct names.
        # For consistent naming with FX, consult the downstream `getitem` node and
        # make sure our outputs have the same name.

        arg_list = self._handle_getitem_users(node)

        # Then, pack the return value differently depending on what the return type is.
        if len(returns) == 1:
            return_type = returns[0].real_type
            assert isinstance(return_type, torch.ListType) and isinstance(
                return_type.getElementType(), torch.TensorType
            ), "Only tensors and lists of tensors supported"

            return [Argument.create(as_tensors=arg_list)]
        else:
            assert all(
                isinstance(ret.real_type, torch.TensorType) for ret in returns
            ), f"Multiple returns can only have tensor returns, got: {[ret.real_type for ret in returns]}"

            return [Argument.create(as_tensor=arg) for arg in arg_list]

    def _handle_getitem_users(self, node: torch.fx.Node) -> List[TensorArgument]:
        meta_val = node.meta["val"]

        idx_to_name = {}
        for user in node.users:
            assert user.target is operator.getitem, f"User node {user} of {node} is incorrect"
            idx_to_name[user.args[1]] = user.name

        for idx, _ in enumerate(meta_val):
            # FX does not emit a getitem node for any outputs that are unused.
            # However, we need a name for them so that the number of outputs will
            # correctly match the schema. Just assign a dummy name.
            if idx not in idx_to_name:
                idx_to_name[idx] = f"{node.name}_unused_{idx}"

        arg_list = []
        for i, element_meta_val in enumerate(meta_val):
            arg_list.append(
                self.serialize_tensor_output(idx_to_name[i], element_meta_val)
            )

        return arg_list

    def serialize_graph(self, graph_module: torch.fx.GraphModule) -> Graph:
        assert isinstance(graph_module, torch.fx.GraphModule)
        for node in graph_module.graph.nodes:
            try:
                getattr(self, f"handle_{node.op}")(node)
            except Exception as e:
                raise SerializeError(f"Failed serializing node {node} in graph:\n{graph_module.graph}") from e

        serialized_constants = {
            k: serialize_torch_artifact(v)
            for k, v in self.graph_state.constants.items()
        }

        return Graph(
            inputs=self.graph_state.inputs,
            nodes=self.graph_state.nodes,
            tensor_values=self.graph_state.tensor_values,
            sym_int_values=self.graph_state.sym_int_values,
            sym_bool_values=self.graph_state.sym_bool_values,
            outputs=self.graph_state.outputs,
            is_single_tensor_return=self.graph_state.is_single_tensor_return,
            constants=serialized_constants,
        )

    def serialize(self, graph_module: torch.fx.GraphModule) -> GraphModule:
        graph = self.serialize_graph(graph_module)

        return GraphModule(
            graph=graph,
            signature=serialize_signature(self.graph_signature),
            call_spec=serialize_call_spec(self.call_spec),
            module_call_graph=self.serialize_module_call_graph(self.module_call_graph),
        )


class ExportedProgramSerializer:
    def __init__(self, opset_version: Optional[Dict[str, int]] = None):
        self.opset_version: Dict[str, int] = {}
        if opset_version:
            self.opset_version.update(opset_version)
        if "aten" not in self.opset_version:
            self.opset_version["aten"] = torch._C._get_max_operator_version()

    def serialize(self, exported_program: ep.ExportedProgram) -> Tuple[ExportedProgram, bytes]:
        serialized_graph_module = (
            GraphModuleSerializer(
                exported_program.graph_signature,
                exported_program.call_spec,
                exported_program.module_call_graph
            ).serialize(exported_program.graph_module)
        )
        serialized_range_constraints = serialize_range_constraints(exported_program.range_constraints)
        serialized_equality_constraints = serialize_equality_constraints(exported_program.equality_constraints)

        return (
            ExportedProgram(
                graph_module=serialized_graph_module,
                opset_version=self.opset_version,
                range_constraints=serialized_range_constraints,
                equality_constraints=serialized_equality_constraints,
                schema_version=SCHEMA_VERSION,
                example_inputs=None,
            ),
            serialize_torch_artifact(exported_program.state_dict),
        )


class GraphModuleDeserializer:
    def __init__(self):
        self.serialized_name_to_node: Dict[str, torch.fx.Node] = {}
        self.serialized_name_to_meta: Dict[str, MetaType] = {}
        self.graph = torch.fx.Graph()
        self.module = torch.nn.Module()

    @contextmanager
    def save_graph_module(self) -> Iterator[None]:
        saved = self.graph, self.module, self.serialized_name_to_node, self.serialized_name_to_meta
        self.graph = torch.fx.Graph()
        self.module = torch.nn.Module()
        self.serialized_name_to_node = {}
        self.serialized_name_to_meta = {}
        try:
            yield
        finally:
            self.graph, self.module, self.serialized_name_to_node, self.serialized_name_to_meta = saved

    def deserialize_operator(self, serialized_target: str):
        if serialized_target.startswith("_operator"):  # TODO(zhxchen17) Follow up on this.
            module = operator
            serialized_target_names = serialized_target.split(".")[1:]
        elif serialized_target.startswith("torch.ops"):
            module = torch.ops
            serialized_target_names = serialized_target.split(".")[2:]
        else:  # TODO(zhxchen17) Don't catch all here.
            return serialized_target

        target = module
        for name in serialized_target_names:
            if not hasattr(target, name):
                return serialized_target
            else:
                target = getattr(target, name)
        return target

    def deserialize_sym_int(self, s: SymInt) -> Union[int, torch.SymInt]:
        val = s.value
        if s.type == "as_expr":
            if val.expr_str in self.symbol_name_to_symbol:
                sym = self.symbol_name_to_symbol[val.expr_str]
            else:
                sym = sympy.sympify(val.expr_str, locals=self.symbol_name_to_symbol)
                if isinstance(sym, sympy.Symbol):
                    self.symbol_name_to_symbol[val.expr_str] = sym

                    if vr := self.symbol_name_to_range.get(val.expr_str):
                        symbolic_shapes._constrain_symbol_range(
                            self.shape_env,
                            sym,
                            compiler_min=vr.lower,  # type: ignore[arg-type]
                            compiler_max=vr.upper,  # type: ignore[arg-type]
                            runtime_min=vr.lower,  # type: ignore[arg-type]
                            runtime_max=vr.upper  # type: ignore[arg-type]
                        )

            return self.shape_env.create_symintnode(sym, hint=val.hint)
        elif s.type == "as_int":
            assert isinstance(val, int)
            return val
        else:
            raise SerializeError(
                f"SymInt has invalid field type {s.type} with value {s.value}"
            )

    def deserialize_sym_bool(self, s: SymBool) -> Union[bool, torch.SymBool]:
        val = s.value
        if s.type == "as_expr":
            expr = sympy.sympify(val, locals=self.symbol_name_to_symbol)
            return self.shape_env.create_symboolnode(expr)
        elif s.type == "as_bool":
            assert isinstance(val, bool)
            return val
        else:
            raise SerializeError(
                f"SymBool has invalid field type {s.type} with value {s.value}"
            )

    def deserialize_tensor_meta(
        self,
        tensor_meta: TensorMeta,
        fake_tensor_mode: FakeTensorMode,
    ) -> FakeTensor:
        with fake_tensor_mode:
            return cast(
                FakeTensor,
                torch.empty_strided(
                    tuple(self.deserialize_sym_int(val) for val in tensor_meta.sizes),  # type: ignore[misc]
                    tuple(self.deserialize_sym_int(val) for val in tensor_meta.strides),  # type: ignore[misc]
                    device=deserialize_device(tensor_meta.device),
                    dtype=_SERIALIZE_TO_TORCH_DTYPE[tensor_meta.dtype],
                ),
            )

    def deserialize_graph_output(self, output) -> torch.fx.Node:
        if isinstance(output.value, TensorArgument):
            if output.value.name in self.constants:
                val = self.constants[output.value.name]
                setattr(self.module, output.value.name, val)
                node = self.graph.create_node(
                    "get_attr",
                    output.value.name,
                    name=output.value.name,
                )
                return node
            return self.serialized_name_to_node[output.value.name]
        elif isinstance(output.value, (SymIntArgument, SymBoolArgument)):
            return self.serialized_name_to_node[output.value.as_name]
        else:
            raise SerializeError(f"Unable to deserialize output node {output}")

    def deserialize_graph(self, serialized_graph: Graph) -> torch.fx.Graph:
        self.constants: Dict[str, torch.Tensor] = {
            k: deserialize_torch_artifact(base64.b64decode(v))
            for k, v in serialized_graph.constants.items()
        }

        # Handle the tensor metas.
        for name, tensor_value in serialized_graph.tensor_values.items():
            meta_val = self.deserialize_tensor_meta(tensor_value.meta, self.fake_tensor_mode)
            self.serialized_name_to_meta[name] = meta_val

        for name, sym_int_value in serialized_graph.sym_int_values.items():
            self.serialized_name_to_meta[name] = self.deserialize_sym_int(sym_int_value)

        for name, sym_bool_value in serialized_graph.sym_bool_values.items():
            self.serialized_name_to_meta[name] = self.deserialize_sym_bool(sym_bool_value)

        # Inputs: convert to placeholder nodes in FX.
        for input in serialized_graph.inputs:
            placeholder_node = self.graph.placeholder(input.as_tensor.name)
            self.sync_fx_node(input.as_tensor.name, placeholder_node)

        # Nodes: convert to call_function nodes.
        for serialized_node in serialized_graph.nodes:
            try:
                target = self.deserialize_operator(serialized_node.target)
                self.deserialize_node(serialized_node, target)

            except Exception as e:
                raise SerializeError(f"Failed deserializing node {serialized_node}") from e

        # Outputs: convert to a single `output` node.
        outputs = []
        for output in serialized_graph.outputs:
            outputs.append(self.deserialize_graph_output(output))

        if serialized_graph.is_single_tensor_return:
            assert len(outputs) == 1
            outputs = outputs[0]  # type: ignore[assignment]
        else:
            outputs = tuple(outputs)  # type: ignore[assignment]

        output_node = self.graph.output(outputs)

        if serialized_graph.is_single_tensor_return:
            output_node.meta["val"] = output_node.args[0].meta["val"]
        else:
            output_node.meta["val"] = tuple(
                arg.meta["val"] for arg in output_node.args[0]
            )

        return self.graph

    def deserialize_node(self, serialized_node: Node, target: Callable) -> None:
        if target.__module__ == "_operator":  # TODO(zhxchen17) Follow up on this.
            name = serialized_node.outputs[0].value.as_name
            args = self.deserialize_sym_op_inputs(serialized_node.inputs)

            fx_node = self.graph.create_node("call_function", target, args, {}, name)
            self.deserialize_sym_op_outputs(serialized_node, fx_node)
        elif isinstance(target, torch._ops.HigherOrderOperator):
            assert (
                len(serialized_node.outputs) == 1
                and serialized_node.outputs[0].type in ("as_tensors", "as_tensor")
            ), "Only single tensor output or list of tensor output is supported for higher order operators."

            output = serialized_node.outputs[0]

            name = (
                output.value.name
                if output.type == "as_tensor"
                else None  # FX will generate a name for us.
            )
            args = tuple(self.deserialize_input(input.arg) for input in serialized_node.inputs)
            fx_node = self.graph.create_node("call_function", target, args, {}, name)

            if output.type == "as_tensor":
                self.sync_fx_node(name, fx_node)
            if output.type == "as_tensors":
                self.deserialize_multiple_outputs(serialized_node, fx_node)

        elif isinstance(target, torch._ops.OpOverload):
            # For convenience: if this node returns a single tensor, name the
            # newly-created node after it. This ensures that these tensor values
            # have names that are consistent with serialized.
            name = (
                serialized_node.outputs[0].value.name
                if _is_single_tensor_return(target)
                else None  # FX will generate a name for us.
            )
            args, kwargs = self.deserialize_inputs(target, serialized_node)
            fx_node = self.graph.create_node("call_function", target, args, kwargs, name)
            self.deserialize_outputs(serialized_node, fx_node)
        else:
            raise SerializeError(f"Unsupported target type for node {serialized_node}: {target}")

        fx_node.meta.update(self.deserialize_metadata(serialized_node.metadata))

    def deserialize(
        self,
        serialized_graph_module: GraphModule,
        symbol_name_to_range: Optional[Dict[str, symbolic_shapes.ValueRanges]] = None,
    ) -> Tuple[
        torch.fx.GraphModule,
        ep.ExportGraphSignature,
        torch._export.exported_program.CallSpec,
        List[ep.ModuleCallEntry],
        Dict[str, sympy.Symbol]
    ]:
        self.shape_env = symbolic_shapes.ShapeEnv(assume_static_by_default=True)
        self.fake_tensor_mode = FakeTensorMode(
            allow_fallback_kernels=False,
            allow_non_fake_inputs=True,
            shape_env=self.shape_env,
        )
        self.symbol_name_to_symbol: Dict[str, sympy.Symbol] = {}
        self.symbol_name_to_range = {} if symbol_name_to_range is None else symbol_name_to_range

        self.deserialize_graph(serialized_graph_module.graph)

        sig = deserialize_signature(serialized_graph_module.signature)
        call_spec = deserialize_call_spec(serialized_graph_module.call_spec)
        module_call_graph = self.deserialize_module_call_graph(serialized_graph_module.module_call_graph)
        return (
            torch._export.exported_program._create_graph_module_for_export(self.module, self.graph),
            sig,
            call_spec,
            module_call_graph,
            self.symbol_name_to_symbol,
        )

    def sync_fx_node(self, name: str, fx_node: torch.fx.Node):
        if name in self.serialized_name_to_node:
            raise SerializeError(f"Node {name} has already been deserialized before.")
        self.serialized_name_to_node[name] = fx_node
        assert "val" not in fx_node.meta
        fx_node.meta["val"] = self.serialized_name_to_meta[name]

    def deserialize_sym_op_inputs(self, inputs):
        return tuple(self.deserialize_input(input.arg) for input in inputs)

    def deserialize_inputs(self, target: torch._ops.OpOverload, serialized_node: Node):
        schema_args = target._schema.arguments
        actual_args = {
            input.name: self.deserialize_input(input.arg) for input in serialized_node.inputs
        }
        args = []
        kwargs = {}
        for schema_arg in schema_args:
            is_positional = not schema_arg.has_default_value() and not schema_arg.kwarg_only
            if is_positional:
                args.append(actual_args[schema_arg.name])
            else:
                if schema_arg.name in actual_args:
                    kwargs[schema_arg.name] = actual_args[schema_arg.name]
        return tuple(args), kwargs

    def deserialize_input(self, inp: Argument) -> Any:
        value = inp.value
        typ_ = inp.type
        if typ_ == "as_none":
            # None should converted as None, but is encoded as bool in serialized
            # Convert serialized object to torch equivalent
            return None
        elif typ_ == "as_scalar_type":
            return _SERIALIZE_TO_TORCH_DTYPE[value]
        elif typ_ == "as_memory_format":
            return _SERIALIZE_TO_TORCH_MEMORY_FORMAT[value]
        elif typ_ == "as_layout":
            return _SERIALIZE_TO_TORCH_LAYOUT[value]
        elif typ_ == "as_graph":
            assert isinstance(value, GraphArgument)
            with self.save_graph_module():
                self.deserialize_graph(value.graph)
                submodule = torch._export.exported_program._create_graph_module_for_export(self.module, self.graph)
            self.module.register_module(value.name, submodule)
            return self.graph.create_node(
                "get_attr",
                value.name,
                name=value.name,
            )
        elif isinstance(value, Device):
            return deserialize_device(value)
        elif isinstance(value, TensorArgument):
            if value.name in self.constants:
                val = self.constants[value.name]
                setattr(self.module, value.name, val)
                return self.graph.create_node(
                    "get_attr",
                    value.name,
                    name=value.name,
                )
            return self.serialized_name_to_node[value.name]
        elif isinstance(value, (int, float, bool)):
            return value
        elif isinstance(value, str):
            return str(value)
        elif isinstance(value, (SymIntArgument, SymBoolArgument)):
            return self.deserialize_sym_argument(value)
        elif isinstance(value, list):
            if len(value) == 0:
                return []
            elif isinstance(value[0], TensorArgument):
                result = []
                for arg in value:
                    if arg.name in self.constants:
                        val = self.constants[arg.name]
                        setattr(self.module, arg.name, val)
                        result.append(
                            self.graph.create_node(
                                "get_attr",
                                arg.name,
                                name=arg.name,
                            )
                        )
                    else:
                        result.append(self.serialized_name_to_node[arg.name])
                return result
            elif isinstance(value[0], (int, float, bool)):
                # convert from serialized.python.types.List to python list
                return list(value)
            elif isinstance(value[0], (SymIntArgument, SymBoolArgument)):
                return [self.deserialize_sym_argument(arg) for arg in value]
            elif isinstance(value[0], OptionalTensorArgument):
                def deserialize_optional_tensor_args(a):
                    if a.type == "as_none":
                        return None
                    elif a.type == "as_tensor":
                        return self.serialized_name_to_node[a.value]
                    else:
                        raise SerializeError(f"Unhandled argument {inp}")
                return list(map(deserialize_optional_tensor_args, value))
            else:
                raise SerializeError(f"Unhandled argument {inp}")
        elif isinstance(value, CustomObjArgument):
            # Custom objects through torchind are deserializable with pickle,
            # through implementing the .def_pickle function.
            blob = base64.b64decode(value.blob)
            return pickle.loads(blob)
        else:
            raise SerializeError(f"Unhandled argument {inp}")

    def deserialize_sym_argument(self, sym_int_arg):
        if sym_int_arg.type == "as_int":
            return sym_int_arg.as_int
        else:
            assert sym_int_arg.type == "as_name"
            return self.serialized_name_to_node[sym_int_arg.as_name]

    def deserialize_sym_op_outputs(self, serialized_node: Node, fx_node: torch.fx.Node):
        self.sync_fx_node(serialized_node.outputs[0].value.as_name, fx_node)

    def deserialize_outputs(self, serialized_node: Node, fx_node: torch.fx.Node):
        # Simple case for single tensor return.
        assert isinstance(fx_node.target, torch._ops.OpOverload)
        returns = fx_node.target._schema.returns

        # Check single value return
        if len(returns) == 0:
            return
        if _is_single_tensor_return(fx_node.target):
            self.sync_fx_node(serialized_node.outputs[0].as_tensor.name, fx_node)
            return
        elif len(returns) == 1 and isinstance(serialized_node.outputs[0].value, (SymIntArgument, SymBoolArgument)):
            self.sync_fx_node(serialized_node.outputs[0].value.as_name, fx_node)
            return

        self.deserialize_multiple_outputs(serialized_node, fx_node)

    def deserialize_multiple_outputs(self, serialized_node: Node, fx_node: torch.fx.Node) -> None:
        # Convert multiple return types to FX format.
        # In FX, each node only returns one value. So in order to represent
        # multiple return values, we have to emit a `getitem` node for each
        # return value.
        # This performs the inverse mapping of the `serialize_outputs` call in
        # serialization, see [NOTE: Multiple outputs]
        output_names = []
        if len(serialized_node.outputs) == 1:
            assert isinstance(serialized_node.outputs[0].value, list)
            assert isinstance(serialized_node.outputs[0].value[0], TensorArgument)
            output_names = [arg.name for arg in serialized_node.outputs[0].as_tensors]
        else:
            for output in serialized_node.outputs:
                assert isinstance(output.value, TensorArgument)
                output_names.append(output.as_tensor.name)

        for idx, name in enumerate(output_names):
            individual_output = self.graph.create_node(
                "call_function",
                operator.getitem,
                (fx_node, idx),
                name=name,
            )
            self.sync_fx_node(name, individual_output)
            # The derived `getitem` nodes should have the same stacktrace as the
            # original `fx_node`
            individual_output.meta.update(self.deserialize_metadata(serialized_node.metadata))

        # also update the metaval for `fx_node` to be a list(meta)
        fx_node.meta["val"] = tuple(self.serialized_name_to_meta[name] for name in output_names)
        self.serialized_name_to_node[fx_node.name] = fx_node

    def deserialize_metadata(self, metadata: Dict[str, str]) -> Dict[str, Any]:
        ret: Dict[str, Any] = {}
        if stack_trace := metadata.get("stack_trace"):
            ret["stack_trace"] = stack_trace

        def deserialize_meta_func(serialized_target: str):
            module = None
            if serialized_target.startswith("torch.nn"):
                module = torch.nn
                serialized_target_names = serialized_target.split(".")[2:]
            elif serialized_target.startswith("torch"):
                module = torch
                serialized_target_names = serialized_target.split(".")[1:]
            else:
                return self.deserialize_operator(serialized_target)

            target = module
            for name in serialized_target_names:
                if not hasattr(target, name):
                    return serialized_target
                else:
                    target = getattr(target, name)
            return target

        if nn_module_stack_str := metadata.get("nn_module_stack"):
            # Originally serialized to "fx_node_name:(orig_ref,type_str)"
            nn_module_stack_list = nn_module_stack_str.split(ST_DELIMITER)
            nn_module_stack = {}
            for kv in nn_module_stack_list:
                key_idx = kv.find(":")
                key = kv[:key_idx]
                assert kv[key_idx + 1] == "("
                assert kv[-1] == ")"

                paren = 0
                comma_idx = None
                for i, c in enumerate(kv[key_idx + 2:-1]):
                    if c == "," and paren == 0:
                        assert comma_idx is None
                        comma_idx = i + key_idx + 2
                    elif c == "(":
                        paren += 1
                    elif c == ")":
                        paren -= 1

                assert comma_idx is not None
                module = deserialize_meta_func(kv[comma_idx + 1:-1])
                nn_module_stack[key] = (kv[key_idx + 2:comma_idx], module)
            ret["nn_module_stack"] = nn_module_stack

        if source_fn_st_str := metadata.get("source_fn_stack"):
            # Originally serializes to "fx_node_name,op_str"
            source_fn_st = []
            for source_fn_str in source_fn_st_str.split(ST_DELIMITER):
                name, target_str = source_fn_str.split(",")
                source_fn_st.append((name, deserialize_meta_func(target_str)))
            ret["source_fn_stack"] = source_fn_st
        return ret

    def deserialize_module_call_signature(self, module_call_signature: ModuleCallSignature) -> ep.ModuleCallSignature:
        def deserialize_argument(x: Argument) -> ep.ArgumentSpec:
            if x.as_tensor is not None:
                return PyTensorArgument(name=x.as_tensor.name)
            elif x.as_symint is not None:
                return PySymIntArgument(name=x.as_symint.as_name)
            else:
                return PyConstantArgument(value=self.deserialize_input(x))

        return ep.ModuleCallSignature(
            inputs=[deserialize_argument(x) for x in module_call_signature.inputs],
            outputs=[deserialize_argument(x) for x in module_call_signature.outputs],
            in_spec=treespec_loads(module_call_signature.in_spec),
            out_spec=treespec_loads(module_call_signature.out_spec),
        )

    def deserialize_module_call_graph(self, module_call_graph: List[ModuleCallEntry]) -> List[ep.ModuleCallEntry]:
        return [
            ep.ModuleCallEntry(
                fqn=entry.fqn,
                signature=self.deserialize_module_call_signature(entry.signature) if entry.signature else None,
            ) for entry in module_call_graph
        ]


class ExportedProgramDeserializer:
    def __init__(self, expected_opset_version: Optional[Dict[str, int]] = None):
        self.expected_opset_version: Dict[str, int] = {}
        if expected_opset_version:
            self.expected_opset_version.update(expected_opset_version)
        if "aten" not in self.expected_opset_version:
            self.expected_opset_version["aten"] = torch._C._get_max_operator_version()

    def deserialize_range_constraints(
        self,
        symbol_name_to_range: Dict[str, symbolic_shapes.ValueRanges],
        symbol_name_to_symbol: Dict[str, sympy.Symbol],
<<<<<<< HEAD
    ) -> Dict[sympy.Symbol, ValueRanges]:
        range_constraints = {}
        for k, v in symbol_name_to_range.items():
            if symbol := symbol_name_to_symbol.get(k):
                range_constraints[symbol] = ValueRanges(v.lower, v.upper)  # type: ignore[arg-type]
=======
    ) -> Dict[sympy.Symbol, torch._export.exported_program.RangeConstraint]:
        range_constraints = {}
        for k, v in symbol_name_to_range.items():
            if symbol := symbol_name_to_symbol.get(k):
                range_constraints[symbol] = torch._export.exported_program.RangeConstraint(v.lower, v.upper)  # type: ignore[arg-type]
>>>>>>> e4f25b9c
            else:
                log.warning(f"Symbol {k} did not appear in the graph that was deserialized")  # noqa: G004
        return range_constraints

    def deserialize(
        self, serialized_exported_program: ExportedProgram, serialized_state_dict: bytes
    ) -> ep.ExportedProgram:
        if serialized_exported_program.schema_version != SCHEMA_VERSION:
            raise SerializeError(
                f"Serialized schema version {serialized_exported_program.schema_version} "
                f"does not match our current schema version {SCHEMA_VERSION}."
            )

        symbol_name_to_range = {
            k: symbolic_shapes.ValueRanges(_int_to_sympy_int(v.min_val), _int_to_sympy_int(v.max_val))
            for k, v in serialized_exported_program.range_constraints.items()
        }

        graph_module, sig, call_spec, module_call_graph, symbol_name_to_symbol = (
            GraphModuleDeserializer()
            .deserialize(
                serialized_exported_program.graph_module,
                symbol_name_to_range,
            )
        )
        range_constraints = self.deserialize_range_constraints(
            symbol_name_to_range, symbol_name_to_symbol,
        )
        model_opset_version: Optional[Dict[str, int]] = serialized_exported_program.opset_version
        self._validate_model_opset_version(model_opset_version)

        upgrader = GraphModuleOpUpgrader(self.expected_opset_version, model_opset_version)

        state_dict = deserialize_torch_artifact(serialized_state_dict)
        equality_constraints = deserialize_equality_constraints(serialized_exported_program.equality_constraints)

        exported_program = ep.ExportedProgram(
            graph_module,
            graph_module.graph,
            sig,
            call_spec,
            state_dict,  # type: ignore[arg-type]
            range_constraints,
            equality_constraints,
            module_call_graph,
            None,  # type: ignore[arg-type]
        )
        return upgrader.upgrade(exported_program)

    def _validate_model_opset_version(self, model_opset_version: Optional[Dict[str, int]]):
        """Compare model_opset_version with expected_opset_version and raise error if we can't resolve the version
        difference.
        E.g., model_opset_version = {"aten": 3, "custom": 4}
        expected_opset_version = {"aten": 4, "custom": 4}
        This means we can use an upgrader for ATen to reconcile the deserialized model.

        The logic of this method:

        For common op namespaces:
        1. if model version < expected version, this case can be handled by upgraders.
        2. if model version > expected version, we need downgraders but not implemented yet.
        3. if model version == expected version, we don't need extra handling.

        For op namespace only in model_opset_version, we should give a warning because it is missing from
        expected_opset_version.
        """
        if not model_opset_version:
            raise RuntimeError("Serialized model should have opset version.")
        common_namespaces = {key for key in model_opset_version if key in self.expected_opset_version}
        for namespace in common_namespaces:
            assert (
                isinstance(model_version := model_opset_version[namespace], int)
            ), f"model_opset_version value should be int, got {model_opset_version[namespace]}"

            assert (
                isinstance(compiler_version := self.expected_opset_version[namespace], int)
            ), f"expected_opset_version value should be int, got {self.expected_opset_version[namespace]}"

            # TODO(larryliu0820): Add support for upgrader & downgrader
            if model_version != compiler_version:
                raise NotImplementedError(
                    f"Model opset version {model_opset_version} doesn't match to compiler opset version "
                    f"{self.expected_opset_version}! Upgrader/downgrader is not implemented yet."
                )
        for namespace in model_opset_version:
            if namespace in common_namespaces:
                continue
            log.warning("Compiler doesn't have a version table for op namespace: {ns}. ", extra={"ns": namespace})


class EnumEncoder(json.JSONEncoder):
    def default(self, obj):
        if isinstance(obj, Enum):
            return obj.value
        if isinstance(obj, bytes):
            return base64.b64encode(obj).decode('utf-8')
        return super().default(obj)


def serialize(
    exported_program: ep.ExportedProgram,
    opset_version: Optional[Dict[str, int]] = None,
) -> Tuple[bytes, bytes]:
    serialized_exported_program, serialized_state_dict = (
        ExportedProgramSerializer(opset_version).serialize(exported_program)
    )
    json_program = json.dumps(
        dataclasses.asdict(serialized_exported_program), cls=EnumEncoder
    )
    json_bytes = json_program.encode('utf-8')
    return json_bytes, serialized_state_dict


def _dict_to_dataclass(cls, data):
    assert not isinstance(cls, str), f"Unresolved class type: '{cls}'."
    if typing.get_origin(cls) == typing.Union and type(None) in typing.get_args(cls):
        if data is None:
            return None
        ty_args = typing.get_args(cls)
        assert len(ty_args) == 2
        return _dict_to_dataclass(ty_args[0], data)
    elif isinstance(cls, type) and issubclass(cls, _Union):
        obj = cls(**data)
        field_type = cls.__annotations__[obj.type]
        setattr(obj, obj.type, _dict_to_dataclass(field_type, obj.value))
        return obj
    elif dataclasses.is_dataclass(cls):
        obj = cls(**data)  # type: ignore[assignment]
        type_hints = typing.get_type_hints(cls)
        for f in dataclasses.fields(cls):
            name = f.name
            new_field_obj = _dict_to_dataclass(type_hints[name], getattr(obj, name))
            setattr(obj, name, new_field_obj)
        return obj
    elif isinstance(data, list):
        if len(data) == 0:
            return data
        d_type = typing.get_args(cls)[0]
        return [
            _dict_to_dataclass(d_type, d)
            for d in data
        ]
    elif isinstance(data, dict):
        v_type = typing.get_args(cls)[1]
        return {
            k: _dict_to_dataclass(v_type, v)
            for k, v in data.items()
        }
    return data


def deserialize(
    exported_program_bytes: bytes,
    state_dict: bytes,
    expected_opset_version: Optional[Dict[str, int]] = None,
) -> ep.ExportedProgram:
    exported_program_str = exported_program_bytes.decode('utf-8')
    exported_program_dict = json.loads(exported_program_str)
    serialized_exported_program = _dict_to_dataclass(ExportedProgram, exported_program_dict)
    return (
        ExportedProgramDeserializer(expected_opset_version)
        .deserialize(serialized_exported_program, state_dict)
    )<|MERGE_RESOLUTION|>--- conflicted
+++ resolved
@@ -19,12 +19,8 @@
 import torch.export.exported_program as ep
 from torch._subclasses.fake_tensor import FakeTensor, FakeTensorMode
 from torch.fx.experimental import symbolic_shapes
-<<<<<<< HEAD
-from torch.utils._pytree import treespec_dumps, treespec_loads, tree_map_only
+from torch.utils._pytree import tree_map_only, treespec_dumps, treespec_loads
 from torch.utils._sympy.value_ranges import ValueRanges
-=======
-from torch.utils._pytree import tree_map_only, treespec_dumps, treespec_loads
->>>>>>> e4f25b9c
 
 from .schema import (  # type: ignore[attr-defined]
     _Union,
@@ -301,11 +297,7 @@
 
 
 def serialize_range_constraints(
-<<<<<<< HEAD
     range_constraints: Dict[sympy.Symbol, ValueRanges]
-=======
-    range_constraints: Dict[sympy.Symbol, torch._export.exported_program.RangeConstraint]
->>>>>>> e4f25b9c
 ) -> Dict[str, RangeConstraint]:
     return {
         str(k): RangeConstraint(
@@ -1397,19 +1389,11 @@
         self,
         symbol_name_to_range: Dict[str, symbolic_shapes.ValueRanges],
         symbol_name_to_symbol: Dict[str, sympy.Symbol],
-<<<<<<< HEAD
     ) -> Dict[sympy.Symbol, ValueRanges]:
         range_constraints = {}
         for k, v in symbol_name_to_range.items():
             if symbol := symbol_name_to_symbol.get(k):
-                range_constraints[symbol] = ValueRanges(v.lower, v.upper)  # type: ignore[arg-type]
-=======
-    ) -> Dict[sympy.Symbol, torch._export.exported_program.RangeConstraint]:
-        range_constraints = {}
-        for k, v in symbol_name_to_range.items():
-            if symbol := symbol_name_to_symbol.get(k):
-                range_constraints[symbol] = torch._export.exported_program.RangeConstraint(v.lower, v.upper)  # type: ignore[arg-type]
->>>>>>> e4f25b9c
+                range_constraints[symbol] = v  # type: ignore[arg-type]
             else:
                 log.warning(f"Symbol {k} did not appear in the graph that was deserialized")  # noqa: G004
         return range_constraints
