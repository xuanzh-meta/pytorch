# Copyright (c) Meta Platforms, Inc. and affiliates
import logging
import math
import threading
from typing import Dict, List, Optional, Tuple, TYPE_CHECKING, Union

import torch

from torch.distributed import is_available

from ..utils._typing_utils import not_none

__all__ = ["init_device_mesh", "DeviceMesh"]


if not is_available():
    import sys

    # We need to create the stubs when distributed is not available.
    # Otherwise, we would fail the doc tests (```./.ci/pytorch/docs-test.sh```),
    # since it would try to import ``torch.distributed.device_mesh`` or
    # ``torch.distributed.init_device_mesh`` but cannot find them.

    class _DeviceMeshStub:
        pass

    def _init_device_mesh_stub():
        pass

    sys.modules["torch.distributed.device_mesh"].DeviceMesh = _DeviceMeshStub  # type: ignore[attr-defined]
    sys.modules[
        "torch.distributed.device_mesh"
    ].init_device_mesh = _init_device_mesh_stub  # type: ignore[attr-defined]


else:
    from torch.distributed.distributed_c10d import (
        _find_pg_by_ranks_and_tag,
        _get_default_group,
        _get_group_tag,
        get_process_group_ranks,
        get_rank,
        get_world_size,
        init_process_group,
        is_initialized,
        new_group,
        ProcessGroup,
    )

    logger = logging.getLogger(__name__)

    # only import numpy typing when type checking
    if TYPE_CHECKING:
        try:
            from numpy.typing import ArrayLike
        except ImportError:
            logger.warning(
                "DeviceMesh requires numpy >= 1.21 to be installed for type checking"
            )

    class _MeshEnv(threading.local):
        def __init__(self) -> None:
            self.mesh_stack: List[DeviceMesh] = []
            self.child_to_parent_mapping: Dict[DeviceMesh, DeviceMesh] = {}

        def get_current_mesh(self) -> "DeviceMesh":
            if len(self.mesh_stack) == 0:
                raise RuntimeError("No device mesh is currently active!")
            return self.mesh_stack[-1]

        def create_child_mesh(
            self, device_mesh: "DeviceMesh", mesh_dim: int, mesh_dim_name: str
        ) -> "DeviceMesh":
            # swap the current dim to the last dim then reshape to flatten out other
            # dims, so we can just extract the list of ranks which contains cur_rank.
            cur_rank = device_mesh.get_rank()
            pg_ranks_by_dim = device_mesh.mesh.swapdims(-1, mesh_dim).reshape(
                -1, device_mesh.mesh.size(mesh_dim)
            )

            for mesh_1d in pg_ranks_by_dim:
                sub_mesh = DeviceMesh(
                    device_mesh.device_type,
                    mesh_1d,
                    mesh_dim_names=(mesh_dim_name,),
                    _init_backend=False,
                )
                if cur_rank in mesh_1d:
                    res_sub_mesh = sub_mesh

            res_sub_mesh._dim_group_infos = [device_mesh._dim_group_infos[mesh_dim]]  # type: ignore[possibly-undefined]
            # Assign the current DeviceMesh as the parent of the child DeviceMesh.
            self.child_to_parent_mapping[res_sub_mesh] = device_mesh
            return res_sub_mesh

        def get_parent_mesh(self, device_mesh: "DeviceMesh") -> Optional["DeviceMesh"]:
            return self.child_to_parent_mapping.get(device_mesh, None)

        def get_parent_mesh_dim(self, device_mesh: "DeviceMesh") -> Optional[int]:
            """
            Return the index of the mesh dim in the parent mesh.
            The device_mesh passed in needs to be sliced out from a parent mesh.
            """
            parent_mesh = self.get_parent_mesh(device_mesh)
            child_mesh_dim_names = device_mesh.mesh_dim_names
            if parent_mesh and child_mesh_dim_names:
                assert (
                    len(child_mesh_dim_names) == 1
                ), "The child mesh can only be a 1D mesh."
                child_mesh_dim_name = child_mesh_dim_names[0]
                return self.get_mesh_dim_by_name(parent_mesh, child_mesh_dim_name)
            return None

        @staticmethod
        def num_devices_per_host(device_type: str) -> int:
            return _get_device_handle(device_type).device_count()

        @staticmethod
        def num_hosts(device_type: str) -> int:
            # ProcessGroup can't tell us this info so we have to infer it, assume
            # homogeneous hardware for now
            return get_world_size() // _MeshEnv.num_devices_per_host(device_type)

        def get_mesh_dim_by_name(
            self, device_mesh: "DeviceMesh", mesh_dim_name: str
        ) -> int:
            if (
                device_mesh.mesh_dim_names is None
                or len(device_mesh.mesh_dim_names) == 0
            ):
                raise KeyError(
                    "No `mesh_dim_names` found.",
                )
            if mesh_dim_name not in device_mesh.mesh_dim_names:
                raise KeyError(
                    f"Mesh dimension '{mesh_dim_name}' does not exist.",
                    f"Available mesh dimensions are: mesh_dim_names={device_mesh.mesh_dim_names}",
                )
            return not_none(device_mesh.mesh_dim_names.index(mesh_dim_name))

    _mesh_resources: _MeshEnv = _MeshEnv()

    def _get_device_handle(device_type: str = "cuda"):
        """
        Get the module corresponding to the device_type which is cuda or cuda-like device.
        For example, when the device_type is cuda, the module `torch.cuda` is returned.
        Return None when there is no corresponding module for device_type, otherwise
        return the corresponding module.
        """
        return getattr(torch, device_type, None)

    class DeviceMesh:
        """
        DeviceMesh represents a mesh of devices, where layout of devices could be
        represented as a n-d dimension array, and each value of the n-d dimensional
        array is the global id of the default process group ranks.

        DeviceMesh could be used to describe the layout of devices across the cluster,
        and serves as a proxy for communication among the device lists within the cluster.

        DeviceMesh can be used as a context manager.

        .. note::
            DeviceMesh follows SPMD programming model, which means the same PyTorch Python program
            is running on all processes/ranks in the cluster. Therefore, users need to make sure the
            `mesh` array (which describes the layout of devices) should be identical across all ranks.
            Inconsistent `mesh` will lead to silent hang.

        Args:
            device_type (str): The device type of the mesh. Currently supports: "cpu", "cuda/cuda-like".
            mesh (ndarray): A multi-dimensional array or an integer tensor describing the layout
                of devices, where the IDs are global IDs of the default process group.

        Returns:
            DeviceMesh: A :class:`DeviceMesh` object representing the device layout.

        The following program runs on each process/rank in an SPMD manner. In this example, we have 2
        hosts with 4 GPUs each.
        A reduction over the first dimension of mesh will reduce across
        columns (0, 4), .. and (3, 7), a reduction over the second dimension
        of mesh reduces across rows (0, 1, 2, 3) and (4, 5, 6, 7).

        Example::
            >>> # xdoctest: +SKIP("no rank")
            >>> from torch.distributed.device_mesh import DeviceMesh
            >>>
            >>> # Initialize device mesh as (2, 4) to represent the topology
            >>> # of cross-host(dim 0), and within-host (dim 1).
            >>> mesh = DeviceMesh(device_type="cuda", mesh=[[0, 1, 2, 3],[4, 5, 6, 7]])
        """

        device_type: str
        mesh: torch.Tensor
        mesh_dim_names: Optional[Tuple[str, ...]]

        def __init__(
            self,
            device_type: str,
            mesh: Union[torch.Tensor, "ArrayLike"],
            *,
            mesh_dim_names: Optional[Tuple[str, ...]] = None,
            _init_backend: bool = True,
        ) -> None:
            self.device_type = device_type
            if isinstance(mesh, torch.Tensor) and mesh.device.type != "cpu":
                raise ValueError(f"`mesh` must be a CPU tensor, got {mesh}")
            self.mesh = (
                mesh.detach().to(dtype=torch.int)
                if isinstance(mesh, torch.Tensor)
                else torch.tensor(mesh, dtype=torch.int)
            )
            self.mesh_dim_names = mesh_dim_names

            # private field to pre-generate DeviceMesh's hash
            self._flatten_mesh_list = tuple(self.mesh.flatten().tolist())
<<<<<<< HEAD
            self._hash = hash((self._flatten_mesh_list, self.mesh.shape, id(self)))
=======
            self._parent_mesh: Optional[DeviceMesh] = None
            self._thread_id = threading.get_ident()
>>>>>>> 0910429d

            # Skip process group initialization if xla device or init backend is False
            # TODO(yeounoh) implement DeviceMesh backend and register XLA backend.
            if device_type != "xla":
                # always try to create default (world) pg, even if it is not initialized
                # already. The world pg is used for device mesh identity (rank) on each
                # process (we need to know if the current global rank is in the mesh or not).
                if _init_backend:
                    self._get_or_create_default_group()
                    self._init_process_groups()

                # calculate the coordinates of the current global rank on the mesh
                rank_coords = (self.mesh == get_rank()).nonzero()
                assert rank_coords.size(0) in (0, 1)
                self._coordinate_on_dim: Optional[List[int]] = (
                    rank_coords[0].tolist() if rank_coords.size(0) > 0 else None
                )

        def _get_or_create_default_group(self):
            default_initialized = is_initialized()
            if not default_initialized:
                init_process_group()

            world_size = get_world_size()
            if self.mesh.numel() > world_size:
                raise RuntimeError(
                    f"Mesh should not be bigger than default world size, but found {self.mesh.numel()} ranks!"
                )

            device_handle = _get_device_handle(self.device_type)
            # TODO: if user want to pass pg_options, offer a way to do it
            if not default_initialized and device_handle:
                # automatically set the current cuda/cuda-like device base on num of gpu devices available in each host
                # NOTE: This device selection would only work for homogeneous hardware.
                num_devices_per_host = device_handle.device_count()
                if (
                    world_size > num_devices_per_host
                    and world_size % num_devices_per_host != 0
                ):
                    raise RuntimeError(
                        f"DeviceMesh only support homogeneous hardware, but found "
                        f"{world_size} ranks and {num_devices_per_host} {self.device_type} devices!"
                    )
                device_handle.set_device(get_rank() % num_devices_per_host)

            return _get_default_group()

        def _init_process_groups(self):
            # tag/ranks/group_name associated with each mesh dimension, each
            # mesh dimension should have one sub-group per rank
            #
            # TODO(yifu): remove tag and ranks once we fully migrate to native
            # functional collectives. See details in:
            # https://github.com/pytorch/pytorch/issues/93173#issuecomment-1907095208
            dim_group_infos: List[Tuple[str, List[int], str]] = []

            if self.mesh.ndim == 1 and self.mesh.numel() == get_world_size():
                # if the mesh is the same as world_pg, we just append the default
                # pg to the first dim groups, as new_group cannot have the exact
                # same ranks as world
                dim_group_infos.append(
                    (
                        _get_group_tag(_get_default_group()),
                        list(range(get_world_size())),
                        _get_default_group().group_name,
                    )
                )
            else:
                # create sub pgs base on the mesh argument specified
                for dim in range(self.mesh.ndim):
                    # swap the current dim to the last dim
                    # then reshape to flatten out other dims
                    pg_ranks_by_dim = self.mesh.swapdims(-1, dim).reshape(
                        -1, self.mesh.size(dim)
                    )
                    # multi-dim mesh, create subgroups by looping over the pg_ranks
                    # for each dim and append the groups
                    for dim_mesh in pg_ranks_by_dim:
                        subgroup_ranks = dim_mesh.tolist()

                        # We temporarily revert the re-use subgroup, since it breaks two internal tests.
                        # Temporarily reverting to resolve test timeout while root-causing.
                        # TODO: Add two tests to cover internal tests scenarios and re-enable reuse subgroup if exists.
                        dim_group = new_group(ranks=subgroup_ranks)

                        # only add to dim_groups if the current rank in the subgroup
                        if self.get_rank() in subgroup_ranks:
                            if len(dim_group_infos) > dim:
                                raise RuntimeError(
                                    f"Each device mesh dimension should get only one process group, but got {self.get_rank} "
                                    f"in {subgroup_ranks}!"
                                )
                            dim_group_infos.append(
                                (
                                    _get_group_tag(not_none(dim_group)),
                                    subgroup_ranks,
                                    dim_group.group_name,
                                )
                            )
            self._dim_group_infos = dim_group_infos

        def __enter__(self) -> "DeviceMesh":
            # set this mesh as the current mesh in mesh env
            _mesh_resources.mesh_stack.append(self)
            return self

        # pyre-fixme[2]: Parameter must be annotated.
        def __exit__(self, exc_type, exc_value, exc_traceback) -> None:
            # pop this mesh from mesh env
            _mesh_resources.mesh_stack.pop()

        def __repr__(self) -> str:
            device_mesh_repr = (
                f"DeviceMesh({self.mesh.tolist()})"
                if not self.mesh_dim_names
                else f"DeviceMesh({self.mesh.tolist()}, mesh_dim_names={self.mesh_dim_names})"
            )
            return device_mesh_repr

        def __hash__(self):
            return self._hash

        def __eq__(self, other: object) -> bool:
            if not isinstance(other, DeviceMesh):
                return False
            if id(self.mesh) == id(other.mesh):
                return True
            return (
                self.mesh.shape == other.mesh.shape
                and self._flatten_mesh_list == other._flatten_mesh_list
            )

        def __getitem__(self, mesh_dim_name: str) -> "DeviceMesh":
            """
            Slice the current DeviceMesh based on the mesh_dim_name given to create a child
            DeviceMesh.

            Args:
                mesh_dim_name (str): the name of the mesh dimension of the parent DeviceMesh
                to create a child DeviceMesh for.
            Returns:
                A :class:`DeviceMesh` object

            The following program runs on each process/rank in an SPMD manner. In this example, we have 2
            hosts with 4 GPUs each.
            Calling mesh["tp"] on rank 0, 1, 2, 3 would return a 1D child DeviceMesh:([0, 1, 2, 3]).
            Calling mesh["tp"] on rank 4, 5, 6, 7 would return a 1D child DeviceMesh:([4, 5, 6, 7]).
            Calling mesh["dp"] on rank 0, 4 would return a 1D child DeviceMesh:([0, 4]).
            Calling mesh["dp"] on rank 1, 5 would return a 1D child DeviceMesh:([1, 5]).
            Calling mesh["dp"] on rank 2, 6 would return a 1D child DeviceMesh:([2, 6]).
            Calling mesh["dp"] on rank 3, 7 would return a 1D child DeviceMesh:([3, 7]).

            Example::
                >>> # xdoctest: +SKIP("no rank")
                >>> from torch.distributed.device_mesh import DeviceMesh
                >>>
                >>> # Initialize device mesh as (2, 4) to represent the topology
                >>> # of cross-host(dim 0), and within-host (dim 1).
                >>> mesh = DeviceMesh(device_type="cuda", mesh=[[0, 1, 2, 3],[4, 5, 6, 7]])
            """
            if self.mesh.ndim == 1:
                if self.mesh_dim_names and mesh_dim_name == self.mesh_dim_names[0]:
                    return self
                else:
                    raise RuntimeError(
                        f"Invalid mesh_dim_name {mesh_dim_name} specified."
                    )

            mesh_dim = _mesh_resources.get_mesh_dim_by_name(self, mesh_dim_name)
            submesh = _mesh_resources.create_child_mesh(self, mesh_dim, mesh_dim_name)
            return submesh

        def get_group(
            self, mesh_dim: Optional[Union[int, str]] = None
        ) -> Union[ProcessGroup, List[ProcessGroup]]:
            """
            Returns a list of ProcessGroups corresponding to the mesh dimensions, or
            returns a single ProcessGroup if mesh_dim is specified or the given mesh has
            only one mesh dimension.

            Args:
                mesh_dim (str/int, optional): it can be the name of the mesh dimension or the index
                of the mesh dimension. Default is None.

            Returns:
                A list of :class:`ProcessGroup` object when `mesh_dim` is not specified for
                a DeviceMesh with more than 1 dimension; otherwise, returns a single
                :class:`ProcessGroup` object.
            """
            if not hasattr(self, "_dim_group_infos"):
                raise RuntimeError("DeviceMesh process groups not initialized!")

            if self.mesh.ndim == 1:
                return not_none(
                    _find_pg_by_ranks_and_tag(*self._dim_group_infos[0][:2])
                )

            if mesh_dim is not None:
                if isinstance(mesh_dim, str):
                    mesh_dim = _mesh_resources.get_mesh_dim_by_name(self, mesh_dim)
                return not_none(
                    _find_pg_by_ranks_and_tag(*self._dim_group_infos[mesh_dim][:2])
                )
            else:
                dim_groups = []
                for ith_dim in range(self.mesh.ndim):
                    dim_groups.append(
                        not_none(
                            _find_pg_by_ranks_and_tag(
                                *self._dim_group_infos[ith_dim][:2]
                            )
                        )
                    )
                return dim_groups

        @staticmethod
        def from_group(group: ProcessGroup, device_type: str) -> "DeviceMesh":
            """
            Contstructs a :class:`DeviceMesh` with ``device_type`` from an
            existing :class:`ProcessGroup`.

            The constructed device mesh is assumed to be 1D.
            """
            # Manually define `_dim_group_infos` instead of relying on the
            # normal logic since we already have the PG
            group_ranks = get_process_group_ranks(group)
            mesh = DeviceMesh(device_type, group_ranks, _init_backend=False)
            mesh._dim_group_infos = [
                (_get_group_tag(group), group_ranks, group.group_name)
            ]
            return mesh

        def size(self, mesh_dim: Optional[int] = None) -> int:
            return self.mesh.numel() if mesh_dim is None else self.mesh.size(mesh_dim)

        @property
        def ndim(self) -> int:
            return self.mesh.ndim

        @property
        def shape(self) -> Tuple[int, ...]:
            return tuple(self.mesh.shape)

        def get_rank(self) -> int:
            """
            Returns the current global rank.
            """
            return get_rank()

        def get_local_rank(self, mesh_dim: Optional[Union[int, str]] = None) -> int:
            """
            Returns the local rank of the given mesh_dim of the DeviceMesh.

            Args:
                mesh_dim (str/int, optional): it can be the name of the mesh dimension or the index
                of the mesh dimension. Default is None.

            Returns:
                An integer denotes the local rank.

            The following program runs on each process/rank in an SPMD manner. In this example, we have 2
            hosts with 4 GPUs each.
            Calling mesh_2d.get_local_rank(mesh_dim=0) on rank 0, 1, 2, 3 would return 0.
            Calling mesh_2d.get_local_rank(mesh_dim=0) on rank 4, 5, 6, 7 would return 1.
            Calling mesh_2d.get_local_rank(mesh_dim=1) on rank 0, 4 would return 0.
            Calling mesh_2d.get_local_rank(mesh_dim=1) on rank 1, 5 would return 1.
            Calling mesh_2d.get_local_rank(mesh_dim=1) on rank 2, 6 would return 2.
            Calling mesh_2d.get_local_rank(mesh_dim=1) on rank 3, 7 would return 3.

            Example::
                >>> # xdoctest: +SKIP("no rank")
                >>> from torch.distributed.device_mesh import DeviceMesh
                >>>
                >>> # Initialize device mesh as (2, 4) to represent the topology
                >>> # of cross-host(dim 0), and within-host (dim 1).
                >>> mesh = DeviceMesh(device_type="cuda", mesh=[[0, 1, 2, 3],[4, 5, 6, 7]])
            """
            if self.ndim > 1 and mesh_dim is None:
                raise RuntimeError(
                    f"Found the DeviceMesh have {self.mesh.ndim} dimensions",
                    "Optional kwarg `mesh_dim` needs to be specified when device_mesh.ndim > 1.",
                )
            elif mesh_dim is None:
                mesh_dim = 0

            mesh_dim_group = not_none(self.get_group(mesh_dim))
            assert isinstance(
                mesh_dim_group, ProcessGroup
            ), "We expect ProcessGroup before calling `get_rank`!"
            return not_none(get_rank(mesh_dim_group))

        def get_coordinate(self) -> Optional[List[int]]:
            """
            Return the relative indices of this rank relative to all
            dimensions of the mesh. If this rank is not part of the mesh, return None.
            """
            return self._coordinate_on_dim if self._coordinate_on_dim else None

    def init_device_mesh(
        device_type: str,
        mesh_shape: Tuple[int, ...],
        *,
        mesh_dim_names: Optional[Tuple[str, ...]] = None,
    ) -> DeviceMesh:
        """
        Initializes a `DeviceMesh` based on `device_type`, `mesh_shape`, and `mesh_dim_names` parameters.

        This creates a DeviceMesh with an n-dimensional array layout, where `n` is the length of `mesh_shape`.
        If `mesh_dim_names` is provided, each dimension is labeled as `mesh_dim_names[i]`.

        .. note::
            `init_device_mesh` follows SPMD programming model, meaning the same PyTorch Python program
            runs on all processes/ranks in the cluster. Ensure `mesh_shape` (the dimensions of the nD array
            describing device layout) is identical across all ranks. Inconsistent `mesh_shape` may lead to hanging.

        .. note::
            If no process group is found, init_device_mesh will initialize distributed process group/groups
            required for distributed communications behind the scene.

        Args:
            device_type (str): The device type of the mesh. Currently supports: "cpu", "cuda/cuda-like".
                Passing in a device type with a GPU index, such as "cuda:0", is not allowed.
            mesh_shape (Tuple[int]): A tuple defining the dimensions of the multi-dimensional array
                describing the layout of devices.
            mesh_dim_names (Tuple[str], optional): A tuple of mesh dimension names to assign to each dimension
                of the multi-dimensional array describing the layout of devices. Its length must match the length
                of `mesh_shape`. Each string in `mesh_dim_names` must be unique.

        Returns:
            DeviceMesh: A :class:`DeviceMesh` object representing the device layout.

        Example::
            >>> # xdoctest: +SKIP("no rank")
            >>> from torch.distributed.device_mesh import init_device_mesh
            >>>
            >>> mesh_1d = init_device_mesh("cuda", mesh_shape=(8,))
            >>> mesh_2d = init_device_mesh("cuda", mesh_shape=(2, 8), mesh_dim_names=("dp", "tp"))

        """
        if mesh_dim_names is not None:
            if len(set(mesh_dim_names)) != len(mesh_dim_names):
                raise RuntimeError(
                    "Each mesh_dim_name must be unique.",
                    f"Found repeated mesh_dim_name in mesh_dim_names {mesh_dim_names}",
                )

            if len(mesh_shape) != len(mesh_dim_names):
                raise RuntimeError(
                    "mesh_shape and mesh_dim_names should have same length!",
                    f"Found len(mesh_dim_names): {len(mesh_dim_names)} and len(mesh_shape):{len(mesh_shape)}.",
                )

        # assume valid device types are all letters
        if device_type and not device_type.isalpha():
            raise RuntimeError(
                f"Device type with GPU index is not supported but got {device_type}. ",
                "If you maintained a 'torch.device' object, it's recommended to pass in 'device.type'.",
            )

        # Always initialize the mesh's tensor on CPU, regardless of what the
        # external device type has been set to be (e.g. meta)
        with torch.device("cpu"):
            mesh = torch.arange(math.prod(mesh_shape), dtype=torch.int).view(mesh_shape)
        device_mesh = DeviceMesh(
            device_type=device_type,
            mesh=mesh,
            mesh_dim_names=mesh_dim_names,
        )

        return device_mesh<|MERGE_RESOLUTION|>--- conflicted
+++ resolved
@@ -89,7 +89,9 @@
                     res_sub_mesh = sub_mesh
 
             res_sub_mesh._dim_group_infos = [device_mesh._dim_group_infos[mesh_dim]]  # type: ignore[possibly-undefined]
+            res_sub_mesh._parent_mesh = device_mesh
             # Assign the current DeviceMesh as the parent of the child DeviceMesh.
+            # We need to update the mappings after the child mesh hash update.
             self.child_to_parent_mapping[res_sub_mesh] = device_mesh
             return res_sub_mesh
 
@@ -207,18 +209,14 @@
             self.mesh = (
                 mesh.detach().to(dtype=torch.int)
                 if isinstance(mesh, torch.Tensor)
-                else torch.tensor(mesh, dtype=torch.int)
+                else torch.tensor(mesh, device="cpu", dtype=torch.int)
             )
-            self.mesh_dim_names = mesh_dim_names
+            self.mesh_dim_names = tuple(mesh_dim_names) if mesh_dim_names else None
 
             # private field to pre-generate DeviceMesh's hash
             self._flatten_mesh_list = tuple(self.mesh.flatten().tolist())
-<<<<<<< HEAD
-            self._hash = hash((self._flatten_mesh_list, self.mesh.shape, id(self)))
-=======
             self._parent_mesh: Optional[DeviceMesh] = None
             self._thread_id = threading.get_ident()
->>>>>>> 0910429d
 
             # Skip process group initialization if xla device or init backend is False
             # TODO(yeounoh) implement DeviceMesh backend and register XLA backend.
@@ -339,17 +337,35 @@
             return device_mesh_repr
 
         def __hash__(self):
+            # lazily compute hash
+            self._hash = getattr(self, "_hash", None)
+            if not self._hash:
+                self._hash = hash(
+                    (
+                        self._flatten_mesh_list,
+                        self.mesh.shape,
+                        self.device_type,
+                        self.mesh_dim_names,
+                        self._parent_mesh,
+                        self._thread_id,
+                    )
+                )
             return self._hash
 
         def __eq__(self, other: object) -> bool:
             if not isinstance(other, DeviceMesh):
                 return False
-            if id(self.mesh) == id(other.mesh):
+            if id(self) == id(other):
                 return True
-            return (
-                self.mesh.shape == other.mesh.shape
-                and self._flatten_mesh_list == other._flatten_mesh_list
-            )
+            else:
+                return (
+                    self._flatten_mesh_list == other._flatten_mesh_list
+                    and self.mesh.shape == other.mesh.shape
+                    and self.device_type == other.device_type
+                    and self.mesh_dim_names == other.mesh_dim_names
+                    and self._parent_mesh == other._parent_mesh
+                    and self._thread_id == other._thread_id
+                )
 
         def __getitem__(self, mesh_dim_name: str) -> "DeviceMesh":
             """
@@ -435,21 +451,67 @@
                 return dim_groups
 
         @staticmethod
-        def from_group(group: ProcessGroup, device_type: str) -> "DeviceMesh":
+        def from_group(
+            group: Union[ProcessGroup, List[ProcessGroup]],
+            device_type: str,
+            mesh: Optional[Union[torch.Tensor, "ArrayLike"]] = None,
+            *,
+            mesh_dim_names: Optional[Tuple[str, ...]] = None,
+        ) -> "DeviceMesh":
             """
             Contstructs a :class:`DeviceMesh` with ``device_type`` from an
             existing :class:`ProcessGroup`.
 
-            The constructed device mesh is assumed to be 1D.
-            """
-            # Manually define `_dim_group_infos` instead of relying on the
-            # normal logic since we already have the PG
-            group_ranks = get_process_group_ranks(group)
-            mesh = DeviceMesh(device_type, group_ranks, _init_backend=False)
-            mesh._dim_group_infos = [
-                (_get_group_tag(group), group_ranks, group.group_name)
+            The constructed device mesh has number of dimensions equal to the
+            number of groups passed. If more than one group is passed, then the
+            ``mesh`` argument is required.
+            """
+            if isinstance(group, ProcessGroup):
+                group_ranks = get_process_group_ranks(group)
+                if (
+                    isinstance(mesh, torch.Tensor) and mesh.tolist() != group_ranks
+                ) or (mesh is not None and mesh != group_ranks):
+                    raise ValueError(
+                        f"Invalid mesh {str(mesh)} for ProcessGroup with ranks {group_ranks}"
+                    )
+                mesh = torch.tensor(group_ranks, device="cpu", dtype=torch.int)
+                device_mesh = DeviceMesh(
+                    device_type,
+                    mesh,
+                    mesh_dim_names=mesh_dim_names,
+                    _init_backend=False,
+                )
+                device_mesh._dim_group_infos = [
+                    (_get_group_tag(group), group_ranks, group.group_name)
+                ]
+                return device_mesh
+            groups = list(group)
+            if len(groups) == 0:
+                raise ValueError("Expects at least one ProcessGroup to be passed")
+            if mesh is None:
+                raise ValueError("Must pass mesh if passing multiple ProcessGroups")
+            mesh = (
+                mesh.detach().to(dtype=torch.int, device="cpu")
+                if isinstance(mesh, torch.Tensor)
+                else torch.tensor(mesh, device="cpu", dtype=torch.int)
+            )
+            if mesh.ndim != len(groups):
+                raise ValueError(
+                    "Expects mesh with ndim equal to number of ProcessGroups but got "
+                    f"mesh {mesh.tolist()} and {len(groups)} ProcessGroups"
+                )
+            device_mesh = DeviceMesh(
+                device_type, mesh, mesh_dim_names=mesh_dim_names, _init_backend=False
+            )
+            device_mesh._dim_group_infos = [
+                (
+                    _get_group_tag(group),
+                    get_process_group_ranks(group),
+                    group.group_name,
+                )
+                for group in groups
             ]
-            return mesh
+            return device_mesh
 
         def size(self, mesh_dim: Optional[int] = None) -> int:
             return self.mesh.numel() if mesh_dim is None else self.mesh.size(mesh_dim)
