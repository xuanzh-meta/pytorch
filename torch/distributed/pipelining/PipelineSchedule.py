# Copyright (c) Meta Platforms, Inc. and affiliates

import logging
from abc import ABC, abstractmethod
from collections import defaultdict
from enum import Enum
from typing import (
    Any,
    Callable,
    Dict,
    List,
    NamedTuple,
    Optional,
    Tuple,
    TYPE_CHECKING,
    Union,
)

import torch
import torch.distributed as dist
from torch.profiler import record_function

from .microbatch import merge_chunks, split_args_kwargs_into_chunks
from .PipelineStage import _PipelineStageBase

if TYPE_CHECKING:
    from ._IR import Pipe


__all__ = [
    "PipelineScheduleSingle",
    "PipelineScheduleMulti",
    "Schedule1F1B",
    "ScheduleGPipe",
    "ScheduleInterleaved1F1B",
    "ScheduleLoopedBFS",
]

logger = logging.getLogger(__name__)


class _ComputationType(Enum):
    FORWARD = 1
    BACKWARD = 2

    def __str__(self):
        if self == _ComputationType.FORWARD:
            return "F"
        else:
            return "B"


class _Action(NamedTuple):
    computation_type: _ComputationType
    microbatch_index: int
    stage_index: int

    def __repr__(self):
        return f"{self.computation_type}{self.microbatch_index}_s{self.stage_index}"


class _PipelineSchedule(ABC):
    def __init__(
        self,
        n_microbatches: int,
        loss_fn: Optional[Callable[..., torch.Tensor]] = None,
        output_merge_spec: Optional[Union[Dict[str, Any], Tuple[Any]]] = None,
    ):
        # From arguments
        self._n_microbatches = n_microbatches
        self._loss_fn = loss_fn
        self._output_merge_spec = output_merge_spec
        # Derived
        self._has_backward = self._loss_fn is not None
        # To be filled by subclasses
        self._pipe_info: Optional[Pipe.PipeInfo] = None

        # Holds the losses for each microbatch.
        self._internal_losses: List[torch.Tensor] = []
        logger.info(f"Using {self.__class__.__name__}")  # noqa: G004

    def _maybe_compute_loss(self, stage, output, target_mbs, mb_index):
        if stage.is_last and self._has_backward:
            loss = self._compute_loss(output, target_mbs[mb_index])  # type: ignore[index]
            self._internal_losses.append(loss)

    def _maybe_get_loss(self, stage, mb_index):
        valid_index = 0 <= mb_index < len(self._internal_losses)
        if stage.is_last and self._has_backward and valid_index:
            return self._internal_losses[mb_index]
        elif len(self._internal_losses) != 0 and not valid_index:
            raise RuntimeError(
                f"Loss for microbatch {mb_index} is not available. "
                f"Available losses for microbatches: {self._internal_losses}"
            )
        else:
            return None

    def _update_losses(self, stages, losses):
        """
        Update the losses to those in the internal state
        """
        # if stages not a list turn into a list
        if not isinstance(stages, list):
            stages = [stages]
        contains_last_stage = any(stage.is_last for stage in stages)

        # Return losses if there is a container passed in
        if contains_last_stage and losses is not None:
            if len(self._internal_losses) != self._n_microbatches:
                raise RuntimeError(
                    f"Expecting {self._n_microbatches} losses but got {len(self._internal_losses)}"
                )

            # Clean external container first
            losses.clear()
            # Copy internal losses to external container
            losses.extend(self._internal_losses)

        self._internal_losses.clear()

    @abstractmethod
    def _step_microbatches(
        self,
        arg_mbs: Optional[List] = None,
        kwarg_mbs: Optional[List] = None,
        target_mbs: Optional[List] = None,
        losses: Optional[List] = None,
    ):
        """
        Run one iteration of the pipeline schedule with list of microbatches.
        Will go through all the microbatches according to the schedule
        implementation.

        Args:
            microbatches: list of microbatch args.
        """
        raise NotImplementedError

    @abstractmethod
    def step(self, *args, target=None, losses: Optional[List] = None, **kwargs):
        """
        Run one iteration of the pipeline schedule with *whole-batch* input.
        Will chunk the input into microbatches automatically, and go through the
        microbatches according to the schedule implementation.

        args: positional arguments to the model (as in non-pipeline case).
        kwargs: keyword arguments to the model (as in non-pipeline case).
        target: target for the loss function.
        losses: a list to store the losses for each microbatch.
        """
        raise NotImplementedError

    def _check_inputs(
        self,
        arg_mbs: Optional[List] = None,
        kwarg_mbs: Optional[List] = None,
        target_mbs: Optional[List] = None,
        losses: Optional[List] = None,
    ):
        """
        Pre-process/check inputs
        """

        def check_type_and_len(mbs, name: str):
            if not isinstance(mbs, list):
                raise TypeError(f"{name} must be a list but got a {type(mbs)}")
            if len(mbs) != self._n_microbatches:
                raise ValueError(
                    f"Expecting {self._n_microbatches} {name} but got {len(mbs)}"
                )

        if arg_mbs is not None:
            check_type_and_len(arg_mbs, "arg_mbs")
        else:
            arg_mbs = [()] * self._n_microbatches

        if kwarg_mbs is not None:
            check_type_and_len(kwarg_mbs, "kwarg_mbs")
        else:
            kwarg_mbs = [{}] * self._n_microbatches

        if target_mbs is not None:
            check_type_and_len(target_mbs, "target_mbs")

        if losses is not None:
            if not isinstance(losses, list):
                raise TypeError(f"losses must be a list but got a {type(losses)}")

        return arg_mbs, kwarg_mbs

    def _compute_loss(self, output, target):
        return self._loss_fn(output, target)  # type: ignore[misc]

    def _split_inputs(
        self,
        args: Tuple[Any, ...],
        kwargs: Optional[Dict[str, Any]] = None,
    ):
        """
        Splits a full-batch input into chunks (i.e. microbatches) and returns
        the chunks
        """
        if self._pipe_info is not None:
            # Use spec from `pipe_info`
            args_chunk_spec = self._pipe_info.args_chunk_spec
            kwargs_chunk_spec = self._pipe_info.kwargs_chunk_spec
        else:
            # Use default spec from `microbatch.py` (i.e. chunk dim 0 for each arg/kwarg)
            args_chunk_spec = None
            kwargs_chunk_spec = None

        if args or kwargs:
            args_split, kwargs_split = split_args_kwargs_into_chunks(
                args,
                kwargs,
                self._n_microbatches,
                args_chunk_spec,
                kwargs_chunk_spec,
            )
            return args_split, kwargs_split
        else:
            # Empty inputs (e.g. when called on middle stages)
            # Return a list of empty tuples/dicts with matching length as chunks
            return [()] * self._n_microbatches, [{}] * self._n_microbatches

    def _merge_outputs(self, output_chunks: List[Any]) -> Any:
        """
        Merge output chunks back to a batch state.
        If output_merge_spec is None, the utility will merge output chunks by dimension 0 (batch dim).
        """
        return merge_chunks(
            output_chunks,
            self._output_merge_spec,
        )


def _batch_p2p(p2p_ops: List[dist.P2POp], desc: Optional[str] = None):
    """
    Simple wrapper over batch_isend_irecv from torch.distributed, which just adds a descriptive logger on top.
    """
    if len(p2p_ops) == 0:
        return None
    desc_str = f"{desc}, " if desc else ""
    logger.debug(f"batch_p2p {desc_str}{p2p_ops}")  # noqa: G004
    return dist.batch_isend_irecv(p2p_ops).pop()


def _sorted_batch_p2p(
    p2p_ops: List[dist.P2POp], desc: Optional[str] = None
) -> Dict[int, dist.Work]:
    """
    Sorts the list of P2P ops by the peer rank, and then calls
    batch_isend_irecv. Return a dictionary of works by peer rank. This function
    helps us avoid hangs in case of skip connections.
    """
    # Arrange p2p_ops by peer rank:
    #   int is the peer rank;
    #   List is the list of ops towards the peer
    ops_by_peer: Dict[int, List[dist.P2POp]] = defaultdict(list)
    work_by_peer: Dict[int, dist.Work] = {}
    if len(p2p_ops) == 0:
        return work_by_peer

    # Classify the ops by peer rank
    for op in p2p_ops:
        ops_by_peer[op.peer].append(op)

    # Call batch_isend_irecv per peer, in sorted order of the peers (to avoid hangs)
    for peer, ops in sorted(ops_by_peer.items()):
        work_by_peer[peer] = _batch_p2p(ops, desc=desc)

    return work_by_peer


class PipelineScheduleSingle(_PipelineSchedule):
    """
    Base class for single-stage schedules.
    Implements the `step` method.
    Derived classes should implement `_step_microbatches`.
    """

    def __init__(
        self,
        stage: _PipelineStageBase,
        n_microbatches: int,
        loss_fn: Optional[Callable] = None,
        output_merge_spec: Optional[Union[Dict[str, Any], Tuple[Any]]] = None,
    ):
        # Init parent
        super().__init__(
            n_microbatches=n_microbatches,
            loss_fn=loss_fn,
            output_merge_spec=output_merge_spec,
        )
        self._pipe_info = (
            stage.pipe_info if hasattr(stage, "pipe_info") else None  # type: ignore[attr-defined]
        )
        # Self attributes
        self._stage = stage
        self._num_stages = stage.num_stages
        # Set the same has_backward flag for stage object
        self._stage.has_backward = self._has_backward

    def step(self, *args, target=None, losses: Optional[List] = None, **kwargs):
        # Clean per iteration
        self._stage.clear_runtime_states()

        # Split inputs into microbatches
        args_split, kwargs_split = self._split_inputs(args, kwargs)

        # Split target into microbatches
        if target is not None:
            targets_split = list(torch.tensor_split(target, self._n_microbatches))
        else:
            targets_split = None

        # Run microbatches
        self._step_microbatches(args_split, kwargs_split, targets_split, losses)

        # Return merged results per original format
        if self._stage.is_last:
            return self._merge_outputs(self._stage.output_chunks)
        else:
            return None


class ScheduleGPipe(PipelineScheduleSingle):
    """
    The GPipe schedule.
    Will go through all the microbatches in a fill-drain manner.
    """

    def _step_microbatches(
        self,
        arg_mbs: Optional[List] = None,
        kwarg_mbs: Optional[List] = None,
        target_mbs: Optional[List] = None,
        losses: Optional[List] = None,
    ):
        """
        Run one iteration of the pipeline schedule with list of microbatches.
        Will go through all the microbatches according to the GPipe schedule.

        Args:
            microbatches: list of microbatch args.
        """
        arg_mbs, kwarg_mbs = self._check_inputs(arg_mbs, kwarg_mbs, target_mbs, losses)

        # Delay send waits
        fwd_sends_to_wait: List[dist.Work] = []

        # Run microbatches
        for i in range(self._n_microbatches):
            with record_function(f"Forward {i}"):
                ops = self._stage.get_fwd_recv_ops(i)
                works = _sorted_batch_p2p(ops, desc="fwd_recv")
                for work in works.values():
                    work.wait()

                output = self._stage.forward_one_chunk(i, arg_mbs[i], kwarg_mbs[i])  # type: ignore[index]

                ops = self._stage.get_fwd_send_ops(i)
                works = _sorted_batch_p2p(ops, desc="fwd_send")
                fwd_sends_to_wait.extend(works.values())

            logger.debug(
                f"[{self._stage.stage_index}] Forwarded microbatch {i}"  # noqa: G004
            )

            self._maybe_compute_loss(self._stage, output, target_mbs, i)

        # Wait for all forward sends to finish
        # This should not have performance impact because by the time the first
        # backward arrives all the forward sends should have been finished.
        for work in fwd_sends_to_wait:
            work.wait()

        # No loss function, no need to run backward
        if not self._has_backward:
            return

        # Run backward
        # Delay send waits
        bwd_sends_to_wait: List[dist.Work] = []
        for i in range(self._n_microbatches):
            # set library-specific data-parallel config flags to ensure gradient accumulation across microbatches
            self._stage._configure_data_parallel_mode(i == self._n_microbatches - 1)

            with record_function(f"Backward {i}"):
                ops = self._stage.get_bwd_recv_ops(i)
                works = _sorted_batch_p2p(ops, desc="bwd_recv")
                for work in works.values():
                    work.wait()

                loss = self._maybe_get_loss(self._stage, i)
                self._stage.backward_one_chunk(i, loss=loss)

                ops = self._stage.get_bwd_send_ops(i)
                works = _sorted_batch_p2p(ops, desc="bwd_send")
                bwd_sends_to_wait.extend(works.values())

            logger.debug(
                f"[{self._stage.stage_index}] Backwarded microbatch {i}"  # noqa: G004
            )

        # Return losses if there is a container passed in
        self._update_losses(self._stage, losses)

        # Wait for all backward sends to finish
        for work in bwd_sends_to_wait:
            work.wait()


class Schedule1F1B(PipelineScheduleSingle):
    """
    The 1F1B schedule.
    Will perform one forward and one backward on the microbatches in steady state.
    """

    def _step_microbatches(
        self,
        arg_mbs: Optional[List] = None,
        kwarg_mbs: Optional[List] = None,
        target_mbs: Optional[List] = None,
        losses: Optional[List] = None,
    ):
        """
        Run one iteration of the pipeline schedule with list of microbatches.
        Will go through all the microbatches according to the 1F1B schedule.

        Args:
            microbatches: list of microbatch args.
        """
        arg_mbs, kwarg_mbs = self._check_inputs(arg_mbs, kwarg_mbs, target_mbs, losses)

        # Last stage has 1 warmup, second-to-last 2 warmups, ...
        # first stage `num_stages` warmups
        warmup_chunks = min(
            self._n_microbatches,
            self._num_stages - self._stage.stage_index,
        )

        # Chunk counters
        fwd_mb_index = 0
        bwd_mb_index = 0

        # Warmup phase
        send_work = None
        fwd_sends = []
        for _ in range(warmup_chunks):
            # Receive activations
            fwd_recvs = self._stage.get_fwd_recv_ops(fwd_mb_index)
            if recv_work := _batch_p2p(fwd_recvs, desc="fwd_recv"):
                recv_work.wait()

            # Compute
            output = self._stage.forward_one_chunk(fwd_mb_index, arg_mbs[fwd_mb_index], kwarg_mbs[fwd_mb_index])  # type: ignore[index]

            # Clear previous chunk's forward sends (hopefully they have well
            # finished, otherwise, we are heavily communication bound, in which
            # case it doesn't create a lot of benefit to compute next chunk
            # eagerly either)
            if send_work:
                send_work.wait()

            # Send activations
            fwd_sends = self._stage.get_fwd_send_ops(fwd_mb_index)
            if fwd_mb_index != warmup_chunks - 1:
                # Safe to fire
                send_work = _batch_p2p(fwd_sends, desc="fwd_send")
            # otherwise:
            #   The last foward send is left for fuse with first 1B in 1B1F below

            # Compute loss
            self._maybe_compute_loss(self._stage, output, target_mbs, fwd_mb_index)
            fwd_mb_index += 1

        # Now we should have send ops left over, to be fused with first 1B of 1B1F phase below.

        # 1B1F phase
        while True:  # Don't worry, we have a break inside
            # We actually do 1B first as the `1B1F` name indicates, so prepare its recv ops
            bwd_recvs = self._stage.get_bwd_recv_ops(bwd_mb_index)

            # Now, we need to fire the fwd_sends and bwd_recvs together
            if fuse_work := _batch_p2p(fwd_sends + bwd_recvs, desc="fwd_send_bwd_recv"):
                fuse_work.wait()

            # Backward one chunk
            loss = self._maybe_get_loss(self._stage, bwd_mb_index)
            self._stage.backward_one_chunk(bwd_mb_index, loss=loss)

            # Get the bwd send ops, but don't fire, to be fused with the 1F below
            bwd_sends = self._stage.get_bwd_send_ops(bwd_mb_index)
            bwd_mb_index += 1

            if fwd_mb_index == self._n_microbatches:
                # We are done with 1B1F, so break with some left-over bwd_sends
                break

            # We prepare 1F of the `1B1F`
            fwd_recvs = self._stage.get_fwd_recv_ops(fwd_mb_index)

            # Fuse it with bwd_sends above
            if fuse_work := _batch_p2p(bwd_sends + fwd_recvs, desc="bwd_send_fwd_recv"):
                fuse_work.wait()

            # Now do the fwd
            output = self._stage.forward_one_chunk(fwd_mb_index, arg_mbs[fwd_mb_index], kwarg_mbs[fwd_mb_index])  # type: ignore[index]

            # Compute loss
            self._maybe_compute_loss(self._stage, output, target_mbs, fwd_mb_index)

            # Get the fwd send ops, but don't fire, leave it for the next iter (wrap-around)
            fwd_sends = self._stage.get_fwd_send_ops(fwd_mb_index)
            fwd_mb_index += 1

        # Remember we still have some bwd_sends left over after the break? Now it is time to fire it
        send_work = _batch_p2p(bwd_sends, desc="bwd_send")

        # Cooldown
        while bwd_mb_index < self._n_microbatches:
            # prepare bwd recv ops
            bwd_recvs = self._stage.get_bwd_recv_ops(bwd_mb_index)
            if recv_work := _batch_p2p(bwd_recvs, desc="bwd_recv"):
                recv_work.wait()

            # Backward one chunk
            loss = self._maybe_get_loss(self._stage, bwd_mb_index)
            self._stage.backward_one_chunk(bwd_mb_index, loss=loss)

            # Clear previous chunk's backward sends (hopefully they have well finished)
            if send_work:
                send_work.wait()

            # Get the bwd send ops, fire it
            bwd_sends = self._stage.get_bwd_send_ops(bwd_mb_index)
            send_work = _batch_p2p(bwd_sends, desc="bwd_send")
            bwd_mb_index += 1

        # Wait for the last backward send to finish
        if send_work:
            send_work.wait()

        # Return losses if there is a container passed in
        self._update_losses(self._stage, losses)


class PipelineScheduleMulti(_PipelineSchedule):
    """
    Base class for multi-stage schedules.
    Implements the `step` method.
    Derived classes should implement `_step_microbatches`.
    """

    def __init__(
        self,
        stages: List[_PipelineStageBase],
        n_microbatches: int,
        loss_fn: Optional[Callable] = None,
        output_merge_spec: Optional[Union[Dict[str, Any], Tuple[Any]]] = None,
    ):
        if len(stages) <= 1:
            raise ValueError(
                f"Multi-stage schedule expects at least two stages but got {len(stages)}"
            )
        # Init parent
        super().__init__(
            n_microbatches=n_microbatches,
            loss_fn=loss_fn,
            output_merge_spec=output_merge_spec,
        )
        self._pipe_info = (
            stages[0].pipe_info if hasattr(stages[0], "pipe_info") else None  # type: ignore[attr-defined]
        )
        # Self attributes
        self._stages = stages
        self._num_stages = stages[0].num_stages
        self.pp_group_size = stages[0].group_size
        self.rank = stages[0].group_rank
        # Set the same has_backward flag for stage object
        for stage in self._stages:
            stage.has_backward = self._has_backward

        self._should_compute_loss = (
            lambda stage: stage.is_last and self._loss_fn is not None
        )

        # This will be set during init of derived schedules
        self.pipeline_order: Dict[int, List[Optional[_Action]]] = {}

    def step(self, *args, target=None, losses: Optional[List] = None, **kwargs):
        # Clean per iteration
        for stage in self._stages:
            stage.clear_runtime_states()

        # Split inputs into microbatches
        args_split, kwargs_split = self._split_inputs(args, kwargs)

        # Split target into microbatches
        if target is not None:
            targets_split = list(torch.tensor_split(target, self._n_microbatches))
        else:
            targets_split = None

        # Run microbatches
        self._step_microbatches(args_split, kwargs_split, targets_split, losses)

        # Return merged results per original format
        for stage in self._stages:
            if stage.is_last:
                return self._merge_outputs(stage.output_chunks)
        # Does not contain the last stage
        return None

    def _step_microbatches(
        self,
        arg_mbs: Optional[List] = None,
        kwarg_mbs: Optional[List] = None,
        target_mbs: Optional[List] = None,
        losses: Optional[List] = None,
    ):
        """
        Operate on the microbatches using the interleaved 1f1b schedule.

        TODO: Does not use sorted_batch_isend_irecv(). As a result, this schedule does
        not support models with skip connections.
        """
        arg_mbs, kwarg_mbs = self._check_inputs(arg_mbs, kwarg_mbs, target_mbs, losses)

        # Based on the plan in Step 1 created in __init__:
        # 2. Perform communication based on the pipeline_order
        stage_index_to_stage: Dict[int, _PipelineStageBase] = {
            stage.stage_index: stage for stage in self._stages
        }
        prev_rank: int = (self.rank - 1) % self.pp_group_size
        next_rank: int = (self.rank + 1) % self.pp_group_size

        for time_step, action in enumerate(self.pipeline_order[self.rank]):
            prev_rank_ops = self.pipeline_order[prev_rank]
            next_rank_ops = self.pipeline_order[next_rank]
            ops: List[dist.P2POp] = []
            if action is not None:
                computation_type, mb_index, stage_index = action
                if computation_type == _ComputationType.FORWARD:
                    # perform forward computation
                    stage = stage_index_to_stage[stage_index]
                    output = stage.forward_one_chunk(
                        arg_mbs[mb_index], kwarg_mbs[mb_index]
                    )
                    self._maybe_compute_loss(stage, output, target_mbs, mb_index)
                    ops.extend(stage.get_fwd_send_ops())
                elif computation_type == _ComputationType.BACKWARD:
                    # perform backward computation
                    stage = stage_index_to_stage[stage_index]
                    stage._configure_data_parallel_mode(
                        last_backward=(mb_index == self._n_microbatches - 1)
                    )
                    loss = self._maybe_get_loss(stage, mb_index)
                    stage.backward_one_chunk(loss=loss, bwd_chunk_id=mb_index)
                    ops.extend(stage.get_bwd_send_ops())
                else:
                    raise ValueError(f"Unknown computation type {computation_type}")

            # Look at the neighboring ranks for this current timestep and determine whether
            # this current rank needs to do any recv communication
            prev_rank_action = None
            if time_step < len(prev_rank_ops):
                prev_rank_action = prev_rank_ops[time_step]
            if prev_rank_action is not None:
                computation_type, mb_index, stage_index = prev_rank_action
                # Only handle sends for the forward from a previous rank
                if computation_type == _ComputationType.FORWARD:
                    # If not the last stage, then receive fwd activations
                    if stage_index != self._num_stages - 1:
                        # TODO: We are assuming that stage will always receive from stage-1
                        # however that is not necessarily true of get_fwd_recv_ops
                        stage = stage_index_to_stage[stage_index + 1]
                        ops.extend(stage.get_fwd_recv_ops())
                elif computation_type == _ComputationType.BACKWARD:
                    # Previous rank doing backward has no influence for the current rank forward recv
                    pass
                else:
                    raise ValueError(f"Unknown computation type {computation_type}")

            next_rank_action = None
            if time_step < len(next_rank_ops):
                next_rank_action = next_rank_ops[time_step]
            if next_rank_action is not None:
                computation_type, mb_index, stage_index = next_rank_action
                # Only handle receives for the backwards from a next rank
                if computation_type == _ComputationType.FORWARD:
                    # Next rank doing forward has no influence for the current rank backward recv
                    pass
                elif computation_type == _ComputationType.BACKWARD:
                    # If not the first stage, then receive bwd gradients
                    if stage_index != 0:
                        # TODO: We are assuming that stage will always receive from stage+1
                        # however that is not necessarily true of get_bwd_recv_ops
                        stage = stage_index_to_stage[stage_index - 1]
                        ops.extend(stage.get_bwd_recv_ops())
                else:
                    raise ValueError(f"Unknown computation type {computation_type}")

            # do the communication
            if ops:
                _batch_p2p(ops).wait()
        # Return losses if there is a container passed in
        self._update_losses(self._stages, losses)


class ScheduleLoopedBFS(PipelineScheduleMulti):
    """
    Breadth-First Pipeline Parallelism.
    See https://arxiv.org/abs/2211.05953 for details.
    Simliar to Interleaved 1F1B, Looped BFS supports multiple stages per rank.
    What is different is that when microbatches are ready for multiple local
    stages, Loops BFS will prioritizes the earlier stage, running all available
    microbatches at once.
    """

    def __init__(
        self,
        stages: List[_PipelineStageBase],
        n_microbatches: int,
        loss_fn: Optional[Callable] = None,
        output_merge_spec: Optional[Union[Dict[str, Any], Tuple[Any]]] = None,
    ):
        super().__init__(
            stages=stages,
            n_microbatches=n_microbatches,
            loss_fn=loss_fn,
            output_merge_spec=output_merge_spec,
        )

        # 1. Create the pipeline_order (all ranks do this calculation)
        # This will be used to keep track of the current state of the entire pipeline
        # pipeline_order[rank] = [Action(computation_type, microbatch_index, stage_index), ...]
        self.pipeline_order: Dict[int, List[Optional[_Action]]] = {}
        # ========================================================================
        for rank in range(self.pp_group_size):
            rank_ops = self._calculate_single_rank_operations(rank)
            self.pipeline_order[rank] = rank_ops

    def _calculate_single_rank_operations(self, rank):
        n_local_stages = len(self._stages)
        stage_indices = range(
            rank, self.pp_group_size * n_local_stages, self.pp_group_size
        )

<<<<<<< HEAD
        # Store the list of operations used for that rank
        rank_ops: List[Optional[_Action]] = []
        # Pre-padding, rank starts with no-ops based on the warmup.
        for _ in range(rank):
            rank_ops.append(None)
=======
        for stage in self._stages:
            for i in range(self._n_microbatches):
                with record_function(f"Stage {stage.stage_index} Forward"):
                    ops = stage.get_fwd_recv_ops(i)
                    if ops:
                        _batch_p2p(ops, desc="fwd_recv").wait()

                    output = stage.forward_one_chunk(i, arg_mbs[i], kwarg_mbs[i])
                    self._maybe_compute_loss(stage, output, target_mbs, i)

                    ops = stage.get_fwd_send_ops(i)
                    if ops:
                        _batch_p2p(ops, desc="fwd_send")

        for stage in reversed(self._stages):
            for i in range(self._n_microbatches):
                stage._configure_data_parallel_mode(i == self._n_microbatches - 1)
                with record_function(f"Stage {stage.stage_index} Backward"):
                    ops = stage.get_bwd_recv_ops(i)
                    if ops:
                        _batch_p2p(ops, desc="bwd_recv").wait()

                    loss = self._maybe_get_loss(stage, i)
                    stage.backward_one_chunk(i, loss=loss)

                    ops = stage.get_bwd_send_ops(i)
                    if ops:
                        _batch_p2p(ops, desc="bwd_send")
>>>>>>> 063413ea

        for stage_index in stage_indices:
            for mb_index in range(self._n_microbatches):
                rank_ops.append(
                    _Action(_ComputationType.FORWARD, mb_index, stage_index)
                )

        # wait for the first backward to trickle up
        # which is 2 for every hop away
        post_warmup_ops = 2 * (self.pp_group_size - 1 - rank)
        rank_ops.extend([None] * post_warmup_ops)

        for stage_index in reversed(stage_indices):
            for mb_index in reversed(range(self._n_microbatches)):
                rank_ops.append(
                    _Action(_ComputationType.BACKWARD, mb_index, stage_index)
                )
        return rank_ops


class ScheduleInterleaved1F1B(PipelineScheduleMulti):
    """
    The Interleaved 1F1B schedule.
    See https://arxiv.org/pdf/2104.04473 for details.
    Will perform one forward and one backward on the microbatches in steady
    state and supports multiple stages per rank. When microbatches are ready for
    multiple local stages, Interleaved 1F1B prioritizes the earlier microbatch
    (also called "depth first").
    """

    def __init__(
        self,
        stages: List[_PipelineStageBase],
        n_microbatches: int,
        loss_fn: Optional[Callable] = None,
        output_merge_spec: Optional[Union[Dict[str, Any], Tuple[Any]]] = None,
    ):
        self.pp_group_size = stages[0].group_size
        # TODO: is this limitation a must?
        if n_microbatches % self.pp_group_size != 0:
            raise ValueError(
                f"Interleaved 1F1B schedule requires the number of microbatches ({n_microbatches}) \
                to be a multiple of the number of pipeline ranks ({self.pp_group_size})."
            )

        super().__init__(
            stages=stages,
            n_microbatches=n_microbatches,
            loss_fn=loss_fn,
            output_merge_spec=output_merge_spec,
        )

        self.n_local_stages = len(stages)
        self.rank = stages[0].group_rank
        self.group = stages[0].group

        # 1. Create the pipeline_order (all ranks do this calculation)
        # This will be used to keep track of the current state of the entire pipeline
        # pipeline_order[rank] = [Action(computation_type, microbatch_index, stage_index), ...]
        self.pipeline_order: Dict[int, List[Optional[_Action]]] = {}

        for rank in range(self.pp_group_size):
            rank_ops = self._calculate_single_rank_operations(rank)
            self.pipeline_order[rank] = rank_ops

    def _calculate_single_rank_operations(self, rank) -> List[Optional[_Action]]:
        def get_rank_warmup_ops(rank):
            # Warms up operations for last stage
            warmups_ops_last_stage = (self.n_local_stages - 1) * self.pp_group_size
            # Increment warmup operations by 2 for each hop away from the last stage
            warmup_ops = warmups_ops_last_stage + 2 * ((self.pp_group_size - 1) - rank)
            # We cannot have more warmup operations than there are number of microbatches, so cap it there
            return min(warmup_ops, self._n_microbatches * self.n_local_stages)

        warmup_ops = get_rank_warmup_ops(rank)
        microbatch_ops = self.n_local_stages * self._n_microbatches
        # fwd_bwd_ops should encompass the remaining forwards
        fwd_bwd_ops = microbatch_ops - warmup_ops
        # cooldown_ops should encompass the remaining backwards
        cooldown_ops = microbatch_ops - fwd_bwd_ops
        # total ops encompass both forward and backward ops
        total_ops = warmup_ops + fwd_bwd_ops + cooldown_ops
        # warmup_ops + fwd_bwd_ops * 2 + cooldown_ops == microbatch_ops * 2

        logger.debug(
            "rank %s, warmup_ops %s, 1f1b %s, cooldown_ops %s total_ops %s",
            rank,
            warmup_ops,
            fwd_bwd_ops,
            cooldown_ops,
            total_ops,
        )

        # Calculates the stage index based on step and pp_group_size
        def forward_stage_index(step):
            # Get the local index from 0 to n_local_stages-1
            local_index = (step // self.pp_group_size) % self.n_local_stages
            return (local_index * self.pp_group_size) + rank

        def backward_stage_index(step):
            local_index = (
                self.n_local_stages
                - 1
                - ((step - warmup_ops) // self.pp_group_size) % self.n_local_stages
            )
            return (local_index * self.pp_group_size) + rank

        # Dictionary for tracking {stage index : current microbatch index}
        # All stages start with handling microbatch 0
        fwd_stage_mb_index: Dict[int, int] = defaultdict(int)
        bwd_stage_mb_index: Dict[int, int] = defaultdict(int)

        # Store the list of operations used for that rank
        rank_ops: List[Optional[_Action]] = []
        # Pre-padding, rank starts with no-ops based on the warmup.
        for _ in range(rank):
            rank_ops.append(None)

        # These are used to calculate the number of slots to fill with no-ops, to account for the delay in warmup
        # when we want to wait for the backward to trickle back up and start 1f1b to align all ranks.
        # Formula:
        # pre-padding + warmup_ops + post_warmup_ops = earliest time step of first backward
        # post_warmup_ops = [earliest time step of first backward] - (warmup_ops + pre-padding)
        # earliest time step of first backward = [local_stages * group_size + 2 * (group_size - 1 - rank)]
        # warmup_ops = calculated above
        post_warmup_ops = (
            self.n_local_stages * self.pp_group_size
            + 2 * (self.pp_group_size - 1 - rank)
        ) - (warmup_ops + rank)

        for op in range(total_ops):
            # Warmup phase
            if op < warmup_ops:
                fwd_stage_index = forward_stage_index(op)
                # This will assign the current microbatch index and update it as well
                fwd_stage_mb_index[fwd_stage_index] = (
                    mb_index := fwd_stage_mb_index[fwd_stage_index]
                ) + 1
                rank_ops.append(
                    _Action(_ComputationType.FORWARD, mb_index, fwd_stage_index)
                )
                if op == warmup_ops - 1:
                    # This is the last step in the warmup phase, so we need to wait for the backward to trickle back up
                    rank_ops.extend([None] * post_warmup_ops)
            # 1F1B Phase (forward and backward)
            elif warmup_ops <= op < warmup_ops + fwd_bwd_ops:
                fwd_stage_index = forward_stage_index(op)
                fwd_stage_mb_index[fwd_stage_index] = (
                    fwd_mb_index := fwd_stage_mb_index[fwd_stage_index]
                ) + 1
                rank_ops.append(
                    _Action(_ComputationType.FORWARD, fwd_mb_index, fwd_stage_index)
                )

                bwd_stage_index = backward_stage_index(op)
                bwd_stage_mb_index[bwd_stage_index] = (
                    bwd_mb_index := bwd_stage_mb_index[bwd_stage_index]
                ) + 1
                rank_ops.append(
                    _Action(_ComputationType.BACKWARD, bwd_mb_index, bwd_stage_index)
                )
            # Cooldown phase
            else:
                # During cooldown phase, we need steps to align with 1f1b happening in other ranks
                # TODO: we don't need to always append, after all 1f1b are finished we can stop appending None
                rank_ops.append(None)
                bwd_stage_index = backward_stage_index(op)
                bwd_stage_mb_index[bwd_stage_index] = (
                    bwd_mb_index := bwd_stage_mb_index[bwd_stage_index]
                ) + 1
                rank_ops.append(
                    _Action(_ComputationType.BACKWARD, bwd_mb_index, bwd_stage_index)
                )

        # Post padding
        for _ in range(self.pp_group_size - rank - 1):
            rank_ops.append(None)
<<<<<<< HEAD
        return rank_ops
=======
        return rank_ops

    def _step_microbatches(
        self,
        arg_mbs: Optional[List] = None,
        kwarg_mbs: Optional[List] = None,
        target_mbs: Optional[List] = None,
        losses: Optional[List] = None,
    ):
        """
        Operate on the microbatches using the interleaved 1f1b schedule.

        TODO: Interleaved 1F1B does not use sorted_batch_isend_irecv(). As a result, this schedule does
        not support models with skip connections.
        """
        arg_mbs, kwarg_mbs = self._check_inputs(arg_mbs, kwarg_mbs, target_mbs, losses)

        # Based on the plan in Step 1 created in __init__:
        # 2. Perform communication based on the pipeline_order
        stage_index_to_stage: Dict[int, _PipelineStageBase] = {
            stage.stage_index: stage for stage in self._stages
        }
        prev_rank: int = (self.rank - 1) % self.pp_group_size
        next_rank: int = (self.rank + 1) % self.pp_group_size

        for time_step, action in enumerate(self.pipeline_order[self.rank]):
            prev_rank_ops = self.pipeline_order[prev_rank]
            next_rank_ops = self.pipeline_order[next_rank]
            ops: List[dist.P2POp] = []
            if action is not None:
                computation_type, mb_index, stage_index = action
                if computation_type == _ComputationType.FORWARD:
                    # perform forward computation
                    stage = stage_index_to_stage[stage_index]
                    output = stage.forward_one_chunk(
                        mb_index, arg_mbs[mb_index], kwarg_mbs[mb_index]
                    )
                    self._maybe_compute_loss(stage, output, target_mbs, mb_index)
                    ops.extend(stage.get_fwd_send_ops(mb_index))
                elif computation_type == _ComputationType.BACKWARD:
                    # perform backward computation
                    stage = stage_index_to_stage[stage_index]
                    stage._configure_data_parallel_mode(
                        mb_index == self._n_microbatches - 1
                    )
                    loss = self._maybe_get_loss(stage, mb_index)
                    stage.backward_one_chunk(mb_index, loss=loss)
                    ops.extend(stage.get_bwd_send_ops(mb_index))
                else:
                    raise ValueError(f"Unknown computation type {computation_type}")

            # Look at the neighboring ranks for this current timestep and determine whether
            # this current rank needs to do any recv communication
            prev_rank_action = None
            if time_step < len(prev_rank_ops):
                prev_rank_action = prev_rank_ops[time_step]
            if prev_rank_action is not None:
                computation_type, mb_index, stage_index = prev_rank_action
                # Only handle sends for the forward from a previous rank
                if computation_type == _ComputationType.FORWARD:
                    # If not the last stage, then receive fwd activations
                    if stage_index != self._num_stages - 1:
                        # TODO: We are assuming that stage will always receive from stage-1
                        # however that is not necessarily true of get_fwd_recv_ops
                        stage = stage_index_to_stage[stage_index + 1]
                        ops.extend(stage.get_fwd_recv_ops(mb_index))
                elif computation_type == _ComputationType.BACKWARD:
                    # Previous rank doing backward has no influence for the current rank forward recv
                    pass
                else:
                    raise ValueError(f"Unknown computation type {computation_type}")

            next_rank_action = None
            if time_step < len(next_rank_ops):
                next_rank_action = next_rank_ops[time_step]
            if next_rank_action is not None:
                computation_type, mb_index, stage_index = next_rank_action
                # Only handle receives for the backwards from a next rank
                if computation_type == _ComputationType.FORWARD:
                    # Next rank doing forward has no influence for the current rank backward recv
                    pass
                elif computation_type == _ComputationType.BACKWARD:
                    # If not the first stage, then receive bwd gradients
                    if stage_index != 0:
                        # TODO: We are assuming that stage will always receive from stage+1
                        # however that is not necessarily true of get_bwd_recv_ops
                        stage = stage_index_to_stage[stage_index - 1]
                        ops.extend(stage.get_bwd_recv_ops(mb_index))
                else:
                    raise ValueError(f"Unknown computation type {computation_type}")

            # do the communication
            if ops:
                _batch_p2p(ops).wait()
        # Return losses if there is a container passed in
        self._update_losses(self._stages, losses)
>>>>>>> 063413ea
<|MERGE_RESOLUTION|>--- conflicted
+++ resolved
@@ -551,7 +551,6 @@
     """
     Base class for multi-stage schedules.
     Implements the `step` method.
-    Derived classes should implement `_step_microbatches`.
     """
 
     def __init__(
@@ -622,362 +621,9 @@
         losses: Optional[List] = None,
     ):
         """
-        Operate on the microbatches using the interleaved 1f1b schedule.
+        Operate on the microbatches for looped schedules (multiple stages on each rank).
 
         TODO: Does not use sorted_batch_isend_irecv(). As a result, this schedule does
-        not support models with skip connections.
-        """
-        arg_mbs, kwarg_mbs = self._check_inputs(arg_mbs, kwarg_mbs, target_mbs, losses)
-
-        # Based on the plan in Step 1 created in __init__:
-        # 2. Perform communication based on the pipeline_order
-        stage_index_to_stage: Dict[int, _PipelineStageBase] = {
-            stage.stage_index: stage for stage in self._stages
-        }
-        prev_rank: int = (self.rank - 1) % self.pp_group_size
-        next_rank: int = (self.rank + 1) % self.pp_group_size
-
-        for time_step, action in enumerate(self.pipeline_order[self.rank]):
-            prev_rank_ops = self.pipeline_order[prev_rank]
-            next_rank_ops = self.pipeline_order[next_rank]
-            ops: List[dist.P2POp] = []
-            if action is not None:
-                computation_type, mb_index, stage_index = action
-                if computation_type == _ComputationType.FORWARD:
-                    # perform forward computation
-                    stage = stage_index_to_stage[stage_index]
-                    output = stage.forward_one_chunk(
-                        arg_mbs[mb_index], kwarg_mbs[mb_index]
-                    )
-                    self._maybe_compute_loss(stage, output, target_mbs, mb_index)
-                    ops.extend(stage.get_fwd_send_ops())
-                elif computation_type == _ComputationType.BACKWARD:
-                    # perform backward computation
-                    stage = stage_index_to_stage[stage_index]
-                    stage._configure_data_parallel_mode(
-                        last_backward=(mb_index == self._n_microbatches - 1)
-                    )
-                    loss = self._maybe_get_loss(stage, mb_index)
-                    stage.backward_one_chunk(loss=loss, bwd_chunk_id=mb_index)
-                    ops.extend(stage.get_bwd_send_ops())
-                else:
-                    raise ValueError(f"Unknown computation type {computation_type}")
-
-            # Look at the neighboring ranks for this current timestep and determine whether
-            # this current rank needs to do any recv communication
-            prev_rank_action = None
-            if time_step < len(prev_rank_ops):
-                prev_rank_action = prev_rank_ops[time_step]
-            if prev_rank_action is not None:
-                computation_type, mb_index, stage_index = prev_rank_action
-                # Only handle sends for the forward from a previous rank
-                if computation_type == _ComputationType.FORWARD:
-                    # If not the last stage, then receive fwd activations
-                    if stage_index != self._num_stages - 1:
-                        # TODO: We are assuming that stage will always receive from stage-1
-                        # however that is not necessarily true of get_fwd_recv_ops
-                        stage = stage_index_to_stage[stage_index + 1]
-                        ops.extend(stage.get_fwd_recv_ops())
-                elif computation_type == _ComputationType.BACKWARD:
-                    # Previous rank doing backward has no influence for the current rank forward recv
-                    pass
-                else:
-                    raise ValueError(f"Unknown computation type {computation_type}")
-
-            next_rank_action = None
-            if time_step < len(next_rank_ops):
-                next_rank_action = next_rank_ops[time_step]
-            if next_rank_action is not None:
-                computation_type, mb_index, stage_index = next_rank_action
-                # Only handle receives for the backwards from a next rank
-                if computation_type == _ComputationType.FORWARD:
-                    # Next rank doing forward has no influence for the current rank backward recv
-                    pass
-                elif computation_type == _ComputationType.BACKWARD:
-                    # If not the first stage, then receive bwd gradients
-                    if stage_index != 0:
-                        # TODO: We are assuming that stage will always receive from stage+1
-                        # however that is not necessarily true of get_bwd_recv_ops
-                        stage = stage_index_to_stage[stage_index - 1]
-                        ops.extend(stage.get_bwd_recv_ops())
-                else:
-                    raise ValueError(f"Unknown computation type {computation_type}")
-
-            # do the communication
-            if ops:
-                _batch_p2p(ops).wait()
-        # Return losses if there is a container passed in
-        self._update_losses(self._stages, losses)
-
-
-class ScheduleLoopedBFS(PipelineScheduleMulti):
-    """
-    Breadth-First Pipeline Parallelism.
-    See https://arxiv.org/abs/2211.05953 for details.
-    Simliar to Interleaved 1F1B, Looped BFS supports multiple stages per rank.
-    What is different is that when microbatches are ready for multiple local
-    stages, Loops BFS will prioritizes the earlier stage, running all available
-    microbatches at once.
-    """
-
-    def __init__(
-        self,
-        stages: List[_PipelineStageBase],
-        n_microbatches: int,
-        loss_fn: Optional[Callable] = None,
-        output_merge_spec: Optional[Union[Dict[str, Any], Tuple[Any]]] = None,
-    ):
-        super().__init__(
-            stages=stages,
-            n_microbatches=n_microbatches,
-            loss_fn=loss_fn,
-            output_merge_spec=output_merge_spec,
-        )
-
-        # 1. Create the pipeline_order (all ranks do this calculation)
-        # This will be used to keep track of the current state of the entire pipeline
-        # pipeline_order[rank] = [Action(computation_type, microbatch_index, stage_index), ...]
-        self.pipeline_order: Dict[int, List[Optional[_Action]]] = {}
-        # ========================================================================
-        for rank in range(self.pp_group_size):
-            rank_ops = self._calculate_single_rank_operations(rank)
-            self.pipeline_order[rank] = rank_ops
-
-    def _calculate_single_rank_operations(self, rank):
-        n_local_stages = len(self._stages)
-        stage_indices = range(
-            rank, self.pp_group_size * n_local_stages, self.pp_group_size
-        )
-
-<<<<<<< HEAD
-        # Store the list of operations used for that rank
-        rank_ops: List[Optional[_Action]] = []
-        # Pre-padding, rank starts with no-ops based on the warmup.
-        for _ in range(rank):
-            rank_ops.append(None)
-=======
-        for stage in self._stages:
-            for i in range(self._n_microbatches):
-                with record_function(f"Stage {stage.stage_index} Forward"):
-                    ops = stage.get_fwd_recv_ops(i)
-                    if ops:
-                        _batch_p2p(ops, desc="fwd_recv").wait()
-
-                    output = stage.forward_one_chunk(i, arg_mbs[i], kwarg_mbs[i])
-                    self._maybe_compute_loss(stage, output, target_mbs, i)
-
-                    ops = stage.get_fwd_send_ops(i)
-                    if ops:
-                        _batch_p2p(ops, desc="fwd_send")
-
-        for stage in reversed(self._stages):
-            for i in range(self._n_microbatches):
-                stage._configure_data_parallel_mode(i == self._n_microbatches - 1)
-                with record_function(f"Stage {stage.stage_index} Backward"):
-                    ops = stage.get_bwd_recv_ops(i)
-                    if ops:
-                        _batch_p2p(ops, desc="bwd_recv").wait()
-
-                    loss = self._maybe_get_loss(stage, i)
-                    stage.backward_one_chunk(i, loss=loss)
-
-                    ops = stage.get_bwd_send_ops(i)
-                    if ops:
-                        _batch_p2p(ops, desc="bwd_send")
->>>>>>> 063413ea
-
-        for stage_index in stage_indices:
-            for mb_index in range(self._n_microbatches):
-                rank_ops.append(
-                    _Action(_ComputationType.FORWARD, mb_index, stage_index)
-                )
-
-        # wait for the first backward to trickle up
-        # which is 2 for every hop away
-        post_warmup_ops = 2 * (self.pp_group_size - 1 - rank)
-        rank_ops.extend([None] * post_warmup_ops)
-
-        for stage_index in reversed(stage_indices):
-            for mb_index in reversed(range(self._n_microbatches)):
-                rank_ops.append(
-                    _Action(_ComputationType.BACKWARD, mb_index, stage_index)
-                )
-        return rank_ops
-
-
-class ScheduleInterleaved1F1B(PipelineScheduleMulti):
-    """
-    The Interleaved 1F1B schedule.
-    See https://arxiv.org/pdf/2104.04473 for details.
-    Will perform one forward and one backward on the microbatches in steady
-    state and supports multiple stages per rank. When microbatches are ready for
-    multiple local stages, Interleaved 1F1B prioritizes the earlier microbatch
-    (also called "depth first").
-    """
-
-    def __init__(
-        self,
-        stages: List[_PipelineStageBase],
-        n_microbatches: int,
-        loss_fn: Optional[Callable] = None,
-        output_merge_spec: Optional[Union[Dict[str, Any], Tuple[Any]]] = None,
-    ):
-        self.pp_group_size = stages[0].group_size
-        # TODO: is this limitation a must?
-        if n_microbatches % self.pp_group_size != 0:
-            raise ValueError(
-                f"Interleaved 1F1B schedule requires the number of microbatches ({n_microbatches}) \
-                to be a multiple of the number of pipeline ranks ({self.pp_group_size})."
-            )
-
-        super().__init__(
-            stages=stages,
-            n_microbatches=n_microbatches,
-            loss_fn=loss_fn,
-            output_merge_spec=output_merge_spec,
-        )
-
-        self.n_local_stages = len(stages)
-        self.rank = stages[0].group_rank
-        self.group = stages[0].group
-
-        # 1. Create the pipeline_order (all ranks do this calculation)
-        # This will be used to keep track of the current state of the entire pipeline
-        # pipeline_order[rank] = [Action(computation_type, microbatch_index, stage_index), ...]
-        self.pipeline_order: Dict[int, List[Optional[_Action]]] = {}
-
-        for rank in range(self.pp_group_size):
-            rank_ops = self._calculate_single_rank_operations(rank)
-            self.pipeline_order[rank] = rank_ops
-
-    def _calculate_single_rank_operations(self, rank) -> List[Optional[_Action]]:
-        def get_rank_warmup_ops(rank):
-            # Warms up operations for last stage
-            warmups_ops_last_stage = (self.n_local_stages - 1) * self.pp_group_size
-            # Increment warmup operations by 2 for each hop away from the last stage
-            warmup_ops = warmups_ops_last_stage + 2 * ((self.pp_group_size - 1) - rank)
-            # We cannot have more warmup operations than there are number of microbatches, so cap it there
-            return min(warmup_ops, self._n_microbatches * self.n_local_stages)
-
-        warmup_ops = get_rank_warmup_ops(rank)
-        microbatch_ops = self.n_local_stages * self._n_microbatches
-        # fwd_bwd_ops should encompass the remaining forwards
-        fwd_bwd_ops = microbatch_ops - warmup_ops
-        # cooldown_ops should encompass the remaining backwards
-        cooldown_ops = microbatch_ops - fwd_bwd_ops
-        # total ops encompass both forward and backward ops
-        total_ops = warmup_ops + fwd_bwd_ops + cooldown_ops
-        # warmup_ops + fwd_bwd_ops * 2 + cooldown_ops == microbatch_ops * 2
-
-        logger.debug(
-            "rank %s, warmup_ops %s, 1f1b %s, cooldown_ops %s total_ops %s",
-            rank,
-            warmup_ops,
-            fwd_bwd_ops,
-            cooldown_ops,
-            total_ops,
-        )
-
-        # Calculates the stage index based on step and pp_group_size
-        def forward_stage_index(step):
-            # Get the local index from 0 to n_local_stages-1
-            local_index = (step // self.pp_group_size) % self.n_local_stages
-            return (local_index * self.pp_group_size) + rank
-
-        def backward_stage_index(step):
-            local_index = (
-                self.n_local_stages
-                - 1
-                - ((step - warmup_ops) // self.pp_group_size) % self.n_local_stages
-            )
-            return (local_index * self.pp_group_size) + rank
-
-        # Dictionary for tracking {stage index : current microbatch index}
-        # All stages start with handling microbatch 0
-        fwd_stage_mb_index: Dict[int, int] = defaultdict(int)
-        bwd_stage_mb_index: Dict[int, int] = defaultdict(int)
-
-        # Store the list of operations used for that rank
-        rank_ops: List[Optional[_Action]] = []
-        # Pre-padding, rank starts with no-ops based on the warmup.
-        for _ in range(rank):
-            rank_ops.append(None)
-
-        # These are used to calculate the number of slots to fill with no-ops, to account for the delay in warmup
-        # when we want to wait for the backward to trickle back up and start 1f1b to align all ranks.
-        # Formula:
-        # pre-padding + warmup_ops + post_warmup_ops = earliest time step of first backward
-        # post_warmup_ops = [earliest time step of first backward] - (warmup_ops + pre-padding)
-        # earliest time step of first backward = [local_stages * group_size + 2 * (group_size - 1 - rank)]
-        # warmup_ops = calculated above
-        post_warmup_ops = (
-            self.n_local_stages * self.pp_group_size
-            + 2 * (self.pp_group_size - 1 - rank)
-        ) - (warmup_ops + rank)
-
-        for op in range(total_ops):
-            # Warmup phase
-            if op < warmup_ops:
-                fwd_stage_index = forward_stage_index(op)
-                # This will assign the current microbatch index and update it as well
-                fwd_stage_mb_index[fwd_stage_index] = (
-                    mb_index := fwd_stage_mb_index[fwd_stage_index]
-                ) + 1
-                rank_ops.append(
-                    _Action(_ComputationType.FORWARD, mb_index, fwd_stage_index)
-                )
-                if op == warmup_ops - 1:
-                    # This is the last step in the warmup phase, so we need to wait for the backward to trickle back up
-                    rank_ops.extend([None] * post_warmup_ops)
-            # 1F1B Phase (forward and backward)
-            elif warmup_ops <= op < warmup_ops + fwd_bwd_ops:
-                fwd_stage_index = forward_stage_index(op)
-                fwd_stage_mb_index[fwd_stage_index] = (
-                    fwd_mb_index := fwd_stage_mb_index[fwd_stage_index]
-                ) + 1
-                rank_ops.append(
-                    _Action(_ComputationType.FORWARD, fwd_mb_index, fwd_stage_index)
-                )
-
-                bwd_stage_index = backward_stage_index(op)
-                bwd_stage_mb_index[bwd_stage_index] = (
-                    bwd_mb_index := bwd_stage_mb_index[bwd_stage_index]
-                ) + 1
-                rank_ops.append(
-                    _Action(_ComputationType.BACKWARD, bwd_mb_index, bwd_stage_index)
-                )
-            # Cooldown phase
-            else:
-                # During cooldown phase, we need steps to align with 1f1b happening in other ranks
-                # TODO: we don't need to always append, after all 1f1b are finished we can stop appending None
-                rank_ops.append(None)
-                bwd_stage_index = backward_stage_index(op)
-                bwd_stage_mb_index[bwd_stage_index] = (
-                    bwd_mb_index := bwd_stage_mb_index[bwd_stage_index]
-                ) + 1
-                rank_ops.append(
-                    _Action(_ComputationType.BACKWARD, bwd_mb_index, bwd_stage_index)
-                )
-
-        # Post padding
-        for _ in range(self.pp_group_size - rank - 1):
-            rank_ops.append(None)
-<<<<<<< HEAD
-        return rank_ops
-=======
-        return rank_ops
-
-    def _step_microbatches(
-        self,
-        arg_mbs: Optional[List] = None,
-        kwarg_mbs: Optional[List] = None,
-        target_mbs: Optional[List] = None,
-        losses: Optional[List] = None,
-    ):
-        """
-        Operate on the microbatches using the interleaved 1f1b schedule.
-
-        TODO: Interleaved 1F1B does not use sorted_batch_isend_irecv(). As a result, this schedule does
         not support models with skip connections.
         """
         arg_mbs, kwarg_mbs = self._check_inputs(arg_mbs, kwarg_mbs, target_mbs, losses)
@@ -1061,4 +707,227 @@
                 _batch_p2p(ops).wait()
         # Return losses if there is a container passed in
         self._update_losses(self._stages, losses)
->>>>>>> 063413ea
+
+
+class ScheduleLoopedBFS(PipelineScheduleMulti):
+    """
+    Breadth-First Pipeline Parallelism.
+    See https://arxiv.org/abs/2211.05953 for details.
+    Simliar to Interleaved 1F1B, Looped BFS supports multiple stages per rank.
+    What is different is that when microbatches are ready for multiple local
+    stages, Loops BFS will prioritizes the earlier stage, running all available
+    microbatches at once.
+    """
+
+    def __init__(
+        self,
+        stages: List[_PipelineStageBase],
+        n_microbatches: int,
+        loss_fn: Optional[Callable] = None,
+        output_merge_spec: Optional[Union[Dict[str, Any], Tuple[Any]]] = None,
+    ):
+        super().__init__(
+            stages=stages,
+            n_microbatches=n_microbatches,
+            loss_fn=loss_fn,
+            output_merge_spec=output_merge_spec,
+        )
+
+        # 1. Create the pipeline_order (all ranks do this calculation)
+        # This will be used to keep track of the current state of the entire pipeline
+        # pipeline_order[rank] = [Action(computation_type, microbatch_index, stage_index), ...]
+        self.pipeline_order: Dict[int, List[Optional[_Action]]] = {}
+        # ========================================================================
+        for rank in range(self.pp_group_size):
+            rank_ops = self._calculate_single_rank_operations(rank)
+            self.pipeline_order[rank] = rank_ops
+
+    def _calculate_single_rank_operations(self, rank):
+        n_local_stages = len(self._stages)
+        stage_indices = range(
+            rank, self.pp_group_size * n_local_stages, self.pp_group_size
+        )
+
+        # Store the list of operations used for that rank
+        rank_ops: List[Optional[_Action]] = []
+        # Pre-padding, rank starts with no-ops based on the warmup.
+        for _ in range(rank):
+            rank_ops.append(None)
+
+        for stage_index in stage_indices:
+            for mb_index in range(self._n_microbatches):
+                rank_ops.append(
+                    _Action(_ComputationType.FORWARD, mb_index, stage_index)
+                )
+
+        # wait for the first backward to trickle up
+        # which is 2 for every hop away
+        post_warmup_ops = 2 * (self.pp_group_size - 1 - rank)
+        rank_ops.extend([None] * post_warmup_ops)
+
+        for stage_index in reversed(stage_indices):
+            for mb_index in reversed(range(self._n_microbatches)):
+                rank_ops.append(
+                    _Action(_ComputationType.BACKWARD, mb_index, stage_index)
+                )
+        return rank_ops
+
+
+class ScheduleInterleaved1F1B(PipelineScheduleMulti):
+    """
+    The Interleaved 1F1B schedule.
+    See https://arxiv.org/pdf/2104.04473 for details.
+    Will perform one forward and one backward on the microbatches in steady
+    state and supports multiple stages per rank. When microbatches are ready for
+    multiple local stages, Interleaved 1F1B prioritizes the earlier microbatch
+    (also called "depth first").
+    """
+
+    def __init__(
+        self,
+        stages: List[_PipelineStageBase],
+        n_microbatches: int,
+        loss_fn: Optional[Callable] = None,
+        output_merge_spec: Optional[Union[Dict[str, Any], Tuple[Any]]] = None,
+    ):
+        self.pp_group_size = stages[0].group_size
+        # TODO: is this limitation a must?
+        if n_microbatches % self.pp_group_size != 0:
+            raise ValueError(
+                f"Interleaved 1F1B schedule requires the number of microbatches ({n_microbatches}) \
+                to be a multiple of the number of pipeline ranks ({self.pp_group_size})."
+            )
+
+        super().__init__(
+            stages=stages,
+            n_microbatches=n_microbatches,
+            loss_fn=loss_fn,
+            output_merge_spec=output_merge_spec,
+        )
+
+        self.n_local_stages = len(stages)
+        self.rank = stages[0].group_rank
+        self.group = stages[0].group
+
+        # 1. Create the pipeline_order (all ranks do this calculation)
+        # This will be used to keep track of the current state of the entire pipeline
+        # pipeline_order[rank] = [Action(computation_type, microbatch_index, stage_index), ...]
+        self.pipeline_order: Dict[int, List[Optional[_Action]]] = {}
+
+        for rank in range(self.pp_group_size):
+            rank_ops = self._calculate_single_rank_operations(rank)
+            self.pipeline_order[rank] = rank_ops
+
+    def _calculate_single_rank_operations(self, rank) -> List[Optional[_Action]]:
+        def get_rank_warmup_ops(rank):
+            # Warms up operations for last stage
+            warmups_ops_last_stage = (self.n_local_stages - 1) * self.pp_group_size
+            # Increment warmup operations by 2 for each hop away from the last stage
+            warmup_ops = warmups_ops_last_stage + 2 * ((self.pp_group_size - 1) - rank)
+            # We cannot have more warmup operations than there are number of microbatches, so cap it there
+            return min(warmup_ops, self._n_microbatches * self.n_local_stages)
+
+        warmup_ops = get_rank_warmup_ops(rank)
+        microbatch_ops = self.n_local_stages * self._n_microbatches
+        # fwd_bwd_ops should encompass the remaining forwards
+        fwd_bwd_ops = microbatch_ops - warmup_ops
+        # cooldown_ops should encompass the remaining backwards
+        cooldown_ops = microbatch_ops - fwd_bwd_ops
+        # total ops encompass both forward and backward ops
+        total_ops = warmup_ops + fwd_bwd_ops + cooldown_ops
+        # warmup_ops + fwd_bwd_ops * 2 + cooldown_ops == microbatch_ops * 2
+
+        logger.debug(
+            "rank %s, warmup_ops %s, 1f1b %s, cooldown_ops %s total_ops %s",
+            rank,
+            warmup_ops,
+            fwd_bwd_ops,
+            cooldown_ops,
+            total_ops,
+        )
+
+        # Calculates the stage index based on step and pp_group_size
+        def forward_stage_index(step):
+            # Get the local index from 0 to n_local_stages-1
+            local_index = (step // self.pp_group_size) % self.n_local_stages
+            return (local_index * self.pp_group_size) + rank
+
+        def backward_stage_index(step):
+            local_index = (
+                self.n_local_stages
+                - 1
+                - ((step - warmup_ops) // self.pp_group_size) % self.n_local_stages
+            )
+            return (local_index * self.pp_group_size) + rank
+
+        # Dictionary for tracking {stage index : current microbatch index}
+        # All stages start with handling microbatch 0
+        fwd_stage_mb_index: Dict[int, int] = defaultdict(int)
+        bwd_stage_mb_index: Dict[int, int] = defaultdict(int)
+
+        # Store the list of operations used for that rank
+        rank_ops: List[Optional[_Action]] = []
+        # Pre-padding, rank starts with no-ops based on the warmup.
+        for _ in range(rank):
+            rank_ops.append(None)
+
+        # These are used to calculate the number of slots to fill with no-ops, to account for the delay in warmup
+        # when we want to wait for the backward to trickle back up and start 1f1b to align all ranks.
+        # Formula:
+        # pre-padding + warmup_ops + post_warmup_ops = earliest time step of first backward
+        # post_warmup_ops = [earliest time step of first backward] - (warmup_ops + pre-padding)
+        # earliest time step of first backward = [local_stages * group_size + 2 * (group_size - 1 - rank)]
+        # warmup_ops = calculated above
+        post_warmup_ops = (
+            self.n_local_stages * self.pp_group_size
+            + 2 * (self.pp_group_size - 1 - rank)
+        ) - (warmup_ops + rank)
+
+        for op in range(total_ops):
+            # Warmup phase
+            if op < warmup_ops:
+                fwd_stage_index = forward_stage_index(op)
+                # This will assign the current microbatch index and update it as well
+                fwd_stage_mb_index[fwd_stage_index] = (
+                    mb_index := fwd_stage_mb_index[fwd_stage_index]
+                ) + 1
+                rank_ops.append(
+                    _Action(_ComputationType.FORWARD, mb_index, fwd_stage_index)
+                )
+                if op == warmup_ops - 1:
+                    # This is the last step in the warmup phase, so we need to wait for the backward to trickle back up
+                    rank_ops.extend([None] * post_warmup_ops)
+            # 1F1B Phase (forward and backward)
+            elif warmup_ops <= op < warmup_ops + fwd_bwd_ops:
+                fwd_stage_index = forward_stage_index(op)
+                fwd_stage_mb_index[fwd_stage_index] = (
+                    fwd_mb_index := fwd_stage_mb_index[fwd_stage_index]
+                ) + 1
+                rank_ops.append(
+                    _Action(_ComputationType.FORWARD, fwd_mb_index, fwd_stage_index)
+                )
+
+                bwd_stage_index = backward_stage_index(op)
+                bwd_stage_mb_index[bwd_stage_index] = (
+                    bwd_mb_index := bwd_stage_mb_index[bwd_stage_index]
+                ) + 1
+                rank_ops.append(
+                    _Action(_ComputationType.BACKWARD, bwd_mb_index, bwd_stage_index)
+                )
+            # Cooldown phase
+            else:
+                # During cooldown phase, we need steps to align with 1f1b happening in other ranks
+                # TODO: we don't need to always append, after all 1f1b are finished we can stop appending None
+                rank_ops.append(None)
+                bwd_stage_index = backward_stage_index(op)
+                bwd_stage_mb_index[bwd_stage_index] = (
+                    bwd_mb_index := bwd_stage_mb_index[bwd_stage_index]
+                ) + 1
+                rank_ops.append(
+                    _Action(_ComputationType.BACKWARD, bwd_mb_index, bwd_stage_index)
+                )
+
+        # Post padding
+        for _ in range(self.pp_group_size - rank - 1):
+            rank_ops.append(None)
+        return rank_ops