--- conflicted
+++ resolved
@@ -45,13 +45,7 @@
         self.rank = rank
         self.device_type = get_device_type()
 
-<<<<<<< HEAD
-    def test_MLP_distributed_sharding_display(self):
-=======
-    def test_MLP_distributed_sharding_display(
-        self, is_seq_parallel: bool = False, recompute_activation: bool = False
-    ) -> None:
->>>>>>> 12347fc7
+    def test_MLP_distributed_sharding_display(self) -> None:
         "Example of obtaining all module's FQN and parameters for a given distributed model and printing the sharding info"
         device_mesh = DeviceMesh(
             self.device_type,
@@ -80,8 +74,7 @@
 
         comm_mode.print_sharding_info()
 
-<<<<<<< HEAD
-    def test_MLPStacked_distributed_sharding_display(self):
+    def test_MLPStacked_distributed_sharding_display(self) -> None:
         """
         Example of obtaining all module's FQN and parameters for a given
         distributed model with nested modules and printing the sharding info
@@ -115,10 +108,7 @@
 
         comm_mode.print_sharding_info()
 
-    def test_MLP_module_tracing(self):
-=======
-    def test_MLP_module_tracing(self, is_seq_parallel: bool = False) -> None:
->>>>>>> 12347fc7
+    def test_MLP_module_tracing(self) -> None:
         """
         Example code to demonstrate CommModeDebug's module level tracing using a MLP model.
         Prints a table of module level collective tracing information
