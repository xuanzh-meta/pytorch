--- conflicted
+++ resolved
@@ -5,11 +5,7 @@
 
 import torch
 
-<<<<<<< HEAD
-from ..decorators import mark_static_address
-=======
 from ..exc import unimplemented, Unsupported
->>>>>>> eb5381da
 
 from ..guards import GuardBuilder, install_guard
 from ..source import AttrSource, ConstDictKeySource, GetItemSource, GlobalWeakRefSource
