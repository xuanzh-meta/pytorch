import atexit
import collections
import contextlib
import copy
import cProfile
import dataclasses
import datetime
import dis
import enum
import functools
import gc
import inspect
import itertools
import linecache
import logging
import math
import operator
import os
import pstats
import subprocess
import sys
import textwrap
import threading
import time
import types
import typing
import weakref
from contextlib import contextmanager
from functools import lru_cache, wraps
from pathlib import Path
from types import MethodWrapperType
from typing import (
    Any,
    Callable,
    cast,
    ClassVar,
    Counter,
    DefaultDict,
    Deque,
    Dict,
    Iterator,
    KeysView,
    List,
    Optional,
    Set,
    Tuple,
    Type,
    Union,
    ValuesView,
)


try:
    import numpy as np
except ModuleNotFoundError:
    np = None  # type: ignore[assignment]

try:
    import torch._logging
    import torch._numpy as tnp
    from torch._guards import detect_fake_mode  # noqa: F401n
    from torch._logging import LazyString
    from . import config

    # NOTE: Make sure `NP_SUPPORTED_MODULES` and `NP_TO_TNP_MODULE` are in sync.
    if np:
        NP_SUPPORTED_MODULES: Tuple[types.ModuleType, ...] = (
            np,
            np.fft,
            np.linalg,
            np.random,
        )

        NP_TO_TNP_MODULE = {
            np: tnp,
            np.fft: tnp.fft,
            np.linalg: tnp.linalg,
            np.random: tnp.random,
        }
    else:
        NP_SUPPORTED_MODULES = tuple()

        NP_TO_TNP_MODULE = {}
    from torch._subclasses.fake_tensor import FakeTensor, is_fake, maybe_get_fake_mode
except ImportError:
    pass

import importlib

import torch
import torch._functorch.config
import torch.fx.experimental.symbolic_shapes
from torch import fx
from torch._dispatch.python import enable_python_dispatcher
from torch._utils_internal import log_compilation_event

from torch.nn.modules.lazy import LazyModuleMixin
from torch.utils._pytree import tree_map_only


counters: DefaultDict[str, Counter[str]] = collections.defaultdict(collections.Counter)
troubleshooting_url = "https://pytorch.org/docs/master/compile/troubleshooting.html"
nnmodule_doc_url = "https://pytorch.org/docs/master/compile/nn-module.html"
nnmodule_doc_url_msg = f"See {nnmodule_doc_url} for more information and limitations."
log = logging.getLogger(__name__)

# profiling compilation time by function
compilation_time_metrics: Dict[str, List[float]] = {}

# profiling compilation time by frame phase
frame_phase_timing: Dict[str, Dict[str, float]] = {}

timer_counter = itertools.count()


def tabulate(rows, headers):
    try:
        import tabulate

        return tabulate.tabulate(rows, headers=headers)
    except ImportError:
        return "\n".join(
            ", ".join(map(str, row)) for row in itertools.chain([headers], rows)
        )


def cprofile_wrapper(func):
    @wraps(func)
    def profile_wrapper(*args, **kwargs):
        global timer_counter
        profile_path = Path(func.__name__ + f"{next(timer_counter)}.profile")
        prof = cProfile.Profile()
        prof.enable()
        retval = prof.runcall(func, *args, **kwargs)
        prof.disable()
        print(f"### Cprofile for {func.__name__} iter {next(timer_counter)} ###")
        ps = pstats.Stats(prof)
        prof.dump_stats(profile_path)
        svg_path = profile_path.with_suffix(".svg")
        try:
            gprof2dot_process = subprocess.Popen(
                [
                    "gprof2dot",
                    "-f",
                    "pstats",
                    "--node-label=total-time-percentage",
                    "--node-label=self-time-percentage",
                    "--node-label=total-time",
                    str(profile_path),
                ],
                stdout=subprocess.PIPE,
            )
            subprocess.check_call(
                ["dot", "-Tsvg", "-o", str(svg_path)],
                stdin=gprof2dot_process.stdout,
            )
            print(f"Generated SVG from profile at {str(svg_path)}")
        except FileNotFoundError:
            print(
                "Failed to generate SVG from profile -- dumping stats instead."
                "Try installing gprof2dot and dot for a better visualization"
            )
            ps.sort_stats(pstats.SortKey.TIME).print_stats(20)
            ps.sort_stats(pstats.SortKey.CUMULATIVE).print_stats(20)
        return retval

    return profile_wrapper


curr_frame = 0


# Note: Called for you by dynamo - you almost never ever want to invoke this yourself.
def increment_frame():
    global curr_frame
    curr_frame = curr_frame + 1


# Note: Called for you by dynamo - you almost never ever want to invoke this yourself.
def reset_frame_count():
    global curr_frame
    frame_phase_timing.clear()
    compilation_time_metrics.clear()
    curr_frame = 0


op_count = 0


def increment_op_count(cnt):
    global op_count
    op_count += cnt


# Print a report of time spent so far
# Ex:
# TIMING:
# entire_frame_compile:8.574629999999999
# backend_compile:5.26806
def print_time_report():
    total = 0.0
    total_by_key = {}
    for timings in frame_phase_timing.values():
        for key, timing in timings.items():
            total += timing
            if key not in total_by_key:
                total_by_key[key] = timing
            else:
                total_by_key[key] += timing

    out = "TIMING:"
    for key, value in total_by_key.items():
        out = f"{out} {key}:{round(value, 5)}"

    print(out)


# dynamo_timed API works as a function decorator
# By wrapping a function in dynamo_timed, we can store a record in compilation_time_metrics
# where the key is the functions name.
# For example:
#
#  @dynamo_timed
#  def _foo(...):
#
# Would show up as an entry in our timing dict:
# OrderedDict([('bar.<locals>._foo', [0.083690, 0.23949, 3.1425e-05])])
# This is extremely useful for granular debugging.
#
# For a higher-level mode, pass a phase_name into dynamo_timed
# phase_names record an extra record into a separate compilation timing structure,
# one keyed on frame+name rather than function.
# The frame is incremented outside of this function, in def increment_frame() above.


def dynamo_timed(original_function=None, phase_name=None):
    def dynamo_timed_inner(func):
        if config.cprofile:
            return func

        @wraps(func)
        def time_wrapper(*args, **kwargs):
            key = func.__qualname__
            if key not in compilation_time_metrics:
                compilation_time_metrics[key] = []
            with torch.profiler.record_function(f"{key} (dynamo_timed)"):
                t0 = time.time()
                r = func(*args, **kwargs)
                time_spent = time.time() - t0
            compilation_time_metrics[key].append(time_spent)
            if phase_name:
                frame_key = str(curr_frame)
                if frame_key not in frame_phase_timing:
                    frame_phase_timing[frame_key] = {}
                assert (
                    phase_name not in frame_phase_timing[frame_key]
                ), f"Duplicate phase name {phase_name} for frame {frame_key}"
                frame_phase_timing[frame_key][phase_name] = time_spent
            return r

        return time_wrapper

    if original_function:
        return dynamo_timed_inner(original_function)
    return dynamo_timed_inner


def compile_times(repr="str", aggregate=False):
    """
    Get metrics about torchdynamo frontend/backend compilation times.

    Accumulates information from functions tagged with `@dynamo_timed`.

    repr='str' returns a printable string for user interaction, and 'csv'
    returns headers, rows which can be logged for output

    aggregate causes values from multiple compilations (e.g. split graphs)
    to be accumulated into one value.  If false, expect more than one value
    per metric.
    """

    def fmt_fn(values, item_fn=lambda x: x):
        if aggregate:
            return item_fn(sum(values))
        return ", ".join(map(item_fn, values))

    if repr == "str":
        rows = [
            (k, fmt_fn(compilation_time_metrics[k], item_fn=lambda x: f"{x:.4f}"))
            for k in compilation_time_metrics
        ]
        out = "TorchDynamo compilation metrics:\n"
        out += tabulate(rows, headers=("Function", "Runtimes (s)"))
        return out
    elif repr == "csv":
        values = [
            fmt_fn(v, item_fn=lambda x: f"{x:.6f}")
            for v in compilation_time_metrics.values()
        ]
        headers = list(compilation_time_metrics.keys())
        return headers, values


@atexit.register
def dump_compile_times():
    log.info(compile_times(repr="str", aggregate=True))


tensortype_to_dtype = {
    torch.FloatTensor: (torch.float32, torch.float),
    torch.DoubleTensor: (torch.float64, torch.double),
    torch.HalfTensor: (torch.float16, torch.half),
    torch.BFloat16Tensor: (torch.bfloat16,),
    torch.ByteTensor: (torch.uint8,),
    torch.CharTensor: (torch.int8,),
    torch.LongTensor: (torch.int64, torch.long),
    torch.IntTensor: (torch.int32, torch.int),
    torch.ShortTensor: (torch.int16, torch.short),
    torch.BoolTensor: (torch.bool,),
}


class DuplicateWarningChecker:
    def __init__(self, maxsize=4096):
        self.maxsize = maxsize
        self.reset()

    def reset(self):
        self.set = collections.OrderedDict()

    def add(self, key):
        if key in self.set:
            self.set.move_to_end(key, last=True)
            if not config.verbose:
                return False
        else:
            self.set[key] = None
            while len(self.set) > self.maxsize:
                self.set.popitem(last=False)
        return True


graph_break_dup_warning_checker = DuplicateWarningChecker()


def setup_compile_debug():
    compile_debug = os.environ.get("TORCH_COMPILE_DEBUG", "0") == "1"

    if compile_debug:
        torch._logging.set_logs(
            dynamo=logging.DEBUG,
            aot=logging.DEBUG,
            inductor=logging.DEBUG,
            output_code=True,  # this is off by default
        )
        return add_file_handler()

    return contextlib.ExitStack()


def reset_graph_break_dup_checker():
    graph_break_dup_warning_checker.reset()


def add_file_handler():
    log_path = os.path.join(get_debug_dir(), "torchdynamo")
    os.makedirs(log_path, exist_ok=True)

    log_file_handler = logging.FileHandler(os.path.join(log_path, "debug.log"))
    logger = logging.getLogger("torch._dynamo")
    logger.addHandler(log_file_handler)

    exitstack = contextlib.ExitStack()
    exitstack.callback(lambda: logger.removeHandler(log_file_handler))
    return exitstack


def setup_log_file():
    exitstack = contextlib.ExitStack()
    if config.log_file_name is not None:
        log_file_handler = logging.FileHandler(config.log_file_name)
        for logger in torch._logging._internal.get_loggers():
            logger.addHandler(log_file_handler)
            exitstack.callback(lambda: logger.removeHandler(log_file_handler))
        return exitstack

    return exitstack


def gen_record_file_name(exc, code):
    return f"{get_debug_dir()}/error_recordings/\
{code.co_name}_{type(exc).__name__}_{code.co_firstlineno}.rec"


def write_record_to_file(filename, exec_record):
    try:
        if os.path.exists(filename):
            log.warning(
                "Unable to write execution record %s; file already exists.", filename
            )
        else:
            os.makedirs(os.path.dirname(filename), exist_ok=True)
            with open(filename, "wb") as f:
                exec_record.dump(f)
    except Exception:
        log.exception("Unable to write execution record %s", filename)


def count_calls(g: fx.Graph):
    c = 0
    for n in g.nodes:
        if "call" in n.op:
            c += 1
    return c


def identity(x):
    return x


def hashable(x):
    try:
        hash(x)
        return True
    except TypeError:
        return False
    # cannot hash writable memoryview object
    except ValueError:
        return False


def nothing(*args, **kwargs):
    pass


class ExactWeakKeyDictionary:
    """Similar to weakref.WeakKeyDictionary, but use `is`/`id` rather than `==` to compare equality"""

    def __init__(self):
        self.values = dict()
        self.refs = dict()

    def __getitem__(self, key):
        return self.values[id(key)]

    def get(self, key, default=None):
        return self.values.get(id(key), default)

    def __contains__(self, key):
        return id(key) in self.values

    def __setitem__(self, key, value):
        idx = id(key)
        if idx not in self.refs:
            self.refs[idx] = weakref.ref(key, lambda ref: self._remove_id(idx))
        self.values[idx] = value

    def _remove_id(self, idx):
        if idx in self.values:
            del self.values[idx]
        if idx in self.refs:
            del self.refs[idx]

    def clear(self):
        self.refs.clear()
        self.values.clear()


def istype(obj, allowed_types):
    """isinstance() without subclasses"""
    if isinstance(allowed_types, (tuple, list, set)):
        return type(obj) in allowed_types
    return type(obj) is allowed_types


def is_typing(value):
    # _Final catches most of typing classes:
    #   - Any
    #   - Callable
    #   - Union
    #   ...
    #
    # NB: we intentionally ignore classes that inherit from Generic, since they
    # can be used as both TypingVariable as well as UserDefinedClassVariable.
    return isinstance(value, typing._Final) or value is typing.Generic  # type: ignore[attr-defined]


def is_numpy_int_type(value):
    if not np:
        return False

    return istype(
        value,
        (
            np.int8,
            np.int16,
            np.int32,
            np.int64,
            np.uint8,
            np.uint16,
            np.uint32,
            np.uint64,
        ),
    )


def is_numpy_float_type(value):
    if not np:
        return False

    return istype(
        value,
        (
            np.float16,
            np.float32,
            np.float64,
        ),
    )


def is_function(value):
    return istype(
        value,
        (
            types.FunctionType,
            types.BuiltinFunctionType,
            types.MethodDescriptorType,
            types.WrapperDescriptorType,
        ),
    )


def is_numpy_ndarray(value):
    if not np:
        return False

    return istype(value, np.ndarray)


def istensor(obj):
    """Check of obj is a tensor"""
    tensor_list = (
        torch.Tensor,
        torch.nn.Parameter,
        *config.traceable_tensor_subclasses,
    )
    tensor_list = tensor_list + (torch._subclasses.FakeTensor,)
    return istype(obj, tensor_list)


def is_lazy_module(mod):
    return isinstance(mod, LazyModuleMixin)


@functools.lru_cache(4096)
def print_once(*args):
    print(*args)


def make_cell(val=None):
    """Some black magic to create a cell object that usually only exists in a closure"""
    x = val

    def f():
        return x

    assert f.__closure__ is not None and len(f.__closure__) == 1
    return f.__closure__[0]


def proxy_args_kwargs(args, kwargs):
    try:
        proxy_args = tuple(arg.as_proxy() for arg in args)
        proxy_kwargs = {key: arg.as_proxy() for key, arg in kwargs.items()}
        return proxy_args, proxy_kwargs
    except NotImplementedError as e:
        from .exc import unimplemented
        from .variables.base import typestr

        raise unimplemented(
            f"call_function args: {typestr(*args)} {typestr(*list(kwargs.values()))}"
        ) from e


@dataclasses.dataclass
class CompilationMetrics:
    frame_key: str
    co_name: str
    co_filename: str
    co_firstlineno: int
    cache_size: int
    accumulated_cache_size: int
    guard_count: Optional[int]
    shape_env_guard_count: Optional[int]
    graph_op_count: Optional[int]
    graph_node_count: Optional[int]
    graph_input_count: Optional[int]
    entire_frame_compile_time_s: Optional[float]
    backend_compile_time_s: Optional[float]
    fail_type: Optional[str]
    fail_reason: Optional[str]
    fail_user_frame_filename: Optional[str]
    fail_user_frame_lineno: Optional[int]
    non_compliant_ops: Set[str]
    compliant_custom_ops: Set[str]


DEFAULT_COMPILATION_METRICS_LIMIT = 64


_compilation_metrics: Deque[CompilationMetrics] = collections.deque(
    maxlen=DEFAULT_COMPILATION_METRICS_LIMIT
)


def record_compilation_metrics(compilation_metrics: CompilationMetrics):
    global _compilation_metrics
    _compilation_metrics.append(compilation_metrics)
    if config.log_compilation_metrics:
        log_compilation_event(compilation_metrics)


def set_compilation_metrics_limit(new_size: int) -> None:
    global _compilation_metrics
    while len(_compilation_metrics) > new_size:
        _compilation_metrics.popleft()
    new_deque = collections.deque(_compilation_metrics, maxlen=new_size)
    _compilation_metrics = new_deque


def clear_compilation_metrics() -> None:
    global _compilation_metrics
    _compilation_metrics.clear()


def get_compilation_metrics() -> List[CompilationMetrics]:
    return list(_compilation_metrics)


@dataclasses.dataclass
class CleanupHook:
    """Remove a global variable when hook is called"""

    scope: Dict[str, Any]
    name: str

    def __call__(self, *args):
        CleanupManager.count -= 1
        del self.scope[self.name]

    @staticmethod
    def create(scope, name, val):
        assert name not in scope
        CleanupManager.count += 1
        scope[name] = val
        return CleanupHook(scope, name)


class CleanupManager(ExactWeakKeyDictionary):
    count = 0
    instance: ClassVar["CleanupManager"]

    def _remove_id(self, idx):
        for hook in self.values[idx]:
            hook()
        super()._remove_id(idx)


CleanupManager.instance = CleanupManager()


def clone_tensor(x):
    """Clone the tensor and its gradient"""
    y = x.clone().requires_grad_(x.requires_grad)
    if x.is_leaf and x.grad is not None:
        y.grad = x.grad.clone()
    return y


def clone_input(x, *, dtype=None):
    """copy while preserving strides"""
    # TODO: this is questionable
    if is_fake(x):
        # this func fails on fake tensors in __torch_dispatch__
        return x

    def torch_clone(x):
        y = torch.clone(x)
        if x.is_leaf:
            y.requires_grad_(x.requires_grad)
        if x.is_leaf and x.grad is not None:
            y.grad = clone_input(x.grad, dtype=dtype)
        if hasattr(x, "_dynamo_dynamic_indices"):
            y._dynamo_dynamic_indices = x._dynamo_dynamic_indices.copy()  # type: ignore[attr-defined]
        return y

    with torch.no_grad():
        if x.device.type == "xla":
            # Access data_ptr() for a xla tensor will cause crash
            return torch_clone(x)

        needed_size = sum(
            (shape - 1) * stride for shape, stride in zip(x.size(), x.stride())
        )
        if x.is_quantized:
            result = torch.empty_quantized((needed_size + 32,), x)
        else:
            result = torch.empty(
                needed_size + 32, dtype=dtype or x.dtype, device=x.device
            )
        cache_line_offset = (
            (x.data_ptr() - result.data_ptr()) % 32
        ) // x.element_size()
        result.as_strided_(x.size(), x.stride(), cache_line_offset)
        try:
            result.copy_(x.clone())
            if x.is_leaf:
                result.requires_grad_(x.requires_grad)
            if x.is_leaf and x.grad is not None:
                result.grad = clone_input(x.grad, dtype=dtype)
        except RuntimeError:
            # RuntimeError: unsupported operation: more than one element of the written-to
            # tensor refers to a single memory location. Please clone() the tensor before
            # performing the operation.
            return torch_clone(x)
        if hasattr(x, "_dynamo_dynamic_indices"):
            result._dynamo_dynamic_indices = x._dynamo_dynamic_indices.copy()  # type: ignore[attr-defined]
        return result


def clone_inputs(example_inputs):
    res: Union[Dict[Any, Any], List[Any]]
    if type(example_inputs) is dict:
        res = dict(example_inputs)
        for key, value in res.items():
            if isinstance(value, tuple):
                res[key] = clone_inputs(value)
            else:
                assert isinstance(value, torch.Tensor), type(value)
                res[key] = clone_input(value)
        return res

    res = list(example_inputs)
    for i in range(len(res)):
        if isinstance(res[i], torch.Tensor):
            res[i] = clone_input(res[i])
    return res


@contextmanager
def preserve_rng_state():
    with torch.utils._python_dispatch._disable_current_modes():
        rng_state = torch.clone(torch.random.get_rng_state())
        if torch.cuda.is_available():
            cuda_rng_state = torch.clone(torch.cuda.get_rng_state())
    try:
        yield
    finally:
        with torch.utils._python_dispatch._disable_current_modes():
            torch.random.set_rng_state(rng_state)
            if torch.cuda.is_available():
                torch.cuda.set_rng_state(cuda_rng_state)


def is_jit_model(model0):
    return isinstance(
        model0,
        (
            torch.jit._trace.TopLevelTracedModule,
            torch.jit._script.RecursiveScriptModule,
            torch.jit.ScriptFunction,
            torch.jit.ScriptModule,
        ),
    )


def torchscript(model, example_inputs, verbose=False):
    if is_jit_model(model):
        # already done?
        return model

    try:
        return torch.jit.trace(model, example_inputs)
    except Exception:
        try:
            return torch.jit.script(model)
        except Exception:
            if verbose:
                log.exception("jit error")
            else:
                log.error("Both torch.jit.trace and torch.jit.script failed")
    return None


def getfile(obj):
    try:
        return inspect.getfile(obj)
    except (TypeError, OSError):
        return None


def is_namedtuple(obj):
    """Test if an object is a namedtuple or a torch.return_types.* quasi-namedtuple"""
    return is_namedtuple_cls(type(obj))


def is_namedtuple_cls(cls):
    """Test if an object is a namedtuple or a torch.return_types.* quasi-namedtuple"""
    try:
        if issubclass(cls, tuple):
            bases = getattr(cls, "__bases__", []) or [None]
            module = getattr(cls, "__module__", None)
            return module == "torch.return_types" or (
                bases[0] is tuple and hasattr(cls, "_make") and hasattr(cls, "_fields")
            )
    except TypeError:
        pass
    return False


@functools.lru_cache(1)
def namedtuple_fields(cls):
    """Get the fields of a namedtuple or a torch.return_types.* quasi-namedtuple"""
    if cls is slice:
        return ["start", "stop", "step"]

    assert issubclass(cls, tuple)
    if hasattr(cls, "_fields"):
        # normal namedtuples
        return cls._fields

    @dataclasses.dataclass
    class Marker:
        index: int

    # frustrating ones e.g. torch.return_types.max
    assert cls.__module__ == "torch.return_types"
    obj = cls(map(Marker, range(cls.n_fields)))
    fields: List[Optional[str]] = [None] * cls.n_fields
    for name in dir(obj):
        if name[0] != "_" and isinstance(getattr(obj, name), Marker):
            fields[getattr(obj, name).index] = name
    return fields


def checkpoint_params(gm):
    with torch.no_grad():
        rng_state = torch.clone(torch.random.get_rng_state())
        if torch.cuda.is_available():
            cuda_rng_state = torch.clone(torch.cuda.get_rng_state())
        saved_state = []
        for param in itertools.chain(gm.parameters(), gm.buffers()):
            saved_state.append((param, param._version, torch.clone(param)))

    def restore():
        with torch.no_grad():
            torch.random.set_rng_state(rng_state)
            if torch.cuda.is_available():
                torch.cuda.set_rng_state(cuda_rng_state)
            for param, version, original_value in saved_state:
                if param._version != version:
                    param.copy_(original_value)

    return restore


def timed(model, example_inputs, times=1):
    if torch.cuda.is_available():
        synchronize = torch.cuda.synchronize
    else:
        synchronize = nothing

    synchronize()
    gc.collect()
    torch.manual_seed(1337)
    t0 = time.perf_counter()
    for _ in range(times):
        result = model(*example_inputs)
        synchronize()
    t1 = time.perf_counter()
    return result, t1 - t0


def check_is_cuda(gm, example_inputs):
    return all(x.is_cuda for x in itertools.chain(example_inputs, gm.parameters(True)))


@lru_cache(32)
def rot_n_helper(n):
    assert n > 1
    vars = [f"v{i}" for i in range(n)]
    rotated = reversed(vars[-1:] + vars[:-1])
    fn = eval(f"lambda {','.join(vars)}: ({','.join(rotated)})")
    fn.__name__ = f"rot_{n}_helper"
    return fn


common_constant_types = {
    int,
    float,
    bool,
    str,
    bytes,
    type(None),
    types.CodeType,
    torch.device,
    torch.dtype,
    torch.memory_format,
    torch.layout,
}


def is_safe_constant(v):
    if istype(v, (tuple, frozenset)):
        return all(map(is_safe_constant, v))
    return isinstance(v, (enum.Enum, type)) or istype(
        v,
        common_constant_types | {slice},
    )


def specialize_symnode(arg):
    from .variables import ConstantVariable, SymNodeVariable

    # Guard and specialize
    if isinstance(arg, SymNodeVariable):
        return ConstantVariable.create(arg.evaluate_expr())

    return arg


def guard_if_dyn(arg):
    from .variables import ConstantVariable

    arg = specialize_symnode(arg)

    if isinstance(arg, ConstantVariable):
        return arg.as_python_constant()

    return arg


def check_constant_args(args, kwargs):
    return all(x.is_python_constant() for x in itertools.chain(args, kwargs.values()))


def check_unspec_python_args(args, kwargs):
    from .variables.constant import ConstantVariable
    from .variables.tensor import UnspecializedPythonVariable

    unspec_count = 0
    for x in itertools.chain(args, kwargs.values()):
        if isinstance(x, UnspecializedPythonVariable):
            unspec_count += 1
        elif not isinstance(x, (UnspecializedPythonVariable, ConstantVariable)):
            return False
        else:
            pass

    return unspec_count > 0


def check_numpy_ndarray_args(args, kwargs):
    from .variables.tensor import NumpyNdarrayVariable

    return any(
        isinstance(x, NumpyNdarrayVariable)
        for x in itertools.chain(args, kwargs.values())
    )


dict_keys: Type[KeysView[Any]] = type(dict().keys())
dict_values: Type[ValuesView[Any]] = type(dict().values())
odict_values: Type[ValuesView[Any]] = type(collections.OrderedDict().values())
tuple_iterator: Type[Iterator[Any]] = type(iter(tuple()))
tuple_iterator_len = tuple_iterator.__length_hint__  # type: ignore[attr-defined]
object_new = object.__new__


def nn_module_new(cls):
    obj = object_new(cls)
    torch.nn.Module.__init__(obj)
    return obj


def product(it):
    return functools.reduce(operator.mul, it, 1)


def tuple_iterator_getitem(it, index):
    _, (obj,), start = it.__reduce__()
    return obj[start + index]


iter_next = next


<<<<<<< HEAD
=======
def to_subclass(t, cls):
    return t.as_subclass(cls)


>>>>>>> 3cd2c68f
def dict_keys_getitem(d, n):
    return next(itertools.islice(iter(d), n, n + 1))


def enum_repr(value, local):
    # enum class can override __str__ method. Use __class__ and name attribute
    # to extract the class name and key name.
    name = value.__class__.__name__
    val = value.name
    scope = "L" if local else "G"
    local_name = f'{scope}["{name}"].{val}'
    return local_name


def _get_fake_tensor(vt):
    fake_tensor = vt.as_proxy().node.meta.get("example_value")
    if not is_fake(fake_tensor):
        from .exc import unimplemented

        unimplemented("Cannot check Tensor object identity without its fake value")
    return fake_tensor


def iter_contains(items, search, tx, check_tensor_identity=False):
    from .variables import (
        BuiltinVariable,
        ConstantVariable,
        TensorVariable,
        VariableTracker,
    )

    if search.is_python_constant():
        found_const = any(
            x.is_python_constant()
            and x.as_python_constant() == search.as_python_constant()
            for x in items
        )
        return ConstantVariable.create(found_const)

    must_check_tensor_id = False
    if check_tensor_identity and isinstance(search, TensorVariable):
        must_check_tensor_id = True
        # Match of Tensor means match of FakeTensor
        search = _get_fake_tensor(search)

    found: Optional[VariableTracker] = None
    for x in items:
        if must_check_tensor_id:
            if isinstance(x, TensorVariable):
                if search is _get_fake_tensor(x):  # Object equivalence
                    return ConstantVariable.create(True)
        else:
            check = BuiltinVariable(operator.eq).call_function(tx, [x, search], {})
            if found is None:
                found = check
            else:
                found = BuiltinVariable(operator.or_).call_function(
                    tx, [check, found], {}
                )
    if found is None:
        found = ConstantVariable.create(False)
    return found


<<<<<<< HEAD
def tensor_to_id(value):
    return [
        id(k) if isinstance(k, (torch.Tensor, MethodWrapperType)) else k
=======
def tensor_or_module_to_id(value):
    return [
        id(k) if isinstance(k, (torch.Tensor, torch.nn.Module)) else k
>>>>>>> 3cd2c68f
        for k in value.keys()
    ]


def const_repr(x, *, local) -> str:
<<<<<<< HEAD
    from .allowed_functions import is_builtin_callable
=======
    from .trace_rules import is_builtin_callable
>>>>>>> 3cd2c68f

    if isinstance(x, (list, tuple)):
        elems_repr = ",".join(const_repr(s, local=local) for s in x)
        if isinstance(x, list):
            return f"[{elems_repr}]"
        else:
            assert isinstance(x, tuple)
            if len(x) == 1:
                return f"({elems_repr},)"
            else:
                return f"({elems_repr})"
    elif isinstance(x, enum.Enum):
        # To workaround repr(Enum) returning invalid global reference before python 3.11
        # by calling enum_repr and removing quotes to render enum in guard code.
        return enum_repr(x, local=local).replace("'", "")
    elif is_builtin_callable(x):
        return x.__name__
<<<<<<< HEAD
=======
    elif isinstance(x, type):

        def fullname(o):
            klass = o.__class__
            module = klass.__module__
            if module == "builtins":
                return klass.__qualname__  # avoid outputs like 'builtins.str'
            return module + "." + klass.__qualname__

        return fullname(x)
>>>>>>> 3cd2c68f
    else:
        return f"{x!r}"


def dict_keys_repr(const_keys, *, local) -> str:
    keys_str = ",".join(const_repr(s, local=local) for s in const_keys)
    return "[" + keys_str + "]"


def global_key_name(key):
    return f"__dict_key_{id(key)}"


from torch._subclasses import (  # noqa: F401
    FakeTensorMode,
    UnsupportedFakeTensorException,
)


def wrap_fake_exception(fn):
    try:
        return fn()
    except UnsupportedFakeTensorException as e:
        from .exc import unimplemented

        msg = f"Unsupported: {e.reason} with fake tensor propagation."
        log.warning(msg)
        raise unimplemented(msg) from e


def deepcopy_to_fake_tensor(obj, fake_mode):
    with torch._subclasses.fake_tensor.FakeCopyMode(fake_mode):
        return wrap_fake_exception(lambda: copy.deepcopy(obj))


def rmse(ref, res):
    """
    Calculate root mean squared error
    """
    return torch.sqrt(torch.mean(torch.square(ref - res)))


def same(
    ref,
    res,
    fp64_ref=None,
    cos_similarity=False,
    tol=1e-4,
    equal_nan=False,
    exact_dtype=True,
    relax_numpy_equality=False,
    ignore_non_fp=False,
    log_error=log.error,
):
    """Check correctness to see if ref and res match"""
    if fp64_ref is None:
        fp64_ref = ref
    if isinstance(ref, (list, tuple, torch.nn.ParameterList, torch.Size)):
        assert isinstance(res, (list, tuple)), f"type mismatch {type(ref)} {type(res)}"
        if len(ref) != len(res):
            log_error("Length mismatch")
            return False
        return len(ref) == len(res) and all(
            same(
                ai,
                bi,
                fp64_refi,
                cos_similarity,
                tol,
                equal_nan,
                exact_dtype,
                relax_numpy_equality,
                ignore_non_fp,
                log_error=log_error,
            )
            for ai, bi, fp64_refi in zip(ref, res, fp64_ref)
        )
    elif isinstance(ref, dict):
        assert isinstance(res, dict)
        assert set(ref.keys()) == set(
            res.keys()
        ), f"keys mismatch {set(ref.keys())} == {set(res.keys())}"
        for k in sorted(ref.keys()):
            if not (
                same(
                    ref[k],
                    res[k],
                    fp64_ref[k],
                    cos_similarity=cos_similarity,
                    tol=tol,
                    equal_nan=equal_nan,
                    exact_dtype=exact_dtype,
                    relax_numpy_equality=relax_numpy_equality,
                    ignore_non_fp=ignore_non_fp,
                    log_error=log_error,
                )
            ):
                log_error("Accuracy failed for key name %s", k)
                return False
        return True
    elif isinstance(ref, (torch.Tensor, float)):
        assert not isinstance(ref, torch._subclasses.FakeTensor)
        assert not isinstance(res, torch._subclasses.FakeTensor)

        def to_tensor(t):
            return t if isinstance(t, torch.Tensor) else torch.tensor(t)

        ref, res, fp64_ref = (to_tensor(val) for val in (ref, res, fp64_ref))

        if ref.is_sparse:
            assert res.is_sparse
            ref = ref.to_dense()
            res = res.to_dense()
        assert isinstance(res, torch.Tensor), f"type mismatch {type(ref)} {type(res)}"
        if exact_dtype:
            if ref.dtype != res.dtype:
                log_error("dtype mismatch %s, %s", ref.dtype, res.dtype)
                return False
            if ref.dtype == torch.bool:
                if ignore_non_fp:
                    return True
                # triton stores bool as int8, so add this for more accurate checking
                r = torch.allclose(
                    ref.to(dtype=torch.uint8),
                    res.to(dtype=torch.uint8),
                    atol=tol,
                    rtol=tol,
                    equal_nan=equal_nan,
                )
                if not r:
                    log_error("Accuracy failed: uint8 tensor did not match")
                return r

        if cos_similarity:
            ref = ref.flatten().to(torch.float32)
            res = res.flatten().to(torch.float32)
            if torch.allclose(ref, res, atol=tol, rtol=tol, equal_nan=True):
                # early exit that handles zero/nan better
                # cosine_similarity(zeros(10), zeros(10), dim=0) is 0
                return True
            score = torch.nn.functional.cosine_similarity(ref, res, dim=0, eps=1e-6)
            if score < 0.99:
                log.warning("Similarity score=%s", score.cpu().detach().item())
            return score >= 0.99
        else:
            if not exact_dtype:
                ref = ref.to(res.dtype)

            # First try usual allclose
            if torch.allclose(ref, res, atol=tol, rtol=tol, equal_nan=equal_nan):
                return True

            # Check error from fp64 version
            if fp64_ref.dtype == torch.float64:
                ref_error = rmse(fp64_ref, ref).item()
                # ref unable to produce this with stable numerics in this precision, ignore
                if math.isnan(ref_error):
                    log.warning(
                        "Found nan in reference. Consider running in higher precision."
                    )

                res_error = rmse(fp64_ref, res).item()

                # In the case of using AMP (Automatic Mixed Precision), certain models have
                # failed the benchmark's correctness check. However, the end-to-end model's
                # accuracy when comparing AMP with FP32 is within a difference of less than 0.1%.
                # Thus, it's possible that the correctness check failures for these models are
                # false alarms. We use multiplier of 3 instead of 2 to avoid these false alarms.
                multiplier = 3.0 if res.dtype == torch.bfloat16 else 2.0

                if (
                    fp64_ref.numel() < 1000
                    or (ref.ndim == 4 and ref.shape[-1] == ref.shape[-2] == 1)
                    # large tol means a benchmark has been specified as REQUIRE_HIGHER_TOLERANCE
                    or tol >= 2 * 1e-2
                ):
                    # In the presence of noise, noise might dominate our error
                    # metric for smaller tensors.
                    # Similary, for 1x1 kernels, there seems to be high noise with amp.
                    multiplier = 3.0

                passes_test = res_error <= (multiplier * ref_error + tol / 10.0)
                if not passes_test:
                    log_error(
                        "RMSE (res-fp64): %.5f, (ref-fp64): %.5f and shape=%s",
                        res_error,
                        ref_error,
                        res.size(),
                    )
                    # import pdb; pdb.set_trace()
                return passes_test

            if ignore_non_fp:
                return True

            log_error("Accuracy failed: allclose not within tol=%s", tol)
            return False
    elif isinstance(ref, (str, int, type(None), bool, torch.device)):
        if ignore_non_fp:
            return True
        r = ref == res
        if not r:
            log_error("Accuracy failed (%s): %s != %s", type(ref), ref, res)
        return r
    elif is_numpy_int_type(ref) or is_numpy_float_type(ref):
        if relax_numpy_equality and not (
            is_numpy_int_type(res) or is_numpy_float_type(res)
        ):
            ref = ref.item()
        r = (type(ref) is type(res)) and (ref == res)
        if not r:
            log_error("Accuracy failed (numpy): %s != %s", ref, res)
        return r
    elif is_numpy_ndarray(ref):
        return (type(ref) is type(res)) and same(
            torch.as_tensor(ref),
            torch.as_tensor(res),
            fp64_ref,
            cos_similarity=cos_similarity,
            tol=tol,
            equal_nan=equal_nan,
            exact_dtype=exact_dtype,
            relax_numpy_equality=relax_numpy_equality,
            ignore_non_fp=ignore_non_fp,
            log_error=log_error,
        )
    elif type(ref).__name__ in (
        "MaskedLMOutput",
        "Seq2SeqLMOutput",
        "CausalLMOutputWithCrossAttentions",
        "LongformerMaskedLMOutput",
        "Instances",
        "SquashedNormal",
        "Boxes",
        "Normal",
        "TanhTransform",
        "Foo",
        "Variable",
    ):
        assert type(ref) is type(res)
        return all(
            same(
                getattr(ref, key),
                getattr(res, key),
                getattr(fp64_ref, key),
                cos_similarity=cos_similarity,
                tol=tol,
                equal_nan=equal_nan,
                exact_dtype=exact_dtype,
                relax_numpy_equality=relax_numpy_equality,
                ignore_non_fp=ignore_non_fp,
                log_error=log_error,
            )
            for key in ref.__dict__.keys()
        )
    else:
        raise RuntimeError(f"unsupported type: {type(ref).__name__}")


def format_func_info(code):
    short_filename = code.co_filename.split("/")[-1]
    return f"'{code.co_name}' ({short_filename}:{code.co_firstlineno})"


@contextlib.contextmanager
def disable_cache_limit():
    prior = config.cache_size_limit
    config.cache_size_limit = sys.maxsize
    prior_acc_limit = config.accumulated_cache_size_limit
    config.accumulated_cache_size_limit = sys.maxsize

    try:
        yield
    finally:
        config.cache_size_limit = prior
        config.accumulated_cache_size_limit = prior_acc_limit


# map from transformed code back to original user code
orig_code_map = ExactWeakKeyDictionary()

# keep a record of code_obj -> list of guard failure reasons for logging
guard_failures: DefaultDict[Any, List[Any]] = collections.defaultdict(list)

# Keep a record of graph break reasons for logging
graph_break_reasons: List["torch._dynamo.output_graph.GraphCompileReason"] = list()

# keep record of compiled code, if we are in "error if recompile"
# to track code that dynamo has compiled previously
seen_code_map = ExactWeakKeyDictionary()


class CompileProfiler:
    """Utility for profiling how and what dynamo would compile.

    Can be used for
     * diagnosing recompilation issues
     * determining an appropriate compile cache limit
     * (TODO)confirming which functions got compiled/skipped
    """

    def __init__(self):
        self.frame_count = 0
        self.op_count = 0
        self.backend_ctx_ctor = disable_cache_limit

    def __call__(self, gm: torch.fx.GraphModule, example_inputs):
        self.frame_count += 1
        for node in gm.graph.nodes:
            if "call" in node.op:
                self.op_count += 1
        return gm.forward

    # no-op __enter__ and __exit__ to preserve BC
    def __enter__(self):
        return self

    def __exit__(self, typ, val, traceback):
        pass

    def get_metrics(self):
        return {"guard_failures": guard_failures}

    def report(self):
        metrics = self.get_metrics()
        gf = metrics["guard_failures"]

        def num_recompiles(code):
            return len(gf[code])

        def recompile_reasons(code):
            return "\n".join([str(x) for x in gf[code]])

        summarized_gf = [
            [format_func_info(code), num_recompiles(code), recompile_reasons(code)]
            for code in gf
        ]

        def graph_break_report():
            if "graph_break" in counters:
                graph_breaks = counters["graph_break"]
                return tabulate(
                    [[msg, graph_breaks[msg]] for msg in graph_breaks],
                    headers=["Graph Break Reason", "Count"],
                )

        def recompilation_report():
            if len(gf):
                max_recompiles = max([num_recompiles(code) for code in gf])
                recomp_table = tabulate(
                    summarized_gf,
                    headers=["Function", "Recompiles", "Recompile Reasons"],
                )
                return recomp_table + textwrap.dedent(
                    f"""

                    Set torch._dynamo.config.cache_size_limit to {max_recompiles} to avoid being cache limited.
                """
                )

        report = textwrap.dedent(
            """
            Torchdynamo Profiler Report
            ===========================

            Graph Breaks
            ------------
            Graph breaks happen when torchdynamo encounters code it can't safely trace.
            If you want to find out why breaks are happening, check below for each break reason
            You may gain additional insight by passing `fullgraph=True` to torch.compile,
            to stop at the first break.

        """
        )
        report += graph_break_report() or "No graph breaks detected."
        report += textwrap.dedent(
            """

            Recompilation
            -------------
            These subgraphs were recompiled more than once due to guard failures
            Guard failures indicate some condition assumed to be static by the tracer changed,
            making it unsafe to reuse the compiled program.

        """
        )
        report += recompilation_report() or "No recompilation detected.\n"
        return report


# return same dir unless user changes config between calls
@functools.lru_cache(None)
def _get_debug_dir(root_dir):
    dir_name = (
        "run_"
        + datetime.datetime.now().strftime("%Y_%m_%d_%H_%M_%S_%f")
        # use pid to avoid conflicts among ranks
        + "-pid_"
        + str(os.getpid())
    )
    return os.path.join(root_dir, dir_name)


def get_debug_dir():
    debug_root = config.debug_dir_root
    return _get_debug_dir(debug_root)


def extract_fake_example_value(node, required=True):
    if "example_value" in node.meta and is_fake(node.meta["example_value"]):
        return node.meta["example_value"]
    elif required:
        from torch._dynamo.exc import unimplemented

        unimplemented("`FakeTensor` example value was required but not available")
    else:
        return None


def ensure_graph_fake(e, tx):
    assert maybe_get_fake_mode(e) is tx.fake_mode
    return e


def get_fake_values_from_nodes(tx, nodes):
    def visit(n: torch.fx.Node):
        return n.meta["example_value"]

    args_kwargs = torch.fx.node.map_arg(nodes, visit)
    return tree_map_only(
        torch.Tensor, functools.partial(ensure_graph_fake, tx=tx), args_kwargs
    )


def get_fake_value(node, tx, allow_non_graph_fake=False):
    """
    Run the computation represented by `node` using fake tensors and return the result.

    allow_non_graph_fake: whether to allow the return result to be:
        1. non-fake or 2. fake that is not created by this instance of Dynamo.
        If `True`, you must be prepared to deal with such return values, ideally
        by further wrapping them as this graph's fakes.
    """
    from torch.utils._sympy.value_ranges import ValueRangeError
    from .exc import (
        TorchRuntimeError,
        unimplemented,
        Unsupported,
        UserError,
        UserErrorType,
    )

    op = node.op

    # FX Node should always return the same fake value
    if "example_value" in node.meta and is_fake(node.meta["example_value"]):
        return node.meta["example_value"]

    args, kwargs = get_fake_values_from_nodes(tx, (node.args, node.kwargs))

    nnmodule = None
    if op == "call_method" and len(args) > 0 and isinstance(args[0], torch.nn.Module):
        # If the first argument is nn.Module, should copy to fake mode.
        args = (deepcopy_to_fake_tensor(args[0], tx.fake_mode),) + tuple(args[1:])

    if op == "call_module":
        nnmodule = tx.output.nn_modules[node.target]

        if is_lazy_module(nnmodule) and hasattr(nnmodule, "_initialize_hook"):
            # In the case of a lazy module, we want to run
            # the pre-hooks which initialize it.
            # Afterwards, lazy module deletes its pre-hooks
            # to avoid treating it as lazy on subsequent recompile.
            nnmodule._infer_parameters(nnmodule, args)

        # no matter it's lazy module or not, we should copy to fake mode.
        nnmodule = deepcopy_to_fake_tensor(nnmodule, tx.fake_mode)

    try:
        with tx.fake_mode, enable_python_dispatcher():
            ret_val = wrap_fake_exception(
                lambda: run_node(tx.output, node, args, kwargs, nnmodule)
            )
    except Unsupported:
        raise
    except RuntimeError as e:
        cause: BaseException = e
        if e.__cause__ is not None:
            cause = e.__cause__

        if isinstance(
            cause, torch._subclasses.fake_tensor.DataDependentOutputException
        ):
            unimplemented(
                f"data dependent operator: {cause.func}; "
                "to enable, set torch._dynamo.config.capture_scalar_outputs = True"
            )
        elif isinstance(
            cause, torch._subclasses.fake_tensor.DynamicOutputShapeException
        ):
            unimplemented(
                f"dynamic shape operator: {cause.func}; "
                "to enable, set torch._dynamo.config.capture_dynamic_output_shape_ops = True"
            )
        elif isinstance(
            cause, torch._subclasses.fake_tensor.UnsupportedOperatorException
        ):
            unimplemented(
                f"unsupported operator: {cause.func} (see "
                "https://docs.google.com/document/d/1GgvOe7C8_NVOMLOCwDaYV1mXXyHMXY7ExoewHqooxrs/edit#heading=h.64r4npvq0w0"
                " for how to fix)"
            )
        elif isinstance(
            cause, torch.fx.experimental.symbolic_shapes.GuardOnDataDependentSymNode
        ):
            raise UserError(  # noqa: TRY200
                UserErrorType.CONSTRAINT_VIOLATION,
                "Tried to use data-dependent value in the subsequent computation. "
                "This can happen when we encounter unbounded dynamic value that is unknown during tracing time.  "
                "You will need to explicitly give hint to the compiler. Please take a look at "
                f"constrain_as_value OR constrain_as_size APIs.  {cause}",
                case_name="constrain_as_size_example",
            )
        elif isinstance(cause, ValueRangeError):
            raise UserError(UserErrorType.CONSTRAINT_VIOLATION, e.args[0]) from e
        raise TorchRuntimeError(str(e)).with_traceback(e.__traceback__) from None

    if not allow_non_graph_fake:
        _ = tree_map_only(
            torch.Tensor, functools.partial(ensure_graph_fake, tx=tx), ret_val
        )
    return ret_val


_current_node = threading.local()


def get_current_node():
    return getattr(_current_node, "value", None)


@contextmanager
def set_current_node(node):
    old = get_current_node()
    _current_node.value = node
    try:
        yield
    finally:
        _current_node.value = old


def run_node(tracer, node, args, kwargs, nnmodule):
    """
    Runs a given node, with the given args and kwargs.

    Behavior is dictated by a node's op.

    run_node is useful for extracting real values out of nodes.
    See get_real_value for more info on common usage.

    Note: The tracer arg is only used for 'get_attr' ops
    Note: The nnmodule arg is only used for 'call_module' ops

    Nodes that are not call_function, call_method, call_module, or get_attr will
    raise an AssertionError.
    """
    op = node.op

    with set_current_node(node):
        try:
            if op == "call_function":
                return node.target(*args, **kwargs)
            elif op == "call_method":
                return getattr(args[0], node.target)(*args[1:], **kwargs)
            elif op == "call_module":
                assert nnmodule is not None
                return nnmodule(*args, **kwargs)
            elif op == "get_attr":
                return tracer.get_submodule(node.target)
            elif op == "placeholder":
                assert "example_value" in node.meta
                return node.meta["example_value"]
        except NotImplementedError as e:
            # NB: mimic how wrap_fake_exception does it
            from .exc import unimplemented

            raise unimplemented(
                f"running {op} {node.target}(*{args}, **{kwargs})"
            ) from e

        except Exception as e:
            fn_str = f"Failed running {op} {node.target}(*{args}, **{kwargs}):\n"
            raise RuntimeError(fn_str + str(e)).with_traceback(e.__traceback__) from e

    raise AssertionError(op)


def get_real_value(node, tracer):
    """
    Run the actual computation represented by `node` and return the result.
    This will execute any dependent nodes in the graph as well.
    """
    from .exc import TorchRuntimeError

    cache = tracer.real_value_cache
    if node in cache:
        return cache[node]

    op = node.op
    args, kwargs = torch.fx.node.map_arg(
        (node.args, node.kwargs),
        lambda n: get_real_value(n, tracer),
    )

    if op == "call_module":
        nn_module = tracer.output_graph.nn_modules[node.target]
        if not is_lazy_module(nn_module):
            nn_module = copy.deepcopy(nn_module)
        else:
            # In the case of a lazy module, we want to run
            # the pre-hooks which initialize it
            nn_module(*args, **kwargs)
    else:
        nn_module = None

    try:
        real_value = run_node(tracer, node, args, kwargs, nn_module)
        cache[node] = real_value
    except RuntimeError as e:
        raise TorchRuntimeError(str(e)).with_traceback(e.__traceback__) from None
    return real_value


def assert_no_fake_params_or_buffers(gm):
    from torch._subclasses.fake_tensor import FakeTensorConfig

    def stack_or_hint(t):
        if FakeTensorConfig.debug:
            import traceback

            return f"FAKE TENSOR CREATION TRACEBACK: \n {traceback.format_list(t._debug_trace)}"
        else:
            return "Enable TORCH_FAKE_TENSOR_DEBUG=1 to get creation stack traces on fake tensors."

    for name, buffer in gm.named_buffers():
        assert not isinstance(
            buffer, torch._subclasses.FakeTensor
        ), f"Unexpected fake buffer {name} {stack_or_hint(buffer)}"
    for name, param in gm.named_parameters():
        assert not isinstance(
            param, torch._subclasses.FakeTensor
        ), f"Unexpected fake param {name} {stack_or_hint(param)}"


def fqn(obj: Any):
    """
    Returns the fully qualified name of the object.
    """
    return f"{obj.__module__}.{obj.__qualname__}"


def ifdynstaticdefault(count1, count2):
    if torch._dynamo.config.assume_static_by_default:
        return count1
    else:
        return count2


def import_submodule(mod: types.ModuleType):
    """
    Ensure all the files in a given submodule are imported
    """
    for filename in sorted(os.listdir(os.path.dirname(cast(str, mod.__file__)))):
        if filename.endswith(".py") and filename[0] != "_":
            importlib.import_module(f"{mod.__name__}.{filename[:-3]}")


def object_has_getattribute(value: Any):
    try:
        if isinstance(
            inspect.getattr_static(type(value), "__getattribute__"),
            types.FunctionType,
        ):
            return True
    except AttributeError:
        pass
    return False


def get_custom_getattr(value: Any):
    try:
        getattr_fn = inspect.getattr_static(type(value), "__getattr__")
    except AttributeError:
        getattr_fn = None
    if getattr_fn is torch.nn.Module.__getattr__:
        # ignore this case of getattr
        getattr_fn = None
    return getattr_fn


class TensorStaticReason(enum.Enum):
    PARAMETER = 2
    NOT_TENSOR = 4
    NN_MODULE_PROPERTY = 5


def tensor_static_reason_to_message(reason: TensorStaticReason):
    if reason == TensorStaticReason.PARAMETER:
        return "mark_dynamic on parameter, parameters are always static today."
    if reason == TensorStaticReason.NOT_TENSOR:
        return "mark_dynamic on a non tensor, how did this happen?"
    if reason == TensorStaticReason.NN_MODULE_PROPERTY:
        return "tensor is static because it is nn module associated."
    raise AssertionError(f"Illegal reason {reason}")


def tensor_always_has_static_shape(
    tensor: Union[torch.Tensor, Any],
    is_tensor: bool,
    guard_source: "torch._guards.GuardSource",
) -> Tuple[bool, Optional[TensorStaticReason]]:
    """
    Given a tensor, source, and is_tensor flag, determine if a shape should be static.

    Args:
    tensor - the real tensor to evaluate, parameters force a static shape.
    is_tensor - internal dynamo check, essentially "is_tensor": target_cls is TensorVariable,
    tensors not in a TensorVariable for whatever reason are forced static.

    Returns a tuple, where the first element is the bool of whether or not this tensor should have a static shape.
    The second element is a TensorStaticReason, useful for passing to tensor_static_reason_to_message if needed.
    """
    if guard_source.is_nn_module() and config.force_nn_module_property_static_shapes:
        return True, TensorStaticReason.NN_MODULE_PROPERTY
    if type(tensor) is torch.nn.Parameter and config.force_parameter_static_shapes:
        return True, TensorStaticReason.PARAMETER
    if not is_tensor:
        return True, TensorStaticReason.NOT_TENSOR
    return False, None


def lazy_format_graph_code(name, gm, maybe_id=None):
    def format_name():
        if maybe_id is not None:
            return f"{name} {maybe_id}"
        else:
            return name

    return LazyString(
        lambda: _format_graph_code(
            f"===== {format_name()} =====\n",
            gm.forward.__code__.co_filename,
            gm.print_readable(print_output=False),
        )
    )


def _format_graph_code(name, filename, graph_str):
    return f"TRACED GRAPH\n {name} {filename} {graph_str}\n"


def lazy_format_graph_tabular(fn_name, gm):
    def inner():
        try:
            from tabulate import tabulate  # TODO: Check that this is installed
        except ImportError:
            return (
                "Tabulate module missing, please install tabulate to log the graph in tabular format, logging code instead:\n"
                + str(lazy_format_graph_code(fn_name, gm))
            )

        node_specs = [
            [n.op, n.name, n.target, n.args, n.kwargs] for n in gm.graph.nodes
        ]
        graph_str = tabulate(
            node_specs, headers=["opcode", "name", "target", "args", "kwargs"]
        )
        return _format_graph_code(fn_name, gm.forward.__code__.co_filename, graph_str)

    return LazyString(inner)


def format_bytecode(prefix, name, filename, line_no, code):
    return f"{prefix} {name} {filename} line {line_no} \n{dis.Bytecode(code).dis()}\n"


forward_hook_names = ["_forward_pre_hooks", "_forward_hooks"]
backward_hook_names = ["_backward_pre_hooks", "_backward_hooks"]
state_dict_hook_names = [
    "_state_dict_pre_hooks",
    "_state_dict_hooks",
    "_load_state_dict_pre_hooks",
    "_load_state_dict_post_hooks",
]
all_hook_names = forward_hook_names + backward_hook_names + state_dict_hook_names


def nn_module_get_all_hooks(
    mod,
    check_forward_hooks=False,
    check_backward_hooks=False,
    check_state_dict_hooks=False,
):
    reset_code = torch._C._dynamo.eval_frame.reset_code
    """
    Sometimes its useful to differentiate between types of hooks such as forward/backward/pre
    hooks executed during module.__call__, and state_dict hooks which are executed separately.
    """
    hook_dicts_to_check = []
    check_all_hooks = (
        not check_forward_hooks
        and not check_backward_hooks
        and not check_state_dict_hooks
    )
    if check_forward_hooks or check_all_hooks:
        hook_dicts_to_check.extend(forward_hook_names)
    if check_backward_hooks or check_all_hooks:
        hook_dicts_to_check.extend(backward_hook_names)
    if check_state_dict_hooks:
        hook_dicts_to_check.extend(state_dict_hook_names)

    all_hooks = []
    for hook_dict_name in hook_dicts_to_check:
        hooks = getattr(mod, hook_dict_name, [])
        for hook_name in hooks:
            hook = hooks[hook_name]

            all_hooks.append(hook)
    return all_hooks


def nnmodule_has_hooks(
    mod,
    check_forward_hooks=False,
    check_backward_hooks=False,
    check_state_dict_hooks=False,
):
    """
    Helper function to check if a module has any hooks attached to it.
    """
    hooks = nn_module_get_all_hooks(
        mod,
        check_forward_hooks=check_forward_hooks,
        check_backward_hooks=check_backward_hooks,
        check_state_dict_hooks=check_state_dict_hooks,
    )
    return bool(hooks)


def to_numpy_helper(value):
    """Convert tensor and tnp.ndarray to numpy.ndarray."""
    if isinstance(value, tnp.ndarray):
        return to_numpy_helper(value.tensor)
    elif isinstance(value, torch.Tensor):
        return value.numpy(force=True)
    elif isinstance(value, (tuple, list)):
        return type(value)(to_numpy_helper(obj) for obj in value)
    else:
        return value


def numpy_to_tensor(value):
    """Convert tnp.ndarray to tensor, leave other types intact. If a list/tuple, loop through it to convert."""
    assert np is not None
    if isinstance(value, np.ndarray):
        return torch.as_tensor(value)
    if isinstance(value, tnp.ndarray):
        return value.tensor
    elif isinstance(value, (tuple, list)):
        return type(value)(numpy_to_tensor(obj) for obj in value)
    else:
        return value


class numpy_to_tensor_wrapper:
    def __init__(self, f):
        self.f = f
        self.__name__ = "wrapped_" + self.f.__name__

    def __repr__(self):
        return f"<Wrapped function <original {self.f.__name__}>>"

    def __call__(self, *args, **kwargs):
        out = self.f(*args, **kwargs)
        return numpy_to_tensor(out)


def numpy_attr_wrapper(obj, name):
    if isinstance(obj, tnp.ndarray):
        out = getattr(obj, name)
        return numpy_to_tensor(out)
    elif isinstance(obj, torch.Tensor):
        out = getattr(tnp.ndarray(obj), name)
        return numpy_to_tensor(out)


class numpy_method_wrapper:
    """Convert obj from torch.Tensor to tnp.ndarray and call method. Then convert result back to torch.Tensor."""

    def __init__(self, method: str):
        self.method = method
        self.__name__ = "wrapped_" + self.method

    def __repr__(self):
        return f"<Wrapped method <original {self.method}>>"

    def __call__(self, *args, **kwargs):
        obj = args[0]
        if isinstance(obj, torch.Tensor):
            obj = tnp.ndarray(obj)
        method_callable = getattr(obj, self.method)
        out = method_callable(*args[1:], **kwargs)
        return numpy_to_tensor(out)


class numpy_operator_wrapper:
    """Implements dunder methods for tnp.ndarray via functions from the operator library"""

    def __init__(self, op: Callable[..., Any]):
        self.op = op
        self.__name__ = f"wrapped_{op.__name__}"

    def __repr__(self):
        return f"<Wrapped operator <original {self.__name__}>>"

    def __call__(self, *args, **kwargs):
        assert not kwargs

        args = (
            tnp.ndarray(arg) if isinstance(arg, torch.Tensor) else arg for arg in args
        )
        out = self.op(*args)
        return numpy_to_tensor(out)


def defake(x):
    if not isinstance(x, FakeTensor):
        return x
    size: "torch._prims_common.ShapeType"
    stride: "torch._prims_common.StrideType"
    if x._has_symbolic_sizes_strides:
        size = [
            s.node.shape_env.size_hint(s.node.expr)
            if isinstance(s, torch.SymInt)
            else s
            for s in x.size()
        ]
        stride = [
            s.node.shape_env.size_hint(s.node.expr)
            if isinstance(s, torch.SymInt)
            else s
            for s in x.stride()
        ]
    else:
        size = x.size()
        stride = x.stride()
    y = torch.empty_strided(
        size,
        stride,
        dtype=x.dtype,
        device=x.device,
        requires_grad=x.requires_grad,
    )
    y.zero_()
    return y


def is_utils_checkpoint(obj):
    # Lazy import to avoid circular dependencies
    import torch.utils.checkpoint

    return obj is torch.utils.checkpoint.checkpoint


def build_checkpoint_variable(**options):
    import torch._higher_order_ops.wrap as higher_order_ops
    from .variables.higher_order_ops import TorchHigherOrderOperatorVariable

    # TODO - This is a temporary situation where we have two versions of
    # checkpointing implementation. We will converge on one and remove the other.
    activation_checkpoint_op: "torch._ops.HigherOrderOperator" = (
        higher_order_ops.tag_activation_checkpoint
    )
    if torch._functorch.config.functionalize_rng_ops:
        activation_checkpoint_op = higher_order_ops.wrap_activation_checkpoint

    return TorchHigherOrderOperatorVariable.make(
        activation_checkpoint_op,
        **options,
    )


def is_compile_supported(device_type):
    from .eval_frame import is_dynamo_supported

    compile_supported = is_dynamo_supported()
    if device_type == "cpu":
        pass
    elif device_type == "cuda" and compile_supported:
        from torch.utils._triton import has_triton

        compile_supported = has_triton()
    else:
        compile_supported = False
    return compile_supported


# The following 3.11 source code functions are adapted from
# https://github.com/python/cpython/blob/v3.11.4/Lib/traceback.py
# in order to output source code corresponding to bytecode in 3.11+.
# We need our own versions since we want to support multiline expressions.
def _fix_offset(str: str, offset: int) -> int:
    """
    Convert byte offset `offset` of `str` into character offset.
    Byte offset is used for 3.11+ instruction column data.
    Takes things like unicode characters into consideration.

    Unchanged from CPython implementation.
    """
    as_utf8 = str.encode("utf-8")
    return len(as_utf8[:offset].decode("utf-8", errors="replace"))


@dataclasses.dataclass
class _Anchors:
    # inclusive
    left_end_lineno: int
    left_end_offset: int
    right_start_lineno: int
    # exclusive
    right_start_offset: int


def _extract_anchors_from_expr(segment: str) -> Optional[_Anchors]:
    """
    Given source code `segment` corresponding to a bytecode
    instruction, determine:
        - for binary ops, the location of the binary op
        - for indexing, the location of the brackets.
    `segment` is expected to be a valid Python expression
    """
    assert sys.version_info >= (3, 11)

    import ast

    try:
        # Without brackets, `segment` is parsed as a statement.
        # We expect an expression, so wrap `segment` in
        # brackets to handle multi-line expressions.
        tree = ast.parse("(\n" + segment + "\n)")
    except SyntaxError:
        return None

    if len(tree.body) != 1:
        return None

    lines = segment.split("\n")

    # get character index given byte offset
    def normalize(lineno, offset):
        return _fix_offset(lines[lineno], offset)

    # Gets the next valid character index in `lines`, if
    # the current location is not valid. Handles empty lines.
    def next_valid_char(lineno, col):
        while lineno < len(lines) and col >= len(lines[lineno]):
            col = 0
            lineno += 1
        assert lineno < len(lines) and col < len(lines[lineno])
        return lineno, col

    # Get the next valid character index in `lines`.
    def increment(lineno, col):
        col += 1
        lineno, col = next_valid_char(lineno, col)
        assert lineno < len(lines) and col < len(lines[lineno])
        return lineno, col

    # Get the next valid character at least on the next line
    def nextline(lineno, col):
        col = 0
        lineno += 1
        lineno, col = next_valid_char(lineno, col)
        assert lineno < len(lines) and col < len(lines[lineno])
        return lineno, col

    statement = tree.body[0]
    if isinstance(statement, ast.Expr):
        expr = statement.value
        if isinstance(expr, ast.BinOp):
            # ast gives locations for BinOp subexpressions, e.g.
            # ( left_expr ) + ( right_expr )
            #   left^^^^^       right^^^^^
            # -2 since end_lineno is 1-indexed and because we added an extra
            # bracket to `segment` when calling ast.parse
            cur_lineno = cast(int, expr.left.end_lineno) - 2
            cur_col = normalize(cur_lineno, expr.left.end_col_offset)
            cur_lineno, cur_col = next_valid_char(cur_lineno, cur_col)

            # Heuristic to find the operator character.
            # The original CPython implementation did not look for ), \, or #,
            # leading to incorrect anchor location, e.g.
            # (x) + (y)
            # ~~^~~~~~~
            while (ch := lines[cur_lineno][cur_col]).isspace() or ch in ")\\#":
                if ch in "\\#":
                    cur_lineno, cur_col = nextline(cur_lineno, cur_col)
                else:
                    cur_lineno, cur_col = increment(cur_lineno, cur_col)

            # binary op is 1 or 2 characters long, on the same line
            right_col = cur_col + 1
            if (
                right_col < len(lines[cur_lineno])
                and not (ch := lines[cur_lineno][right_col]).isspace()
                and ch not in "\\#"
            ):
                right_col += 1
            # right_col can be invalid since it is exclusive

            return _Anchors(cur_lineno, cur_col, cur_lineno, right_col)
        elif isinstance(expr, ast.Subscript):
            # ast gives locations for value and slice subexpressions, e.g.
            # ( value_expr ) [ slice_expr ]
            #   value^^^^^     slice^^^^^
            # subscript^^^^^^^^^^^^^^^^^^^^
            # find left bracket (first '[' after value)
            left_lineno = cast(int, expr.value.end_lineno) - 2
            left_col = normalize(left_lineno, expr.value.end_col_offset)
            left_lineno, left_col = next_valid_char(left_lineno, left_col)
            while lines[left_lineno][left_col] != "[":
                left_lineno, left_col = increment(left_lineno, left_col)
            # find right bracket (final character of expression)
            right_lineno = cast(int, expr.end_lineno) - 2
            right_col = normalize(right_lineno, expr.end_col_offset)
            return _Anchors(left_lineno, left_col, right_lineno, right_col)
        elif isinstance(expr, ast.Call):
            # ( func_expr ) (args, kwargs)
            #   func^^^^^
            # call^^^^^^^^^^^^^^^^^^^^^^^^
            # find left bracket (first '(' after func)
            left_lineno = cast(int, expr.func.end_lineno) - 2
            left_col = normalize(left_lineno, expr.func.end_col_offset)
            left_lineno, left_col = next_valid_char(left_lineno, left_col)
            while lines[left_lineno][left_col] != "(":
                left_lineno, left_col = increment(left_lineno, left_col)
            # find right bracket (final character of expression)
            right_lineno = cast(int, expr.end_lineno) - 2
            right_col = normalize(right_lineno, expr.end_col_offset)
            return _Anchors(left_lineno, left_col, right_lineno, right_col)

    return None


def get_instruction_source_311(code: types.CodeType, inst: dis.Instruction) -> str:
    """
    Python 3.11+ only. Returns lines of source code (from code object `code`)
    corresponding to `inst`'s location data, and underlines relevant code to `inst`.

    Example: CALL on `g`:
    f(g(
      ^^
        h(x)))
        ^^^^^

    We need our own implementation since `format_frame_summary` in
    Python's `traceback` module doesn't handle multi-line expressions
    (and their anchor extraction code is not completely correct).
    """
    assert inst.positions is not None
    if inst.positions.lineno is None:
        return ""
    # The rstrip + "\n" pattern is used throughout this function to handle
    # linecache.getline errors. Error lines are treated as empty strings "", but we want
    # to treat them as blank lines "\n".
    first_line = linecache.getline(code.co_filename, inst.positions.lineno).rstrip()
    if inst.positions.end_lineno is None:
        return first_line
    if inst.positions.col_offset is None or inst.positions.end_col_offset is None:
        return first_line

    # character index of the start of the instruction
    start_offset = _fix_offset(first_line, inst.positions.col_offset)
    # character index of the end of the instruction
    # compute later since end may be a different line
    end_offset = None
    # expression corresponding to the instruction so we can get anchors
    segment = ""
    # underline markers to be printed - start with `~` marker and replace with `^` later
    markers = []

    # Compute segment and initial markers
    if inst.positions.end_lineno == inst.positions.lineno:
        end_offset = _fix_offset(first_line, inst.positions.end_col_offset)
        segment = first_line[start_offset:end_offset]
        markers.append(" " * start_offset + "~" * (end_offset - start_offset))
    else:
        segment = first_line[start_offset:] + "\n"
        markers.append(" " * start_offset + "~" * (len(first_line) - start_offset))
        last_line = linecache.getline(
            code.co_filename, inst.positions.end_lineno
        ).rstrip()
        end_offset = _fix_offset(last_line, inst.positions.end_col_offset)
        for lineno in range(inst.positions.lineno + 1, inst.positions.end_lineno):
            line = linecache.getline(code.co_filename, lineno).rstrip()
            segment += line + "\n"
            # don't underline leading spaces
            num_spaces = len(line) - len(line.lstrip())
            markers.append(" " * num_spaces + "~" * (len(line) - num_spaces))
        segment += last_line[:end_offset]
        num_spaces = len(last_line) - len(last_line.lstrip())
        markers.append(" " * num_spaces + "~" * (end_offset - num_spaces))

    anchors: Optional[_Anchors] = None
    try:
        anchors = _extract_anchors_from_expr(segment)
    except AssertionError:
        pass

    # replace `~` markers with `^` where necessary
    if anchors is None:
        markers = [marker.replace("~", "^") for marker in markers]
    else:
        # make markers mutable
        mutable_markers: List[List[str]] = [list(marker) for marker in markers]

        # anchor positions do not take start_offset into account
        if anchors.left_end_lineno == 0:
            anchors.left_end_offset += start_offset
        if anchors.right_start_lineno == 0:
            anchors.right_start_offset += start_offset

        # Turn `~`` markers between anchors to `^`
        for lineno in range(len(markers)):
            for col in range(len(mutable_markers[lineno])):
                if lineno < anchors.left_end_lineno:
                    continue
                if lineno == anchors.left_end_lineno and col < anchors.left_end_offset:
                    continue
                if (
                    lineno == anchors.right_start_lineno
                    and col >= anchors.right_start_offset
                ):
                    continue
                if lineno > anchors.right_start_lineno:
                    continue
                if mutable_markers[lineno][col] == "~":
                    mutable_markers[lineno][col] = "^"

        # make markers into strings again
        markers = ["".join(marker) for marker in mutable_markers]

    result = ""
    for i in range(len(markers)):
        result += (
            linecache.getline(code.co_filename, inst.positions.lineno + i).rstrip()
            + "\n"
        )
        result += markers[i] + "\n"
    return result


def get_static_address_type(t):
    if isinstance(t, torch.Tensor):
        return getattr(t, "_dynamo_static_input_type", None)

    return None


def is_rng_state_getter_or_setter(value):
    getters = (
        # The following two functions are not identical, so don't remove anyone!
        torch._C.Generator.get_state,
        torch.default_generator.get_state,
        torch.get_rng_state,
        torch.cuda.get_rng_state,
    )
    setters = (
        torch._C.Generator.set_state,
        torch.default_generator.set_state,
        torch.set_rng_state,
        torch.cuda.set_rng_state,
    )
    return value in (*setters, *getters)


def is_tensor_base_attr_getter(value):
    return (
        isinstance(value, types.MethodWrapperType)
        and value.__name__ == "__get__"
        and value.__self__.__objclass__ is torch._C._TensorBase  # type: ignore[attr-defined]
    )


def is_torch_function_object(value):
    return hasattr(value, "__torch_function__")


def has_torch_function(vt: "torch._dynamo.variables.base.VariableTracker") -> bool:
    from torch._dynamo.variables import UserDefinedObjectVariable
    from torch._dynamo.variables.torch_function import TensorWithTFOverrideVariable

    return isinstance(vt, TensorWithTFOverrideVariable) or (
        isinstance(vt, UserDefinedObjectVariable)
        and hasattr(vt.value, "__torch_function__")
    )


# see note [Tensor Fakification and Symbol Caching]
def to_fake_tensor(t, fake_mode):
    symbolic_context = None
    source = None
    if tracing_context := torch._guards.TracingContext.try_get():
        if t in tracing_context.tensor_to_context:
            symbolic_context = tracing_context.tensor_to_context[t]
            source = symbolic_context.tensor_source

    return fake_mode.from_tensor(
        t, static_shapes=False, symbolic_context=symbolic_context, source=source
    )


def get_first_attr(obj, *attrs):
    """
    Return the first available attribute or throw an exception if none is present.
    """
    for attr in attrs:
        if hasattr(obj, attr):
            return getattr(obj, attr)

    raise AssertionError(f"{obj} does not has any of the attributes: {attrs}")


@contextlib.contextmanager
def maybe_enable_compiled_autograd(should_enable):
    def compiler_fn(gm):
        def inner_compiler(gm_, example_inputs_):
            torch._dynamo.utils.counters["compiled_autograd"]["compiles"] += 1
            return torch._inductor.compile(gm_, example_inputs_)

        return torch.compile(gm, backend=inner_compiler, fullgraph=True, dynamic=True)

    if should_enable:
        with torch._dynamo.compiled_autograd.enable(compiler_fn) as ctx:
            yield ctx
    else:
        yield<|MERGE_RESOLUTION|>--- conflicted
+++ resolved
@@ -995,13 +995,10 @@
 iter_next = next
 
 
-<<<<<<< HEAD
-=======
 def to_subclass(t, cls):
     return t.as_subclass(cls)
 
 
->>>>>>> 3cd2c68f
 def dict_keys_getitem(d, n):
     return next(itertools.islice(iter(d), n, n + 1))
 
@@ -1066,25 +1063,15 @@
     return found
 
 
-<<<<<<< HEAD
-def tensor_to_id(value):
-    return [
-        id(k) if isinstance(k, (torch.Tensor, MethodWrapperType)) else k
-=======
 def tensor_or_module_to_id(value):
     return [
-        id(k) if isinstance(k, (torch.Tensor, torch.nn.Module)) else k
->>>>>>> 3cd2c68f
+        id(k) if isinstance(k, (torch.Tensor, torch.nn.Module, MethodWrapperType)) else k
         for k in value.keys()
     ]
 
 
 def const_repr(x, *, local) -> str:
-<<<<<<< HEAD
-    from .allowed_functions import is_builtin_callable
-=======
     from .trace_rules import is_builtin_callable
->>>>>>> 3cd2c68f
 
     if isinstance(x, (list, tuple)):
         elems_repr = ",".join(const_repr(s, local=local) for s in x)
@@ -1102,8 +1089,6 @@
         return enum_repr(x, local=local).replace("'", "")
     elif is_builtin_callable(x):
         return x.__name__
-<<<<<<< HEAD
-=======
     elif isinstance(x, type):
 
         def fullname(o):
@@ -1114,7 +1099,6 @@
             return module + "." + klass.__qualname__
 
         return fullname(x)
->>>>>>> 3cd2c68f
     else:
         return f"{x!r}"
 
