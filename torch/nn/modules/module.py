<<<<<<< HEAD
import functools
=======
# mypy: allow-untyped-defs
from collections import OrderedDict, namedtuple
>>>>>>> 5cdac041
import itertools
import warnings
import weakref
from collections import namedtuple, OrderedDict
from typing import (
    Any,
    Callable,
    Dict,
    Iterator,
    List,
    Mapping,
    Optional,
    overload,
    Set,
    Tuple,
    TypeVar,
    Union,
)
from typing_extensions import Self

import torch
from torch import device, dtype, Tensor
from torch._prims_common import DeviceLikeType
from torch.nn.parameter import Parameter
from torch.utils._python_dispatch import is_traceable_wrapper_subclass
from torch.utils.hooks import BackwardHook, RemovableHandle


__all__ = ['register_module_forward_pre_hook', 'register_module_forward_hook',
           'register_module_full_backward_pre_hook', 'register_module_backward_hook',
           'register_module_full_backward_hook', 'register_module_buffer_registration_hook',
           'register_module_module_registration_hook', 'register_module_parameter_registration_hook', 'Module']

_grad_t = Union[Tuple[Tensor, ...], Tensor]
# See https://mypy.readthedocs.io/en/latest/generics.html#generic-methods-and-generic-self for the use
# of `T` to annotate `self`. Many methods of `Module` return `self` and we want those return values to be
# the type of the subclass, not the looser type of `Module`.
T = TypeVar('T', bound='Module')


class _IncompatibleKeys(namedtuple('IncompatibleKeys', ['missing_keys', 'unexpected_keys'])):
    def __repr__(self):
        if not self.missing_keys and not self.unexpected_keys:
            return '<All keys matched successfully>'
        return super().__repr__()

    __str__ = __repr__


def _addindent(s_, numSpaces):
    s = s_.split('\n')
    # don't do anything for single-line stuff
    if len(s) == 1:
        return s_
    first = s.pop(0)
    s = [(numSpaces * ' ') + line for line in s]
    s = '\n'.join(s)
    s = first + '\n' + s
    return s

r"""This tracks hooks common to all modules that are executed immediately before
.registering the buffer/module/parameter"""
_global_buffer_registration_hooks: Dict[int, Callable] = OrderedDict()
_global_module_registration_hooks: Dict[int, Callable] = OrderedDict()
_global_parameter_registration_hooks: Dict[int, Callable] = OrderedDict()

class _WrappedHook:
    def __init__(self, hook: Callable, module: Optional["Module"] = None):
        self.hook: Callable = hook
        functools.update_wrapper(self, hook)

        self.with_module: bool = False

        if module is not None:
            self.module: weakref.ReferenceType[Module] = weakref.ref(module)
            self.with_module = True

    def __call__(self, *args: Any, **kwargs: Any) -> Any:
        if self.with_module:
            module = self.module()
            if module is None:
                raise RuntimeError("You are trying to call the hook of a dead Module!")
            return self.hook(module, *args, **kwargs)
        return self.hook(*args, **kwargs)

    def __getstate__(self) -> Dict:
        result = {"hook": self.hook, "with_module": self.with_module}
        if self.with_module:
            result["module"] = self.module()

        return result

    def __setstate__(self, state: Dict):
        self.hook = state["hook"]
        self.with_module = state["with_module"]

        if self.with_module:
            if state["module"] is None:
                raise RuntimeError("You are trying to revive the hook of a dead Module!")
            self.module = weakref.ref(state["module"])


r"""This tracks hooks common to all modules that are executed before/after
calling forward and backward. This is global state used for debugging/profiling
purposes"""
_global_backward_pre_hooks: Dict[int, Callable] = OrderedDict()
_global_backward_hooks: Dict[int, Callable] = OrderedDict()
_global_is_full_backward_hook: Optional[bool] = None
_global_forward_pre_hooks: Dict[int, Callable] = OrderedDict()
_global_forward_hooks: Dict[int, Callable] = OrderedDict()
_global_forward_hooks_always_called: Dict[int, bool] = OrderedDict()

_EXTRA_STATE_KEY_SUFFIX = '_extra_state'


def register_module_buffer_registration_hook(hook: Callable[..., None]) -> RemovableHandle:
    r"""Register a buffer registration hook common to all modules.

    .. warning ::

        This adds global state to the `nn.Module` module

    The hook will be called every time :func:`register_buffer` is invoked.
    It should have the following signature::

        hook(module, name, buffer) -> None or new buffer

    The hook can modify the input or return a single modified value in the hook.

    Returns:
        :class:`torch.utils.hooks.RemovableHandle`:
            a handle that can be used to remove the added hook by calling
            ``handle.remove()``
    """
    handle = RemovableHandle(_global_buffer_registration_hooks)
    _global_buffer_registration_hooks[handle.id] = hook
    return handle


def register_module_module_registration_hook(hook: Callable[..., None]) -> RemovableHandle:
    r"""Register a module registration hook common to all modules.

    .. warning ::

        This adds global state to the `nn.Module` module

    The hook will be called every time :func:`register_module` is invoked.
    It should have the following signature::

        hook(module, name, submodule) -> None or new submodule

    The hook can modify the input or return a single modified value in the hook.

    Returns:
        :class:`torch.utils.hooks.RemovableHandle`:
            a handle that can be used to remove the added hook by calling
            ``handle.remove()``
    """
    handle = RemovableHandle(_global_module_registration_hooks)
    _global_module_registration_hooks[handle.id] = hook
    return handle


def register_module_parameter_registration_hook(hook: Callable[..., None]) -> RemovableHandle:
    r"""Register a parameter registration hook common to all modules.

    .. warning ::

        This adds global state to the `nn.Module` module

    The hook will be called every time :func:`register_parameter` is invoked.
    It should have the following signature::

        hook(module, name, param) -> None or new parameter

    The hook can modify the input or return a single modified value in the hook.

    Returns:
        :class:`torch.utils.hooks.RemovableHandle`:
            a handle that can be used to remove the added hook by calling
            ``handle.remove()``
    """
    handle = RemovableHandle(_global_parameter_registration_hooks)
    _global_parameter_registration_hooks[handle.id] = hook
    return handle


def register_module_forward_pre_hook(hook: Callable[..., None]) -> RemovableHandle:
    r"""Register a forward pre-hook common to all modules.

    .. warning ::

        This adds global state to the `nn.module` module
        and it is only intended for debugging/profiling purposes.

    The hook will be called every time before :func:`forward` is invoked.
    It should have the following signature::

        hook(module, input) -> None or modified input

    The input contains only the positional arguments given to the module.
    Keyword arguments won't be passed to the hooks and only to the ``forward``.
    The hook can modify the input. User can either return a tuple or a
    single modified value in the hook. We will wrap the value into a tuple
    if a single value is returned(unless that value is already a tuple).

    This hook has precedence over the specific module hooks registered with
    ``register_forward_pre_hook``.

    Returns:
        :class:`torch.utils.hooks.RemovableHandle`:
            a handle that can be used to remove the added hook by calling
            ``handle.remove()``
    """
    handle = RemovableHandle(_global_forward_pre_hooks)
    _global_forward_pre_hooks[handle.id] = hook
    return handle


def register_module_forward_hook(hook: Callable[..., None], *, always_call: bool = False) -> RemovableHandle:
    r"""Register a global forward hook for all the modules.

    .. warning ::

        This adds global state to the `nn.module` module
        and it is only intended for debugging/profiling purposes.

    The hook will be called every time after :func:`forward` has computed an output.
    It should have the following signature::

        hook(module, input, output) -> None or modified output

    The input contains only the positional arguments given to the module.
    Keyword arguments won't be passed to the hooks and only to the ``forward``.
    The hook can modify the output. It can modify the input inplace but
    it will not have effect on forward since this is called after
    :func:`forward` is called.

    Parameters:
        hook (Callable): The user defined hook to be registered.
        always_call (bool): If ``True`` the ``hook`` will be run regardless of
            whether an exception is raised while calling the Module.
            Default: ``False``
    Returns:
        :class:`torch.utils.hooks.RemovableHandle`:
            a handle that can be used to remove the added hook by calling
            ``handle.remove()``

    This hook will be executed before specific module hooks registered with
    ``register_forward_hook``.
    """
    handle = RemovableHandle(_global_forward_hooks,
                             extra_dict=_global_forward_hooks_always_called)
    _global_forward_hooks[handle.id] = hook
    if always_call:
        _global_forward_hooks_always_called[handle.id] = True
    return handle


def register_module_backward_hook(
    hook: Callable[['Module', _grad_t, _grad_t], Union[None, _grad_t]]
) -> RemovableHandle:
    r"""Register a backward hook common to all the modules.

    This function is deprecated in favor of
    :func:`torch.nn.modules.module.register_module_full_backward_hook`
    and the behavior of this function will change in future versions.

    Returns:
        :class:`torch.utils.hooks.RemovableHandle`:
            a handle that can be used to remove the added hook by calling
            ``handle.remove()``

    """
    global _global_is_full_backward_hook
    if _global_is_full_backward_hook is True:
        raise RuntimeError("Cannot use both regular backward hooks and full backward hooks as a "
                           "global Module hook. Please use only one of them.")

    _global_is_full_backward_hook = False

    handle = RemovableHandle(_global_backward_hooks)
    _global_backward_hooks[handle.id] = hook
    return handle


def register_module_full_backward_pre_hook(
    hook: Callable[['Module', _grad_t], Union[None, _grad_t]]
) -> RemovableHandle:
    r"""Register a backward pre-hook common to all the modules.

    .. warning ::
        This adds global state to the `nn.module` module
        and it is only intended for debugging/profiling purposes.

    Hooks registered using this function behave in the same way as those
    registered by :meth:`torch.nn.Module.register_full_backward_pre_hook`.
    Refer to its documentation for more details.

    Hooks registered using this function will be called before hooks registered
    using :meth:`torch.nn.Module.register_full_backward_pre_hook`.

    Returns:
        :class:`torch.utils.hooks.RemovableHandle`:
            a handle that can be used to remove the added hook by calling
            ``handle.remove()``

    """
    handle = RemovableHandle(_global_backward_pre_hooks)
    _global_backward_pre_hooks[handle.id] = hook
    return handle


def register_module_full_backward_hook(
    hook: Callable[['Module', _grad_t, _grad_t], Union[None, _grad_t]]
) -> RemovableHandle:
    r"""Register a backward hook common to all the modules.

    .. warning ::
        This adds global state to the `nn.module` module
        and it is only intended for debugging/profiling purposes.

    Hooks registered using this function behave in the same way as those
    registered by :meth:`torch.nn.Module.register_full_backward_hook`.
    Refer to its documentation for more details.

    Hooks registered using this function will be called before hooks registered
    using :meth:`torch.nn.Module.register_full_backward_hook`.

    Returns:
        :class:`torch.utils.hooks.RemovableHandle`:
            a handle that can be used to remove the added hook by calling
            ``handle.remove()``

    """
    global _global_is_full_backward_hook
    if _global_is_full_backward_hook is False:
        raise RuntimeError("Cannot use both regular backward hooks and full backward hooks as a "
                           "global Module hook. Please use only one of them.")

    _global_is_full_backward_hook = True

    handle = RemovableHandle(_global_backward_hooks)
    _global_backward_hooks[handle.id] = hook
    return handle


# Trick mypy into not applying contravariance rules to inputs by defining
# forward as a value, rather than a function.  See also
# https://github.com/python/mypy/issues/8795
def _forward_unimplemented(self, *input: Any) -> None:
    r"""Define the computation performed at every call.

    Should be overridden by all subclasses.

    .. note::
        Although the recipe for forward pass needs to be defined within
        this function, one should call the :class:`Module` instance afterwards
        instead of this since the former takes care of running the
        registered hooks while the latter silently ignores them.
    """
    raise NotImplementedError(f'Module [{type(self).__name__}] is missing the required "forward" function')


class Module:
    r"""Base class for all neural network modules.

    Your models should also subclass this class.

    Modules can also contain other Modules, allowing to nest them in
    a tree structure. You can assign the submodules as regular attributes::

        import torch.nn as nn
        import torch.nn.functional as F

        class Model(nn.Module):
            def __init__(self):
                super().__init__()
                self.conv1 = nn.Conv2d(1, 20, 5)
                self.conv2 = nn.Conv2d(20, 20, 5)

            def forward(self, x):
                x = F.relu(self.conv1(x))
                return F.relu(self.conv2(x))

    Submodules assigned in this way will be registered, and will have their
    parameters converted too when you call :meth:`to`, etc.

    .. note::
        As per the example above, an ``__init__()`` call to the parent class
        must be made before assignment on the child.

    :ivar training: Boolean represents whether this module is in training or
                    evaluation mode.
    :vartype training: bool
    """

    dump_patches: bool = False

    _version: int = 1
    r"""This allows better BC support for :meth:`load_state_dict`. In
    :meth:`state_dict`, the version number will be saved as in the attribute
    `_metadata` of the returned state dict, and thus pickled. `_metadata` is a
    dictionary with keys that follow the naming convention of state dict. See
    ``_load_from_state_dict`` on how to use this information in loading.

    If new parameters/buffers are added/removed from a module, this number shall
    be bumped, and the module's `_load_from_state_dict` method can compare the
    version number and do appropriate changes if the state dict is from before
    the change."""

    training: bool
    _parameters: Dict[str, Optional[Parameter]]
    _buffers: Dict[str, Optional[Tensor]]
    _non_persistent_buffers_set: Set[str]
    _backward_pre_hooks: Dict[int, Callable]
    _backward_hooks: Dict[int, Callable]
    _is_full_backward_hook: Optional[bool]
    _forward_hooks: Dict[int, Callable]
    # Marks whether the corresponding _forward_hooks accept kwargs or not.
    # As JIT does not support Set[int], this dict is used as a set, where all
    # hooks represented in this dict accept kwargs.
    _forward_hooks_with_kwargs: Dict[int, bool]
    # forward hooks that should always be called even if an exception is raised
    _forward_hooks_always_called: Dict[int, bool]
    _forward_pre_hooks: Dict[int, Callable]
    # Marks whether the corresponding _forward_hooks accept kwargs or not.
    # As JIT does not support Set[int], this dict is used as a set, where all
    # hooks represented in this dict accept kwargs.
    _forward_pre_hooks_with_kwargs: Dict[int, bool]
    _state_dict_hooks: Dict[int, Callable]
    _load_state_dict_pre_hooks: Dict[int, Callable]
    _state_dict_pre_hooks: Dict[int, Callable]
    _load_state_dict_post_hooks: Dict[int, Callable]
    _modules: Dict[str, Optional['Module']]
    call_super_init: bool = False
    _compiled_call_impl : Optional[Callable] = None

    def __init__(self, *args, **kwargs) -> None:
        """Initialize internal Module state, shared by both nn.Module and ScriptModule."""
        torch._C._log_api_usage_once("python.nn_module")

        # Backward compatibility: no args used to be allowed when call_super_init=False
        if self.call_super_init is False and bool(kwargs):
            raise TypeError(f"{type(self).__name__}.__init__() got an unexpected keyword argument '{next(iter(kwargs))}'"
                            "")

        if self.call_super_init is False and bool(args):
            raise TypeError(f"{type(self).__name__}.__init__() takes 1 positional argument but {len(args) + 1} were"
                            " given")

        """
        Calls super().__setattr__('a', a) instead of the typical self.a = a
        to avoid Module.__setattr__ overhead. Module's __setattr__ has special
        handling for parameters, submodules, and buffers but simply calls into
        super().__setattr__ for all other attributes.
        """
        super().__setattr__('training', True)
        super().__setattr__('_parameters', OrderedDict())
        super().__setattr__('_buffers', OrderedDict())
        super().__setattr__('_non_persistent_buffers_set', set())
        super().__setattr__('_backward_pre_hooks', OrderedDict())
        super().__setattr__('_backward_hooks', OrderedDict())
        super().__setattr__('_is_full_backward_hook', None)
        super().__setattr__('_forward_hooks', OrderedDict())
        super().__setattr__('_forward_hooks_with_kwargs', OrderedDict())
        super().__setattr__('_forward_hooks_always_called', OrderedDict())
        super().__setattr__('_forward_pre_hooks', OrderedDict())
        super().__setattr__('_forward_pre_hooks_with_kwargs', OrderedDict())
        super().__setattr__('_state_dict_hooks', OrderedDict())
        super().__setattr__('_state_dict_pre_hooks', OrderedDict())
        super().__setattr__('_load_state_dict_pre_hooks', OrderedDict())
        super().__setattr__('_load_state_dict_post_hooks', OrderedDict())
        super().__setattr__('_modules', OrderedDict())

        if self.call_super_init:
            super().__init__(*args, **kwargs)

    forward: Callable[..., Any] = _forward_unimplemented

    def register_buffer(self, name: str, tensor: Optional[Tensor], persistent: bool = True) -> None:
        r"""Add a buffer to the module.

        This is typically used to register a buffer that should not to be
        considered a model parameter. For example, BatchNorm's ``running_mean``
        is not a parameter, but is part of the module's state. Buffers, by
        default, are persistent and will be saved alongside parameters. This
        behavior can be changed by setting :attr:`persistent` to ``False``. The
        only difference between a persistent buffer and a non-persistent buffer
        is that the latter will not be a part of this module's
        :attr:`state_dict`.

        Buffers can be accessed as attributes using given names.

        Args:
            name (str): name of the buffer. The buffer can be accessed
                from this module using the given name
            tensor (Tensor or None): buffer to be registered. If ``None``, then operations
                that run on buffers, such as :attr:`cuda`, are ignored. If ``None``,
                the buffer is **not** included in the module's :attr:`state_dict`.
            persistent (bool): whether the buffer is part of this module's
                :attr:`state_dict`.

        Example::

            >>> # xdoctest: +SKIP("undefined vars")
            >>> self.register_buffer('running_mean', torch.zeros(num_features))

        """
        if persistent is False and isinstance(self, torch.jit.ScriptModule):
            raise RuntimeError("ScriptModule does not support non-persistent buffers")

        if '_buffers' not in self.__dict__:
            raise AttributeError(
                "cannot assign buffer before Module.__init__() call")
        elif not isinstance(name, str):
            raise TypeError(f"buffer name should be a string. Got {torch.typename(name)}")
        elif '.' in name:
            raise KeyError("buffer name can't contain \".\"")
        elif name == '':
            raise KeyError("buffer name can't be empty string \"\"")
        elif hasattr(self, name) and name not in self._buffers:
            raise KeyError(f"attribute '{name}' already exists")
        elif tensor is not None and not isinstance(tensor, torch.Tensor):
            raise TypeError(f"cannot assign '{torch.typename(tensor)}' object to buffer '{name}' "
                            "(torch Tensor or None required)"
                            )
        else:
            for hook in _global_buffer_registration_hooks.values():
                output = hook(self, name, tensor)
                if output is not None:
                    tensor = output
            self._buffers[name] = tensor
            if persistent:
                self._non_persistent_buffers_set.discard(name)
            else:
                self._non_persistent_buffers_set.add(name)

    def register_parameter(self, name: str, param: Optional[Parameter]) -> None:
        r"""Add a parameter to the module.

        The parameter can be accessed as an attribute using given name.

        Args:
            name (str): name of the parameter. The parameter can be accessed
                from this module using the given name
            param (Parameter or None): parameter to be added to the module. If
                ``None``, then operations that run on parameters, such as :attr:`cuda`,
                are ignored. If ``None``, the parameter is **not** included in the
                module's :attr:`state_dict`.
        """
        if '_parameters' not in self.__dict__:
            raise AttributeError(
                "cannot assign parameter before Module.__init__() call")

        elif not isinstance(name, str):
            raise TypeError(f"parameter name should be a string. Got {torch.typename(name)}")
        elif '.' in name:
            raise KeyError("parameter name can't contain \".\"")
        elif name == '':
            raise KeyError("parameter name can't be empty string \"\"")
        elif hasattr(self, name) and name not in self._parameters:
            raise KeyError(f"attribute '{name}' already exists")

        if param is None:
            self._parameters[name] = None
        elif not isinstance(param, Parameter):
            raise TypeError(f"cannot assign '{torch.typename(param)}' object to parameter '{name}' "
                            "(torch.nn.Parameter or None required)"
                            )
        elif param.grad_fn:
            raise ValueError(
                f"Cannot assign non-leaf Tensor to parameter '{name}'. Model "
                f"parameters must be created explicitly. To express '{name}' "
                "as a function of another Tensor, compute the value in "
                "the forward() method.")
        else:
            for hook in _global_parameter_registration_hooks.values():
                output = hook(self, name, param)
                if output is not None:
                    param = output
            self._parameters[name] = param

    def add_module(self, name: str, module: Optional['Module']) -> None:
        r"""Add a child module to the current module.

        The module can be accessed as an attribute using the given name.

        Args:
            name (str): name of the child module. The child module can be
                accessed from this module using the given name
            module (Module): child module to be added to the module.
        """
        if not isinstance(module, Module) and module is not None:
            raise TypeError(f"{torch.typename(module)} is not a Module subclass")
        elif not isinstance(name, str):
            raise TypeError(f"module name should be a string. Got {torch.typename(name)}")
        elif hasattr(self, name) and name not in self._modules:
            raise KeyError(f"attribute '{name}' already exists")
        elif '.' in name:
            raise KeyError(f"module name can't contain \".\", got: {name}")
        elif name == '':
            raise KeyError("module name can't be empty string \"\"")
        for hook in _global_module_registration_hooks.values():
            output = hook(self, name, module)
            if output is not None:
                module = output
        self._modules[name] = module

    def register_module(self, name: str, module: Optional['Module']) -> None:
        r"""Alias for :func:`add_module`."""
        self.add_module(name, module)

    def get_submodule(self, target: str) -> "Module":
        """Return the submodule given by ``target`` if it exists, otherwise throw an error.

        For example, let's say you have an ``nn.Module`` ``A`` that
        looks like this:

        .. code-block:: text

            A(
                (net_b): Module(
                    (net_c): Module(
                        (conv): Conv2d(16, 33, kernel_size=(3, 3), stride=(2, 2))
                    )
                    (linear): Linear(in_features=100, out_features=200, bias=True)
                )
            )

        (The diagram shows an ``nn.Module`` ``A``. ``A`` has a nested
        submodule ``net_b``, which itself has two submodules ``net_c``
        and ``linear``. ``net_c`` then has a submodule ``conv``.)

        To check whether or not we have the ``linear`` submodule, we
        would call ``get_submodule("net_b.linear")``. To check whether
        we have the ``conv`` submodule, we would call
        ``get_submodule("net_b.net_c.conv")``.

        The runtime of ``get_submodule`` is bounded by the degree
        of module nesting in ``target``. A query against
        ``named_modules`` achieves the same result, but it is O(N) in
        the number of transitive modules. So, for a simple check to see
        if some submodule exists, ``get_submodule`` should always be
        used.

        Args:
            target: The fully-qualified string name of the submodule
                to look for. (See above example for how to specify a
                fully-qualified string.)

        Returns:
            torch.nn.Module: The submodule referenced by ``target``

        Raises:
            AttributeError: If the target string references an invalid
                path or resolves to something that is not an
                ``nn.Module``
        """
        if target == "":
            return self

        atoms: List[str] = target.split(".")
        mod: torch.nn.Module = self

        for item in atoms:

            if not hasattr(mod, item):
                raise AttributeError(mod._get_name() + " has no "
                                     "attribute `" + item + "`")

            mod = getattr(mod, item)

            if not isinstance(mod, torch.nn.Module):
                raise AttributeError("`" + item + "` is not "
                                     "an nn.Module")

        return mod

    def get_parameter(self, target: str) -> "Parameter":
        """Return the parameter given by ``target`` if it exists, otherwise throw an error.

        See the docstring for ``get_submodule`` for a more detailed
        explanation of this method's functionality as well as how to
        correctly specify ``target``.

        Args:
            target: The fully-qualified string name of the Parameter
                to look for. (See ``get_submodule`` for how to specify a
                fully-qualified string.)

        Returns:
            torch.nn.Parameter: The Parameter referenced by ``target``

        Raises:
            AttributeError: If the target string references an invalid
                path or resolves to something that is not an
                ``nn.Parameter``
        """
        module_path, _, param_name = target.rpartition(".")

        mod: torch.nn.Module = self.get_submodule(module_path)

        if not hasattr(mod, param_name):
            raise AttributeError(mod._get_name() + " has no attribute `"
                                 + param_name + "`")

        param: torch.nn.Parameter = getattr(mod, param_name)

        if not isinstance(param, torch.nn.Parameter):
            raise AttributeError("`" + param_name + "` is not an "
                                 "nn.Parameter")

        return param

    def get_buffer(self, target: str) -> "Tensor":
        """Return the buffer given by ``target`` if it exists, otherwise throw an error.

        See the docstring for ``get_submodule`` for a more detailed
        explanation of this method's functionality as well as how to
        correctly specify ``target``.

        Args:
            target: The fully-qualified string name of the buffer
                to look for. (See ``get_submodule`` for how to specify a
                fully-qualified string.)

        Returns:
            torch.Tensor: The buffer referenced by ``target``

        Raises:
            AttributeError: If the target string references an invalid
                path or resolves to something that is not a
                buffer
        """
        module_path, _, buffer_name = target.rpartition(".")

        mod: torch.nn.Module = self.get_submodule(module_path)

        if not hasattr(mod, buffer_name):
            raise AttributeError(mod._get_name() + " has no attribute `"
                                 + buffer_name + "`")

        buffer: torch.Tensor = getattr(mod, buffer_name)

        if buffer_name not in mod._buffers:
            raise AttributeError("`" + buffer_name + "` is not a buffer")

        return buffer

    def get_extra_state(self) -> Any:
        """Return any extra state to include in the module's state_dict.

        Implement this and a corresponding :func:`set_extra_state` for your module
        if you need to store extra state. This function is called when building the
        module's `state_dict()`.

        Note that extra state should be picklable to ensure working serialization
        of the state_dict. We only provide provide backwards compatibility guarantees
        for serializing Tensors; other objects may break backwards compatibility if
        their serialized pickled form changes.

        Returns:
            object: Any extra state to store in the module's state_dict
        """
        raise RuntimeError(
            "Reached a code path in Module.get_extra_state() that should never be called. "
            "Please file an issue at https://github.com/pytorch/pytorch/issues/new?template=bug-report.yml "
            "to report this bug.")

    def set_extra_state(self, state: Any) -> None:
        """Set extra state contained in the loaded `state_dict`.

        This function is called from :func:`load_state_dict` to handle any extra state
        found within the `state_dict`. Implement this function and a corresponding
        :func:`get_extra_state` for your module if you need to store extra state within its
        `state_dict`.

        Args:
            state (dict): Extra state from the `state_dict`
        """
        raise RuntimeError(
            "Reached a code path in Module.set_extra_state() that should never be called. "
            "Please file an issue at https://github.com/pytorch/pytorch/issues/new?template=bug-report.yml "
            "to report this bug.")

    def _apply(self, fn, recurse=True):
        if recurse:
            for module in self.children():
                module._apply(fn)

        def compute_should_use_set_data(tensor, tensor_applied):
            if torch._has_compatible_shallow_copy_type(tensor, tensor_applied):
                # If the new tensor has compatible tensor type as the existing tensor,
                # the current behavior is to change the tensor in-place using `.data =`,
                # and the future behavior is to overwrite the existing tensor. However,
                # changing the current behavior is a BC-breaking change, and we want it
                # to happen in future releases. So for now we introduce the
                # `torch.__future__.get_overwrite_module_params_on_conversion()`
                # global flag to let the user control whether they want the future
                # behavior of overwriting the existing tensor or not.
                return not torch.__future__.get_overwrite_module_params_on_conversion()
            else:
                return False

        should_use_swap_tensors = torch.__future__.get_swap_module_params_on_conversion()

        for key, param in self._parameters.items():
            if param is None:
                continue
            # Tensors stored in modules are graph leaves, and we don't want to
            # track autograd history of `param_applied`, so we have to use
            # `with torch.no_grad():`
            with torch.no_grad():
                param_applied = fn(param)
            p_should_use_set_data = compute_should_use_set_data(param, param_applied)

            # subclasses may have multiple child tensors so we need to use swap_tensors
            p_should_use_swap_tensors = should_use_swap_tensors or is_traceable_wrapper_subclass(param_applied)

            param_grad = param.grad
            if p_should_use_swap_tensors:
                try:
                    if param_grad is not None:
                        # Accessing param.grad makes its at::Tensor's use_count 2, which will prevent swapping.
                        # Decrement use count of the gradient by setting to None
                        param.grad = None
                    param_applied = torch.nn.Parameter(param_applied, requires_grad=param.requires_grad)
                    torch.utils.swap_tensors(param, param_applied)
                except Exception as e:
                    if param_grad is not None:
                        param.grad = param_grad
                    raise RuntimeError(f"_apply(): Couldn't swap {self._get_name()}.{key}") from e
                out_param = param
            elif p_should_use_set_data:
                param.data = param_applied
                out_param = param
            else:
                assert isinstance(param, Parameter)
                assert param.is_leaf
                out_param = Parameter(param_applied, param.requires_grad)
                self._parameters[key] = out_param

            if param_grad is not None:
                with torch.no_grad():
                    grad_applied = fn(param_grad)
                g_should_use_set_data = compute_should_use_set_data(param_grad, grad_applied)
                if p_should_use_swap_tensors:
                    grad_applied.requires_grad_(param_grad.requires_grad)
                    try:
                        torch.utils.swap_tensors(param_grad, grad_applied)
                    except Exception as e:
                        raise RuntimeError(f"_apply(): Couldn't swap {self._get_name()}.{key}.grad") from e
                    out_param.grad = param_grad
                elif g_should_use_set_data:
                    assert out_param.grad is not None
                    out_param.grad.data = grad_applied
                else:
                    assert param_grad.is_leaf
                    out_param.grad = grad_applied.requires_grad_(param_grad.requires_grad)

        for key, buf in self._buffers.items():
            if buf is not None:
                self._buffers[key] = fn(buf)

        return self

    def apply(self: T, fn: Callable[['Module'], None]) -> T:
        r"""Apply ``fn`` recursively to every submodule (as returned by ``.children()``) as well as self.

        Typical use includes initializing the parameters of a model
        (see also :ref:`nn-init-doc`).

        Args:
            fn (:class:`Module` -> None): function to be applied to each submodule

        Returns:
            Module: self

        Example::

            >>> @torch.no_grad()
            >>> def init_weights(m):
            >>>     print(m)
            >>>     if type(m) == nn.Linear:
            >>>         m.weight.fill_(1.0)
            >>>         print(m.weight)
            >>> net = nn.Sequential(nn.Linear(2, 2), nn.Linear(2, 2))
            >>> net.apply(init_weights)
            Linear(in_features=2, out_features=2, bias=True)
            Parameter containing:
            tensor([[1., 1.],
                    [1., 1.]], requires_grad=True)
            Linear(in_features=2, out_features=2, bias=True)
            Parameter containing:
            tensor([[1., 1.],
                    [1., 1.]], requires_grad=True)
            Sequential(
              (0): Linear(in_features=2, out_features=2, bias=True)
              (1): Linear(in_features=2, out_features=2, bias=True)
            )

        """
        for module in self.children():
            module.apply(fn)
        fn(self)
        return self

    def cuda(self: T, device: Optional[Union[int, device]] = None) -> T:
        r"""Move all model parameters and buffers to the GPU.

        This also makes associated parameters and buffers different objects. So
        it should be called before constructing optimizer if the module will
        live on GPU while being optimized.

        .. note::
            This method modifies the module in-place.

        Args:
            device (int, optional): if specified, all parameters will be
                copied to that device

        Returns:
            Module: self
        """
        return self._apply(lambda t: t.cuda(device))

    def ipu(self: T, device: Optional[Union[int, device]] = None) -> T:
        r"""Move all model parameters and buffers to the IPU.

        This also makes associated parameters and buffers different objects. So
        it should be called before constructing optimizer if the module will
        live on IPU while being optimized.

        .. note::
            This method modifies the module in-place.

        Arguments:
            device (int, optional): if specified, all parameters will be
                copied to that device

        Returns:
            Module: self
        """
        return self._apply(lambda t: t.ipu(device))

    def xpu(self: T, device: Optional[Union[int, device]] = None) -> T:
        r"""Move all model parameters and buffers to the XPU.

        This also makes associated parameters and buffers different objects. So
        it should be called before constructing optimizer if the module will
        live on XPU while being optimized.

        .. note::
            This method modifies the module in-place.

        Arguments:
            device (int, optional): if specified, all parameters will be
                copied to that device

        Returns:
            Module: self
        """
        return self._apply(lambda t: t.xpu(device))

    def cpu(self: T) -> T:
        r"""Move all model parameters and buffers to the CPU.

        .. note::
            This method modifies the module in-place.

        Returns:
            Module: self
        """
        return self._apply(lambda t: t.cpu())

    def type(self: T, dst_type: Union[dtype, str]) -> T:
        r"""Casts all parameters and buffers to :attr:`dst_type`.

        .. note::
            This method modifies the module in-place.

        Args:
            dst_type (type or string): the desired type

        Returns:
            Module: self
        """
        return self._apply(lambda t: t.type(dst_type))

    def float(self: T) -> T:
        r"""Casts all floating point parameters and buffers to ``float`` datatype.

        .. note::
            This method modifies the module in-place.

        Returns:
            Module: self
        """
        return self._apply(lambda t: t.float() if t.is_floating_point() else t)

    def double(self: T) -> T:
        r"""Casts all floating point parameters and buffers to ``double`` datatype.

        .. note::
            This method modifies the module in-place.

        Returns:
            Module: self
        """
        return self._apply(lambda t: t.double() if t.is_floating_point() else t)

    def half(self: T) -> T:
        r"""Casts all floating point parameters and buffers to ``half`` datatype.

        .. note::
            This method modifies the module in-place.

        Returns:
            Module: self
        """
        return self._apply(lambda t: t.half() if t.is_floating_point() else t)

    def bfloat16(self: T) -> T:
        r"""Casts all floating point parameters and buffers to ``bfloat16`` datatype.

        .. note::
            This method modifies the module in-place.

        Returns:
            Module: self
        """
        return self._apply(lambda t: t.bfloat16() if t.is_floating_point() else t)

    def to_empty(self: T, *, device: Optional[DeviceLikeType], recurse: bool = True) -> T:
        r"""Move the parameters and buffers to the specified device without copying storage.

        Args:
            device (:class:`torch.device`): The desired device of the parameters
                and buffers in this module.
            recurse (bool): Whether parameters and buffers of submodules should
                be recursively moved to the specified device.

        Returns:
            Module: self
        """
        return self._apply(lambda t: torch.empty_like(t, device=device), recurse=recurse)

    @overload
    def to(self, device: Optional[DeviceLikeType] = ..., dtype: Optional[dtype] = ...,
           non_blocking: bool = ...) -> Self:
        ...

    @overload
    def to(self, dtype: dtype, non_blocking: bool = ...) -> Self:
        ...

    @overload
    def to(self, tensor: Tensor, non_blocking: bool = ...) -> Self:
        ...

    def to(self, *args, **kwargs):
        r"""Move and/or cast the parameters and buffers.

        This can be called as

        .. function:: to(device=None, dtype=None, non_blocking=False)
           :noindex:

        .. function:: to(dtype, non_blocking=False)
           :noindex:

        .. function:: to(tensor, non_blocking=False)
           :noindex:

        .. function:: to(memory_format=torch.channels_last)
           :noindex:

        Its signature is similar to :meth:`torch.Tensor.to`, but only accepts
        floating point or complex :attr:`dtype`\ s. In addition, this method will
        only cast the floating point or complex parameters and buffers to :attr:`dtype`
        (if given). The integral parameters and buffers will be moved
        :attr:`device`, if that is given, but with dtypes unchanged. When
        :attr:`non_blocking` is set, it tries to convert/move asynchronously
        with respect to the host if possible, e.g., moving CPU Tensors with
        pinned memory to CUDA devices.

        See below for examples.

        .. note::
            This method modifies the module in-place.

        Args:
            device (:class:`torch.device`): the desired device of the parameters
                and buffers in this module
            dtype (:class:`torch.dtype`): the desired floating point or complex dtype of
                the parameters and buffers in this module
            tensor (torch.Tensor): Tensor whose dtype and device are the desired
                dtype and device for all parameters and buffers in this module
            memory_format (:class:`torch.memory_format`): the desired memory
                format for 4D parameters and buffers in this module (keyword
                only argument)

        Returns:
            Module: self

        Examples::

            >>> # xdoctest: +IGNORE_WANT("non-deterministic")
            >>> linear = nn.Linear(2, 2)
            >>> linear.weight
            Parameter containing:
            tensor([[ 0.1913, -0.3420],
                    [-0.5113, -0.2325]])
            >>> linear.to(torch.double)
            Linear(in_features=2, out_features=2, bias=True)
            >>> linear.weight
            Parameter containing:
            tensor([[ 0.1913, -0.3420],
                    [-0.5113, -0.2325]], dtype=torch.float64)
            >>> # xdoctest: +REQUIRES(env:TORCH_DOCTEST_CUDA1)
            >>> gpu1 = torch.device("cuda:1")
            >>> linear.to(gpu1, dtype=torch.half, non_blocking=True)
            Linear(in_features=2, out_features=2, bias=True)
            >>> linear.weight
            Parameter containing:
            tensor([[ 0.1914, -0.3420],
                    [-0.5112, -0.2324]], dtype=torch.float16, device='cuda:1')
            >>> cpu = torch.device("cpu")
            >>> linear.to(cpu)
            Linear(in_features=2, out_features=2, bias=True)
            >>> linear.weight
            Parameter containing:
            tensor([[ 0.1914, -0.3420],
                    [-0.5112, -0.2324]], dtype=torch.float16)

            >>> linear = nn.Linear(2, 2, bias=None).to(torch.cdouble)
            >>> linear.weight
            Parameter containing:
            tensor([[ 0.3741+0.j,  0.2382+0.j],
                    [ 0.5593+0.j, -0.4443+0.j]], dtype=torch.complex128)
            >>> linear(torch.ones(3, 2, dtype=torch.cdouble))
            tensor([[0.6122+0.j, 0.1150+0.j],
                    [0.6122+0.j, 0.1150+0.j],
                    [0.6122+0.j, 0.1150+0.j]], dtype=torch.complex128)

        """
        device, dtype, non_blocking, convert_to_format = torch._C._nn._parse_to(*args, **kwargs)

        if dtype is not None:
            if not (dtype.is_floating_point or dtype.is_complex):
                raise TypeError('nn.Module.to only accepts floating point or complex '
                                f'dtypes, but got desired dtype={dtype}')
            if dtype.is_complex:
                warnings.warn(
                    "Complex modules are a new feature under active development whose design may change, "
                    "and some modules might not work as expected when using complex tensors as parameters or buffers. "
                    "Please file an issue at https://github.com/pytorch/pytorch/issues/new?template=bug-report.yml "
                    "if a complex module does not work as expected.")

        def convert(t):
            try:
                if convert_to_format is not None and t.dim() in (4, 5):
                    return t.to(
                        device,
                        dtype if t.is_floating_point() or t.is_complex() else None,
                        non_blocking,
                        memory_format=convert_to_format,
                    )
                return t.to(
                    device,
                    dtype if t.is_floating_point() or t.is_complex() else None,
                    non_blocking,
                )
            except NotImplementedError as e:
                if str(e) == "Cannot copy out of meta tensor; no data!":
                    raise NotImplementedError(
                        f"{e} Please use torch.nn.Module.to_empty() instead of torch.nn.Module.to() "
                        f"when moving module from meta to a different device."
                    ) from None
                else:
                    raise

        return self._apply(convert)

    def register_full_backward_pre_hook(
        self,
        hook: Callable[["Module", _grad_t], Union[None, _grad_t]],
        prepend: bool = False,
    ) -> RemovableHandle:
        r"""Register a backward pre-hook on the module.

        The hook will be called every time the gradients for the module are computed.
        The hook should have the following signature::

            hook(module, grad_output) -> tuple[Tensor] or None

        The :attr:`grad_output` is a tuple. The hook should
        not modify its arguments, but it can optionally return a new gradient with
        respect to the output that will be used in place of :attr:`grad_output` in
        subsequent computations. Entries in :attr:`grad_output` will be ``None`` for
        all non-Tensor arguments.

        For technical reasons, when this hook is applied to a Module, its forward function will
        receive a view of each Tensor passed to the Module. Similarly the caller will receive a view
        of each Tensor returned by the Module's forward function.

        .. warning ::
            Modifying inputs inplace is not allowed when using backward hooks and
            will raise an error.

        Args:
            hook (Callable): The user-defined hook to be registered.
            prepend (bool): If true, the provided ``hook`` will be fired before
                all existing ``backward_pre`` hooks on this
                :class:`torch.nn.modules.Module`. Otherwise, the provided
                ``hook`` will be fired after all existing ``backward_pre`` hooks
                on this :class:`torch.nn.modules.Module`. Note that global
                ``backward_pre`` hooks registered with
                :func:`register_module_full_backward_pre_hook` will fire before
                all hooks registered by this method.

        Returns:
            :class:`torch.utils.hooks.RemovableHandle`:
                a handle that can be used to remove the added hook by calling
                ``handle.remove()``

        """
        handle = RemovableHandle(self._backward_pre_hooks)
        self._backward_pre_hooks[handle.id] = hook
        if prepend:
            self._backward_pre_hooks.move_to_end(handle.id, last=False)  # type: ignore[attr-defined]
        return handle

    def register_backward_hook(
        self, hook: Callable[['Module', _grad_t, _grad_t], Union[None, _grad_t]]
    ) -> RemovableHandle:
        r"""Register a backward hook on the module.

        This function is deprecated in favor of :meth:`~torch.nn.Module.register_full_backward_hook` and
        the behavior of this function will change in future versions.

        Returns:
            :class:`torch.utils.hooks.RemovableHandle`:
                a handle that can be used to remove the added hook by calling
                ``handle.remove()``

        """
        if self._is_full_backward_hook is True:
            raise RuntimeError("Cannot use both regular backward hooks and full backward hooks on a "
                               "single Module. Please use only one of them.")

        self._is_full_backward_hook = False

        handle = RemovableHandle(self._backward_hooks)
        self._backward_hooks[handle.id] = hook
        return handle

    def register_full_backward_hook(
        self,
        hook: Callable[["Module", _grad_t, _grad_t], Union[None, _grad_t]],
        prepend: bool = False,
    ) -> RemovableHandle:
        r"""Register a backward hook on the module.

        The hook will be called every time the gradients with respect to a module
        are computed, i.e. the hook will execute if and only if the gradients with
        respect to module outputs are computed. The hook should have the following
        signature::

            hook(module, grad_input, grad_output) -> tuple(Tensor) or None

        The :attr:`grad_input` and :attr:`grad_output` are tuples that contain the gradients
        with respect to the inputs and outputs respectively. The hook should
        not modify its arguments, but it can optionally return a new gradient with
        respect to the input that will be used in place of :attr:`grad_input` in
        subsequent computations. :attr:`grad_input` will only correspond to the inputs given
        as positional arguments and all kwarg arguments are ignored. Entries
        in :attr:`grad_input` and :attr:`grad_output` will be ``None`` for all non-Tensor
        arguments.

        For technical reasons, when this hook is applied to a Module, its forward function will
        receive a view of each Tensor passed to the Module. Similarly the caller will receive a view
        of each Tensor returned by the Module's forward function.

        .. warning ::
            Modifying inputs or outputs inplace is not allowed when using backward hooks and
            will raise an error.

        Args:
            hook (Callable): The user-defined hook to be registered.
            prepend (bool): If true, the provided ``hook`` will be fired before
                all existing ``backward`` hooks on this
                :class:`torch.nn.modules.Module`. Otherwise, the provided
                ``hook`` will be fired after all existing ``backward`` hooks on
                this :class:`torch.nn.modules.Module`. Note that global
                ``backward`` hooks registered with
                :func:`register_module_full_backward_hook` will fire before
                all hooks registered by this method.

        Returns:
            :class:`torch.utils.hooks.RemovableHandle`:
                a handle that can be used to remove the added hook by calling
                ``handle.remove()``

        """
        if self._is_full_backward_hook is False:
            raise RuntimeError("Cannot use both regular backward hooks and full backward hooks on a "
                               "single Module. Please use only one of them.")

        self._is_full_backward_hook = True

        handle = RemovableHandle(self._backward_hooks)
        self._backward_hooks[handle.id] = hook
        if prepend:
            self._backward_hooks.move_to_end(handle.id, last=False)  # type: ignore[attr-defined]
        return handle

    def _get_backward_hooks(self):
        r"""Return the backward hooks for use in the call function.

        It returns two lists, one with the full backward hooks and one with the non-full
        backward hooks.
        """
        full_backward_hooks: List[Callable] = []
        if (_global_is_full_backward_hook is True):
            full_backward_hooks += _global_backward_hooks.values()
        if (self._is_full_backward_hook is True):
            full_backward_hooks += self._backward_hooks.values()

        non_full_backward_hooks: List[Callable] = []
        if (_global_is_full_backward_hook is False):
            non_full_backward_hooks += _global_backward_hooks.values()
        if (self._is_full_backward_hook is False):
            non_full_backward_hooks += self._backward_hooks.values()

        return full_backward_hooks, non_full_backward_hooks

    def _get_backward_pre_hooks(self):
        backward_pre_hooks: List[Callable] = []
        backward_pre_hooks += _global_backward_pre_hooks.values()
        backward_pre_hooks += self._backward_pre_hooks.values()

        return backward_pre_hooks

    def _maybe_warn_non_full_backward_hook(self, inputs, result, grad_fn):
        if not isinstance(result, torch.Tensor):
            if not (isinstance(result, tuple) and all(isinstance(r, torch.Tensor) for r in result)):
                warnings.warn(
                    "Using non-full backward hooks on a Module that does not return a "
                    "single Tensor or a tuple of Tensors is deprecated and will be removed "
                    "in future versions. This hook will be missing some of the grad_output. "
                    "Please use register_full_backward_hook to get the documented behavior.",
                    FutureWarning,
                    stacklevel=2,
                )
                return
        else:
            result = (result,)

        if not isinstance(inputs, torch.Tensor):
            if not (isinstance(inputs, tuple) and all(isinstance(i, torch.Tensor) for i in inputs)):
                warnings.warn(
                    "Using non-full backward hooks on a Module that does not take as input a "
                    "single Tensor or a tuple of Tensors is deprecated and will be removed "
                    "in future versions. This hook will be missing some of the grad_input. "
                    "Please use register_full_backward_hook to get the documented behavior.",
                    FutureWarning,
                    stacklevel=2,
                )
                return
        else:
            inputs = (inputs,)

        # At this point we are sure that inputs and result are tuple of Tensors
        out_grad_fn = {r.grad_fn for r in result if r.grad_fn is not None}
        if len(out_grad_fn) == 0 or (len(out_grad_fn) == 1 and grad_fn not in out_grad_fn):
            warnings.warn(
                "Using a non-full backward hook when outputs are nested in python data structure "
                "is deprecated and will be removed in future versions. This hook will be missing "
                "some grad_output.",
                FutureWarning,
                stacklevel=2,
            )
        elif len(out_grad_fn) > 1:
            warnings.warn(
                "Using a non-full backward hook when outputs are generated by different autograd Nodes "
                "is deprecated and will be removed in future versions. This hook will be missing "
                "some grad_output. Please use register_full_backward_hook to get the documented behavior.",
                FutureWarning,
                stacklevel=2,
            )
        else:
            # At this point the grad_output part of the hook will most likely be correct
            inputs_grad_fn = {i.grad_fn for i in inputs if i.grad_fn is not None}

            next_functions = {n[0] for n in grad_fn.next_functions}

            if inputs_grad_fn != next_functions:
                warnings.warn(
                    "Using a non-full backward hook when the forward contains multiple autograd Nodes "
                    "is deprecated and will be removed in future versions. This hook will be missing "
                    "some grad_input. Please use register_full_backward_hook to get the documented "
                    "behavior.",
                    FutureWarning,
                    stacklevel=2,
                )

    def register_forward_pre_hook(
        self,
        hook: Union[
            Callable[[T, Tuple[Any, ...]], Optional[Any]],
            Callable[[T, Tuple[Any, ...], Dict[str, Any]], Optional[Tuple[Any, Dict[str, Any]]]],
        ],
        *,
        prepend: bool = False,
        with_kwargs: bool = False,
    ) -> RemovableHandle:
        r"""Register a forward pre-hook on the module.

        The hook will be called every time before :func:`forward` is invoked.


        If ``with_kwargs`` is false or not specified, the input contains only
        the positional arguments given to the module. Keyword arguments won't be
        passed to the hooks and only to the ``forward``. The hook can modify the
        input. User can either return a tuple or a single modified value in the
        hook. We will wrap the value into a tuple if a single value is returned
        (unless that value is already a tuple). The hook should have the
        following signature::

            hook(module, args) -> None or modified input

        If ``with_kwargs`` is true, the forward pre-hook will be passed the
        kwargs given to the forward function. And if the hook modifies the
        input, both the args and kwargs should be returned. The hook should have
        the following signature::

            hook(module, args, kwargs) -> None or a tuple of modified input and kwargs

        Args:
            hook (Callable): The user defined hook to be registered.
            prepend (bool): If true, the provided ``hook`` will be fired before
                all existing ``forward_pre`` hooks on this
                :class:`torch.nn.modules.Module`. Otherwise, the provided
                ``hook`` will be fired after all existing ``forward_pre`` hooks
                on this :class:`torch.nn.modules.Module`. Note that global
                ``forward_pre`` hooks registered with
                :func:`register_module_forward_pre_hook` will fire before all
                hooks registered by this method.
                Default: ``False``
            with_kwargs (bool): If true, the ``hook`` will be passed the kwargs
                given to the forward function.
                Default: ``False``

        Returns:
            :class:`torch.utils.hooks.RemovableHandle`:
                a handle that can be used to remove the added hook by calling
                ``handle.remove()``
        """
        handle = RemovableHandle(
            self._forward_pre_hooks,
            extra_dict=self._forward_pre_hooks_with_kwargs
        )
        self._forward_pre_hooks[handle.id] = hook
        if with_kwargs:
            self._forward_pre_hooks_with_kwargs[handle.id] = True

        if prepend:
            self._forward_pre_hooks.move_to_end(handle.id, last=False)  # type: ignore[attr-defined]
        return handle

    def register_forward_hook(
        self,
        hook: Union[
            Callable[[T, Tuple[Any, ...], Any], Optional[Any]],
            Callable[[T, Tuple[Any, ...], Dict[str, Any], Any], Optional[Any]],
        ],
        *,
        prepend: bool = False,
        with_kwargs: bool = False,
        always_call: bool = False,
    ) -> RemovableHandle:
        r"""Register a forward hook on the module.

        The hook will be called every time after :func:`forward` has computed an output.

        If ``with_kwargs`` is ``False`` or not specified, the input contains only
        the positional arguments given to the module. Keyword arguments won't be
        passed to the hooks and only to the ``forward``. The hook can modify the
        output. It can modify the input inplace but it will not have effect on
        forward since this is called after :func:`forward` is called. The hook
        should have the following signature::

            hook(module, args, output) -> None or modified output

        If ``with_kwargs`` is ``True``, the forward hook will be passed the
        ``kwargs`` given to the forward function and be expected to return the
        output possibly modified. The hook should have the following signature::

            hook(module, args, kwargs, output) -> None or modified output

        Args:
            hook (Callable): The user defined hook to be registered.
            prepend (bool): If ``True``, the provided ``hook`` will be fired
                before all existing ``forward`` hooks on this
                :class:`torch.nn.modules.Module`. Otherwise, the provided
                ``hook`` will be fired after all existing ``forward`` hooks on
                this :class:`torch.nn.modules.Module`. Note that global
                ``forward`` hooks registered with
                :func:`register_module_forward_hook` will fire before all hooks
                registered by this method.
                Default: ``False``
            with_kwargs (bool): If ``True``, the ``hook`` will be passed the
                kwargs given to the forward function.
                Default: ``False``
            always_call (bool): If ``True`` the ``hook`` will be run regardless of
                whether an exception is raised while calling the Module.
                Default: ``False``

        Returns:
            :class:`torch.utils.hooks.RemovableHandle`:
                a handle that can be used to remove the added hook by calling
                ``handle.remove()``
        """
        handle = RemovableHandle(
            self._forward_hooks,
            extra_dict=[self._forward_hooks_with_kwargs, self._forward_hooks_always_called],
        )
        self._forward_hooks[handle.id] = hook
        if with_kwargs:
            self._forward_hooks_with_kwargs[handle.id] = True
        if always_call:
            self._forward_hooks_always_called[handle.id] = True
        if prepend:
            self._forward_hooks.move_to_end(handle.id, last=False)  # type: ignore[attr-defined]
        return handle

    def _slow_forward(self, *input, **kwargs):
        tracing_state = torch._C._get_tracing_state()
        if not tracing_state or isinstance(self.forward, torch._C.ScriptMethod):
            return self.forward(*input, **kwargs)
        recording_scopes = torch.jit._trace._trace_module_map is not None
        if recording_scopes:
            # type ignore was added because at this point one knows that
            # torch.jit._trace._trace_module_map is not Optional and has type Dict[Any, Any]
            name = torch.jit._trace._trace_module_map[self] if self in torch.jit._trace._trace_module_map else None  # type: ignore[index, operator] # noqa: B950
            if name:
                tracing_state.push_scope(name)
            else:
                recording_scopes = False
        try:
            result = self.forward(*input, **kwargs)
        finally:
            if recording_scopes:
                tracing_state.pop_scope()
        return result

    def _wrapped_call_impl(self, *args, **kwargs):
        if self._compiled_call_impl is not None:
            return self._compiled_call_impl(*args, **kwargs)  # type: ignore[misc]
        else:
            return self._call_impl(*args, **kwargs)

    def _call_impl(self, *args, **kwargs):
        forward_call = (self._slow_forward if torch._C._get_tracing_state() else self.forward)
        # If we don't have any hooks, we want to skip the rest of the logic in
        # this function, and just call forward.
        if not (self._backward_hooks or self._backward_pre_hooks or self._forward_hooks or self._forward_pre_hooks
                or _global_backward_pre_hooks or _global_backward_hooks
                or _global_forward_hooks or _global_forward_pre_hooks):
            return forward_call(*args, **kwargs)

        try:
            result = None
            called_always_called_hooks = set()

            full_backward_hooks, non_full_backward_hooks = [], []
            backward_pre_hooks = []
            if self._backward_pre_hooks or _global_backward_pre_hooks:
                backward_pre_hooks = self._get_backward_pre_hooks()

            if self._backward_hooks or _global_backward_hooks:
                full_backward_hooks, non_full_backward_hooks = self._get_backward_hooks()

            if _global_forward_pre_hooks or self._forward_pre_hooks:
                for hook_id, hook in (
                    *_global_forward_pre_hooks.items(),
                    *self._forward_pre_hooks.items(),
                ):
                    if hook_id in self._forward_pre_hooks_with_kwargs:
                        args_kwargs_result = hook(self, args, kwargs)  # type: ignore[misc]
                        if args_kwargs_result is not None:
                            if isinstance(args_kwargs_result, tuple) and len(args_kwargs_result) == 2:
                                args, kwargs = args_kwargs_result
                            else:
                                raise RuntimeError(
                                    "forward pre-hook must return None or a tuple "
                                    f"of (new_args, new_kwargs), but got {args_kwargs_result}."
                                )
                    else:
                        args_result = hook(self, args)
                        if args_result is not None:
                            if not isinstance(args_result, tuple):
                                args_result = (args_result,)
                            args = args_result

            bw_hook = None
            if full_backward_hooks or backward_pre_hooks:
                bw_hook = BackwardHook(self, full_backward_hooks, backward_pre_hooks)
                args = bw_hook.setup_input_hook(args)

            result = forward_call(*args, **kwargs)
            if _global_forward_hooks or self._forward_hooks:
                for hook_id, hook in (
                    *_global_forward_hooks.items(),
                    *self._forward_hooks.items(),
                ):
                    # mark that always called hook is run
                    if hook_id in self._forward_hooks_always_called or hook_id in _global_forward_hooks_always_called:
                        called_always_called_hooks.add(hook_id)

                    if hook_id in self._forward_hooks_with_kwargs:
                        hook_result = hook(self, args, kwargs, result)
                    else:
                        hook_result = hook(self, args, result)

                    if hook_result is not None:
                        result = hook_result

            if bw_hook:
                if not isinstance(result, (torch.Tensor, tuple)):
                    warnings.warn("For backward hooks to be called,"
                                  " module output should be a Tensor or a tuple of Tensors"
                                  f" but received {type(result)}")
                result = bw_hook.setup_output_hook(result)

            # Handle the non-full backward hooks
            if non_full_backward_hooks:
                var = result
                while not isinstance(var, torch.Tensor):
                    if isinstance(var, dict):
                        var = next(v for v in var.values() if isinstance(v, torch.Tensor))
                    else:
                        var = var[0]
                grad_fn = var.grad_fn
                if grad_fn is not None:
                    for hook in non_full_backward_hooks:
                        grad_fn.register_hook(_WrappedHook(hook, self))
                    self._maybe_warn_non_full_backward_hook(args, result, grad_fn)

            return result

        except Exception:
            # run always called hooks if they have not already been run
            # For now only forward hooks have the always_call option but perhaps
            # this functionality should be added to full backward hooks as well.
            for hook_id, hook in _global_forward_hooks.items():
                if hook_id in _global_forward_hooks_always_called and hook_id not in called_always_called_hooks:  # type: ignore[possibly-undefined]
                    try:
                        hook_result = hook(self, args, result)  # type: ignore[possibly-undefined]
                        if hook_result is not None:
                            result = hook_result
                    except Exception as e:
                        warnings.warn("global module forward hook with ``always_call=True`` raised an exception "
                                      f"that was silenced as another error was raised in forward: {str(e)}")
                        continue

            for hook_id, hook in self._forward_hooks.items():
                if hook_id in self._forward_hooks_always_called and hook_id not in called_always_called_hooks:  # type: ignore[possibly-undefined]
                    try:
                        if hook_id in self._forward_hooks_with_kwargs:
                            hook_result = hook(self, args, kwargs, result)  # type: ignore[possibly-undefined]
                        else:
                            hook_result = hook(self, args, result)  # type: ignore[possibly-undefined]
                        if hook_result is not None:
                            result = hook_result
                    except Exception as e:
                        warnings.warn("module forward hook with ``always_call=True`` raised an exception "
                                      f"that was silenced as another error was raised in forward: {str(e)}")
                        continue
            # raise exception raised in try block
            raise

    __call__ : Callable[..., Any] = _wrapped_call_impl

    def __getstate__(self):
        state = self.__dict__.copy()
        state.pop("_compiled_call_impl", None)
        return state

    def __setstate__(self, state):
        self.__dict__.update(state)

        # Support loading old checkpoints that don't have the following attrs:
        if '_forward_pre_hooks' not in self.__dict__:
            self._forward_pre_hooks = OrderedDict()
        if '_forward_pre_hooks_with_kwargs' not in self.__dict__:
            self._forward_pre_hooks_with_kwargs = OrderedDict()
        if '_forward_hooks_with_kwargs' not in self.__dict__:
            self._forward_hooks_with_kwargs = OrderedDict()
        if '_forward_hooks_always_called' not in self.__dict__:
            self._forward_hooks_always_called = OrderedDict()
        if '_state_dict_hooks' not in self.__dict__:
            self._state_dict_hooks = OrderedDict()
        if '_state_dict_pre_hooks' not in self.__dict__:
            self._state_dict_pre_hooks = OrderedDict()
        if '_load_state_dict_pre_hooks' not in self.__dict__:
            self._load_state_dict_pre_hooks = OrderedDict()
        if '_load_state_dict_post_hooks' not in self.__dict__:
            self._load_state_dict_post_hooks = OrderedDict()
        if '_non_persistent_buffers_set' not in self.__dict__:
            self._non_persistent_buffers_set = set()
        if '_is_full_backward_hook' not in self.__dict__:
            self._is_full_backward_hook = None
        if '_backward_pre_hooks' not in self.__dict__:
            self._backward_pre_hooks = OrderedDict()

    # On the return type:
    # We choose to return `Any` in the `__getattr__` type signature instead of a more strict `Union[Tensor, Module]`.
    # This is done for better interop with various type checkers for the end users.
    # Having a stricter return type doesn't play nicely with `register_buffer()` and forces
    # people to excessively use type-ignores, asserts, casts, etc.
    # See full discussion on the problems with returning `Union` here
    # https://github.com/microsoft/pyright/issues/4213
    def __getattr__(self, name: str) -> Any:
        if '_parameters' in self.__dict__:
            _parameters = self.__dict__['_parameters']
            if name in _parameters:
                return _parameters[name]
        if '_buffers' in self.__dict__:
            _buffers = self.__dict__['_buffers']
            if name in _buffers:
                return _buffers[name]
        if '_modules' in self.__dict__:
            modules = self.__dict__['_modules']
            if name in modules:
                return modules[name]
        raise AttributeError(f"'{type(self).__name__}' object has no attribute '{name}'")

    def __setattr__(self, name: str, value: Union[Tensor, 'Module']) -> None:
        def remove_from(*dicts_or_sets):
            for d in dicts_or_sets:
                if name in d:
                    if isinstance(d, dict):
                        del d[name]
                    else:
                        d.discard(name)

        params = self.__dict__.get('_parameters')
        if isinstance(value, Parameter):
            if params is None:
                raise AttributeError(
                    "cannot assign parameters before Module.__init__() call")
            remove_from(self.__dict__, self._buffers, self._modules, self._non_persistent_buffers_set)
            self.register_parameter(name, value)
        elif params is not None and name in params:
            if value is not None:
                raise TypeError(f"cannot assign '{torch.typename(value)}' as parameter '{name}' "
                                "(torch.nn.Parameter or None expected)"
                                )
            self.register_parameter(name, value)
        else:
            modules = self.__dict__.get('_modules')
            if isinstance(value, Module):
                if modules is None:
                    raise AttributeError(
                        "cannot assign module before Module.__init__() call")
                remove_from(self.__dict__, self._parameters, self._buffers, self._non_persistent_buffers_set)
                for hook in _global_module_registration_hooks.values():
                    output = hook(self, name, value)
                    if output is not None:
                        value = output
                modules[name] = value
            elif modules is not None and name in modules:
                if value is not None:
                    raise TypeError(f"cannot assign '{torch.typename(value)}' as child module '{name}' "
                                    "(torch.nn.Module or None expected)"
                                    )
                for hook in _global_module_registration_hooks.values():
                    output = hook(self, name, value)
                    if output is not None:
                        value = output
                modules[name] = value
            else:
                buffers = self.__dict__.get('_buffers')
                if buffers is not None and name in buffers:
                    if value is not None and not isinstance(value, torch.Tensor):
                        raise TypeError(f"cannot assign '{torch.typename(value)}' as buffer '{name}' "
                                        "(torch.Tensor or None expected)"
                                        )
                    for hook in _global_buffer_registration_hooks.values():
                        output = hook(self, name, value)
                        if output is not None:
                            value = output
                    buffers[name] = value
                else:
                    super().__setattr__(name, value)

    def __delattr__(self, name):
        if name in self._parameters:
            del self._parameters[name]
        elif name in self._buffers:
            del self._buffers[name]
            self._non_persistent_buffers_set.discard(name)
        elif name in self._modules:
            del self._modules[name]
        else:
            super().__delattr__(name)

    def _register_state_dict_hook(self, hook):
        r"""Register a state-dict hook.

        These hooks will be called with arguments: `self`, `state_dict`,
        `prefix`, `local_metadata`, after the `state_dict` of `self` is set.
        Note that only parameters and buffers of `self` or its children are
        guaranteed to exist in `state_dict`. The hooks may modify `state_dict`
        inplace or return a new one.
        """
        handle = RemovableHandle(self._state_dict_hooks)
        self._state_dict_hooks[handle.id] = hook
        return handle

    def register_state_dict_pre_hook(self, hook):
        r"""Register a pre-hook for the :meth:`~torch.nn.Module.state_dict` method.

        These hooks will be called with arguments: ``self``, ``prefix``,
        and ``keep_vars`` before calling ``state_dict`` on ``self``. The registered
        hooks can be used to perform pre-processing before the ``state_dict``
        call is made.
        """
        handle = RemovableHandle(self._state_dict_pre_hooks)
        self._state_dict_pre_hooks[handle.id] = hook
        return handle

    def _save_to_state_dict(self, destination, prefix, keep_vars):
        r"""Save module state to the `destination` dictionary.

        The `destination` dictionary will contain the state
        of the module, but not its descendants. This is called on every
        submodule in :meth:`~torch.nn.Module.state_dict`.

        In rare cases, subclasses can achieve class-specific behavior by
        overriding this method with custom logic.

        Args:
            destination (dict): a dict where state will be stored
            prefix (str): the prefix for parameters and buffers used in this
                module
        """
        for name, param in self._parameters.items():
            if param is not None:
                destination[prefix + name] = param if keep_vars else param.detach()
        for name, buf in self._buffers.items():
            if buf is not None and name not in self._non_persistent_buffers_set:
                destination[prefix + name] = buf if keep_vars else buf.detach()
        extra_state_key = prefix + _EXTRA_STATE_KEY_SUFFIX
        if getattr(self.__class__, "get_extra_state", Module.get_extra_state) is not Module.get_extra_state:
            destination[extra_state_key] = self.get_extra_state()

    # The user can pass an optional arbitrary mappable object to `state_dict`, in which case `state_dict` returns
    # back that same object. But if they pass nothing, an `OrderedDict` is created and returned.
    T_destination = TypeVar('T_destination', bound=Dict[str, Any])

    @overload
    def state_dict(self, *, destination: T_destination, prefix: str = ..., keep_vars: bool = ...) -> T_destination:
        ...

    @overload
    def state_dict(self, *, prefix: str = ..., keep_vars: bool = ...) -> Dict[str, Any]:
        ...

    # TODO: Change `*args` to `*` and remove the corresponding warning in docs when BC allows.
    # Also remove the logic for arg parsing together.
    def state_dict(self, *args, destination=None, prefix='', keep_vars=False):
        r"""Return a dictionary containing references to the whole state of the module.

        Both parameters and persistent buffers (e.g. running averages) are
        included. Keys are corresponding parameter and buffer names.
        Parameters and buffers set to ``None`` are not included.

        .. note::
            The returned object is a shallow copy. It contains references
            to the module's parameters and buffers.

        .. warning::
            Currently ``state_dict()`` also accepts positional arguments for
            ``destination``, ``prefix`` and ``keep_vars`` in order. However,
            this is being deprecated and keyword arguments will be enforced in
            future releases.

        .. warning::
            Please avoid the use of argument ``destination`` as it is not
            designed for end-users.

        Args:
            destination (dict, optional): If provided, the state of module will
                be updated into the dict and the same object is returned.
                Otherwise, an ``OrderedDict`` will be created and returned.
                Default: ``None``.
            prefix (str, optional): a prefix added to parameter and buffer
                names to compose the keys in state_dict. Default: ``''``.
            keep_vars (bool, optional): by default the :class:`~torch.Tensor` s
                returned in the state dict are detached from autograd. If it's
                set to ``True``, detaching will not be performed.
                Default: ``False``.

        Returns:
            dict:
                a dictionary containing a whole state of the module

        Example::

            >>> # xdoctest: +SKIP("undefined vars")
            >>> module.state_dict().keys()
            ['bias', 'weight']

        """
        # TODO: Remove `args` and the parsing logic when BC allows.
        if len(args) > 0:
            # DeprecationWarning is ignored by default
            warnings.warn(
                "Positional args are being deprecated, use kwargs instead. Refer to "
                "https://pytorch.org/docs/main/generated/torch.nn.Module.html#torch.nn.Module.state_dict"
                " for details.",
                FutureWarning,
                stacklevel=2,
            )
            if destination is None:
                destination = args[0]
            if len(args) > 1 and prefix == '':
                prefix = args[1]
            if len(args) > 2 and keep_vars is False:
                keep_vars = args[2]

        if destination is None:
            destination = OrderedDict()
            destination._metadata = OrderedDict()

        local_metadata = dict(version=self._version)
        if hasattr(destination, "_metadata"):
            destination._metadata[prefix[:-1]] = local_metadata

        for hook in self._state_dict_pre_hooks.values():
            hook(self, prefix, keep_vars)
        self._save_to_state_dict(destination, prefix, keep_vars)
        for name, module in self._modules.items():
            if module is not None:
                module.state_dict(destination=destination, prefix=prefix + name + '.', keep_vars=keep_vars)
        for hook in self._state_dict_hooks.values():
            hook_result = hook(self, destination, prefix, local_metadata)
            if hook_result is not None:
                destination = hook_result
        return destination

    def _register_load_state_dict_pre_hook(self, hook, with_module=False):
        r"""Register a pre-hook for the :meth:`~torch.nn.Module.load_state_dict` method.

        These hooks will be called with arguments: `state_dict`, `prefix`,
        `local_metadata`, `strict`, `missing_keys`, `unexpected_keys`,
        `error_msgs`, before loading `state_dict` into `self`. These arguments
        are exactly the same as those of `_load_from_state_dict`.

        If ``with_module`` is ``True``, then the first argument to the hook is
        an instance of the module.

        Arguments:
            hook (Callable): Callable hook that will be invoked before
                loading the state dict.
            with_module (bool, optional): Whether or not to pass the module
                instance to the hook as the first parameter.
        """
        handle = RemovableHandle(self._load_state_dict_pre_hooks)
        self._load_state_dict_pre_hooks[handle.id] = _WrappedHook(hook, self if with_module else None)
        return handle

    def register_load_state_dict_post_hook(self, hook):
        r"""Register a post hook to be run after module's ``load_state_dict`` is called.

        It should have the following signature::
            hook(module, incompatible_keys) -> None

        The ``module`` argument is the current module that this hook is registered
        on, and the ``incompatible_keys`` argument is a ``NamedTuple`` consisting
        of attributes ``missing_keys`` and ``unexpected_keys``. ``missing_keys``
        is a ``list`` of ``str`` containing the missing keys and
        ``unexpected_keys`` is a ``list`` of ``str`` containing the unexpected keys.

        The given incompatible_keys can be modified inplace if needed.

        Note that the checks performed when calling :func:`load_state_dict` with
        ``strict=True`` are affected by modifications the hook makes to
        ``missing_keys`` or ``unexpected_keys``, as expected. Additions to either
        set of keys will result in an error being thrown when ``strict=True``, and
        clearing out both missing and unexpected keys will avoid an error.

        Returns:
            :class:`torch.utils.hooks.RemovableHandle`:
                a handle that can be used to remove the added hook by calling
                ``handle.remove()``
        """
        handle = RemovableHandle(self._load_state_dict_post_hooks)
        self._load_state_dict_post_hooks[handle.id] = hook
        return handle

    def _load_from_state_dict(self, state_dict, prefix, local_metadata, strict,
                              missing_keys, unexpected_keys, error_msgs):
        r"""Copy parameters and buffers from :attr:`state_dict` into only this module, but not its descendants.

        This is called on every submodule
        in :meth:`~torch.nn.Module.load_state_dict`. Metadata saved for this
        module in input :attr:`state_dict` is provided as :attr:`local_metadata`.
        For state dicts without metadata, :attr:`local_metadata` is empty.
        Subclasses can achieve class-specific backward compatible loading using
        the version number at `local_metadata.get("version", None)`.
        Additionally, :attr:`local_metadata` can also contain the key
        `assign_to_params_buffers` that indicates whether keys should be
        assigned their corresponding tensor in the state_dict.

        .. note::
            :attr:`state_dict` is not the same object as the input
            :attr:`state_dict` to :meth:`~torch.nn.Module.load_state_dict`. So
            it can be modified.

        Args:
            state_dict (dict): a dict containing parameters and
                persistent buffers.
            prefix (str): the prefix for parameters and buffers used in this
                module
            local_metadata (dict): a dict containing the metadata for this module.
                See
            strict (bool): whether to strictly enforce that the keys in
                :attr:`state_dict` with :attr:`prefix` match the names of
                parameters and buffers in this module
            missing_keys (list of str): if ``strict=True``, add missing keys to
                this list
            unexpected_keys (list of str): if ``strict=True``, add unexpected
                keys to this list
            error_msgs (list of str): error messages should be added to this
                list, and will be reported together in
                :meth:`~torch.nn.Module.load_state_dict`
        """
        for hook in self._load_state_dict_pre_hooks.values():
            hook(state_dict, prefix, local_metadata, strict, missing_keys, unexpected_keys, error_msgs)

        persistent_buffers = {k: v for k, v in self._buffers.items() if k not in self._non_persistent_buffers_set}
        local_name_params = itertools.chain(self._parameters.items(), persistent_buffers.items())
        local_state = {k: v for k, v in local_name_params if v is not None}
        assign_to_params_buffers = local_metadata.get("assign_to_params_buffers", False)
        use_swap_tensors = torch.__future__.get_swap_module_params_on_conversion()

        for name, param in local_state.items():
            key = prefix + name
            if key in state_dict:
                input_param = state_dict[key]
                if not torch.overrides.is_tensor_like(input_param):
                    error_msgs.append(f'While copying the parameter named "{key}", '
                                      'expected torch.Tensor or Tensor-like object from checkpoint but '
                                      f'received {type(input_param)}'
                                      )
                    continue

                # This is used to avoid copying uninitialized parameters into
                # non-lazy modules, since they dont have the hook to do the checks
                # in such case, it will error when accessing the .shape attribute.
                is_param_lazy = torch.nn.parameter.is_lazy(param)
                # Backward compatibility: loading 1-dim tensor from 0.3.* to version 0.4+
                if not is_param_lazy and len(param.shape) == 0 and len(input_param.shape) == 1:
                    input_param = input_param[0]

                if not is_param_lazy and input_param.shape != param.shape:
                    # local shape should match the one in checkpoint
                    error_msgs.append(f'size mismatch for {key}: copying a param with shape {input_param.shape} from checkpoint, '
                                      f'the shape in current model is {param.shape}.')
                    continue

                if param.is_meta and not input_param.is_meta and not assign_to_params_buffers:
                    warnings.warn(f'for {key}: copying from a non-meta parameter in the checkpoint to a meta '
                                  'parameter in the current model, which is a no-op. (Did you mean to '
                                  'pass `assign=True` to assign items in the state dictionary to their '
                                  'corresponding key in the module instead of copying them in place?)')

                try:
                    with torch.no_grad():
                        if use_swap_tensors:
                            new_input_param = param.module_load(input_param, assign=assign_to_params_buffers)
                            if id(new_input_param) == id(input_param) or id(new_input_param) == id(param):
                                raise RuntimeError("module_load returned one of self or other, please .detach() "
                                                   "the result if returning one of the inputs in module_load")
                            if (isinstance(param, torch.nn.Parameter)):
                                if not isinstance(new_input_param, torch.nn.Parameter):
                                    new_input_param = torch.nn.Parameter(new_input_param, requires_grad=param.requires_grad)
                                else:
                                    new_input_param.requires_grad_(param.requires_grad)
                            torch.utils.swap_tensors(param, new_input_param)
                            del new_input_param
                        elif assign_to_params_buffers:
                            # Shape checks are already done above
                            if (isinstance(param, torch.nn.Parameter)):
                                if not isinstance(input_param, torch.nn.Parameter):
                                    input_param = torch.nn.Parameter(input_param, requires_grad=param.requires_grad)
                                else:
                                    input_param.requires_grad_(param.requires_grad)
                            setattr(self, name, input_param)
                        else:
                            param.copy_(input_param)
                except Exception as ex:
                    action = "swapping" if use_swap_tensors else "copying"
                    error_msgs.append(f'While {action} the parameter named "{key}", '
                                      f'whose dimensions in the model are {param.size()} and '
                                      f'whose dimensions in the checkpoint are {input_param.size()}, '
                                      f'an exception occurred : {ex.args}.'
                                      )
            elif strict:
                missing_keys.append(key)

        extra_state_key = prefix + _EXTRA_STATE_KEY_SUFFIX
        if getattr(self.__class__, "set_extra_state", Module.set_extra_state) is not Module.set_extra_state:
            if extra_state_key in state_dict:
                self.set_extra_state(state_dict[extra_state_key])
            elif strict:
                missing_keys.append(extra_state_key)
        elif strict and (extra_state_key in state_dict):
            unexpected_keys.append(extra_state_key)

        if strict:
            for key in state_dict.keys():
                if key.startswith(prefix) and key != extra_state_key:
                    input_name = key[len(prefix):].split(".", 1)
                    # Must be Module if it have attributes
                    if len(input_name) > 1:
                        if input_name[0] not in self._modules:
                            unexpected_keys.append(key)
                    elif input_name[0] not in local_state:
                        unexpected_keys.append(key)

    def load_state_dict(self, state_dict: Mapping[str, Any],
                        strict: bool = True, assign: bool = False):
        r"""Copy parameters and buffers from :attr:`state_dict` into this module and its descendants.

        If :attr:`strict` is ``True``, then
        the keys of :attr:`state_dict` must exactly match the keys returned
        by this module's :meth:`~torch.nn.Module.state_dict` function.

        .. warning::
            If :attr:`assign` is ``True`` the optimizer must be created after
            the call to :attr:`load_state_dict` unless
            :func:`~torch.__future__.get_swap_module_params_on_conversion` is ``True``.

        Args:
            state_dict (dict): a dict containing parameters and
                persistent buffers.
            strict (bool, optional): whether to strictly enforce that the keys
                in :attr:`state_dict` match the keys returned by this module's
                :meth:`~torch.nn.Module.state_dict` function. Default: ``True``
            assign (bool, optional): When ``False``, the properties of the tensors
                in the current module are preserved while when ``True``, the
                properties of the Tensors in the state dict are preserved. The only
                exception is the ``requires_grad`` field of :class:`~torch.nn.Parameter`s
                for which the value from the module is preserved.
                Default: ``False``

        Returns:
            ``NamedTuple`` with ``missing_keys`` and ``unexpected_keys`` fields:
                * **missing_keys** is a list of str containing any keys that are expected
                    by this module but missing from the provided ``state_dict``.
                * **unexpected_keys** is a list of str containing the keys that are not
                    expected by this module but present in the provided ``state_dict``.

        Note:
            If a parameter or buffer is registered as ``None`` and its corresponding key
            exists in :attr:`state_dict`, :meth:`load_state_dict` will raise a
            ``RuntimeError``.
        """
        if not isinstance(state_dict, Mapping):
            raise TypeError(f"Expected state_dict to be dict-like, got {type(state_dict)}.")

        missing_keys: List[str] = []
        unexpected_keys: List[str] = []
        error_msgs: List[str] = []

        # copy state_dict so _load_from_state_dict can modify it
        metadata = getattr(state_dict, '_metadata', None)
        state_dict = OrderedDict(state_dict)
        if metadata is not None:
            # mypy isn't aware that "_metadata" exists in state_dict
            state_dict._metadata = metadata  # type: ignore[attr-defined]

        def load(module, local_state_dict, prefix=''):
            local_metadata = {} if metadata is None else metadata.get(prefix[:-1], {})
            if assign:
                local_metadata['assign_to_params_buffers'] = assign
            module._load_from_state_dict(
                local_state_dict, prefix, local_metadata, True, missing_keys, unexpected_keys, error_msgs)
            for name, child in module._modules.items():
                if child is not None:
                    child_prefix = prefix + name + '.'
                    child_state_dict = {k: v for k, v in local_state_dict.items() if k.startswith(child_prefix)}
                    load(child, child_state_dict, child_prefix)  # noqa: F821

            # Note that the hook can modify missing_keys and unexpected_keys.
            incompatible_keys = _IncompatibleKeys(missing_keys, unexpected_keys)
            for hook in module._load_state_dict_post_hooks.values():
                out = hook(module, incompatible_keys)
                assert out is None, (
                    "Hooks registered with ``register_load_state_dict_post_hook`` are not"
                    "expected to return new values, if incompatible_keys need to be modified,"
                    "it should be done inplace."
                )

        load(self, state_dict)
        del load

        if strict:
            if len(unexpected_keys) > 0:
                error_msgs.insert(
                    0, 'Unexpected key(s) in state_dict: {}. '.format(
                        ', '.join(f'"{k}"' for k in unexpected_keys)))
            if len(missing_keys) > 0:
                error_msgs.insert(
                    0, 'Missing key(s) in state_dict: {}. '.format(
                        ', '.join(f'"{k}"' for k in missing_keys)))

        if len(error_msgs) > 0:
            raise RuntimeError('Error(s) in loading state_dict for {}:\n\t{}'.format(
                               self.__class__.__name__, "\n\t".join(error_msgs)))
        return _IncompatibleKeys(missing_keys, unexpected_keys)

    def _named_members(self, get_members_fn, prefix='', recurse=True, remove_duplicate: bool = True):
        r"""Help yield various names + members of modules."""
        memo = set()
        modules = self.named_modules(prefix=prefix, remove_duplicate=remove_duplicate) if recurse else [(prefix, self)]
        for module_prefix, module in modules:
            members = get_members_fn(module)
            for k, v in members:
                if v is None or v in memo:
                    continue
                if remove_duplicate:
                    memo.add(v)
                name = module_prefix + ('.' if module_prefix else '') + k
                yield name, v

    def parameters(self, recurse: bool = True) -> Iterator[Parameter]:
        r"""Return an iterator over module parameters.

        This is typically passed to an optimizer.

        Args:
            recurse (bool): if True, then yields parameters of this module
                and all submodules. Otherwise, yields only parameters that
                are direct members of this module.

        Yields:
            Parameter: module parameter

        Example::

            >>> # xdoctest: +SKIP("undefined vars")
            >>> for param in model.parameters():
            >>>     print(type(param), param.size())
            <class 'torch.Tensor'> (20L,)
            <class 'torch.Tensor'> (20L, 1L, 5L, 5L)

        """
        for name, param in self.named_parameters(recurse=recurse):
            yield param

    def named_parameters(
            self,
            prefix: str = '',
            recurse: bool = True,
            remove_duplicate: bool = True
    ) -> Iterator[Tuple[str, Parameter]]:
        r"""Return an iterator over module parameters, yielding both the name of the parameter as well as the parameter itself.

        Args:
            prefix (str): prefix to prepend to all parameter names.
            recurse (bool): if True, then yields parameters of this module
                and all submodules. Otherwise, yields only parameters that
                are direct members of this module.
            remove_duplicate (bool, optional): whether to remove the duplicated
                parameters in the result. Defaults to True.

        Yields:
            (str, Parameter): Tuple containing the name and parameter

        Example::

            >>> # xdoctest: +SKIP("undefined vars")
            >>> for name, param in self.named_parameters():
            >>>     if name in ['bias']:
            >>>         print(param.size())

        """
        gen = self._named_members(
            lambda module: module._parameters.items(),
            prefix=prefix, recurse=recurse, remove_duplicate=remove_duplicate)
        yield from gen

    def buffers(self, recurse: bool = True) -> Iterator[Tensor]:
        r"""Return an iterator over module buffers.

        Args:
            recurse (bool): if True, then yields buffers of this module
                and all submodules. Otherwise, yields only buffers that
                are direct members of this module.

        Yields:
            torch.Tensor: module buffer

        Example::

            >>> # xdoctest: +SKIP("undefined vars")
            >>> for buf in model.buffers():
            >>>     print(type(buf), buf.size())
            <class 'torch.Tensor'> (20L,)
            <class 'torch.Tensor'> (20L, 1L, 5L, 5L)

        """
        for _, buf in self.named_buffers(recurse=recurse):
            yield buf

    def named_buffers(self, prefix: str = '', recurse: bool = True, remove_duplicate: bool = True) -> Iterator[Tuple[str, Tensor]]:
        r"""Return an iterator over module buffers, yielding both the name of the buffer as well as the buffer itself.

        Args:
            prefix (str): prefix to prepend to all buffer names.
            recurse (bool, optional): if True, then yields buffers of this module
                and all submodules. Otherwise, yields only buffers that
                are direct members of this module. Defaults to True.
            remove_duplicate (bool, optional): whether to remove the duplicated buffers in the result. Defaults to True.

        Yields:
            (str, torch.Tensor): Tuple containing the name and buffer

        Example::

            >>> # xdoctest: +SKIP("undefined vars")
            >>> for name, buf in self.named_buffers():
            >>>     if name in ['running_var']:
            >>>         print(buf.size())

        """
        gen = self._named_members(
            lambda module: module._buffers.items(),
            prefix=prefix, recurse=recurse, remove_duplicate=remove_duplicate)
        yield from gen

    def children(self) -> Iterator['Module']:
        r"""Return an iterator over immediate children modules.

        Yields:
            Module: a child module
        """
        for name, module in self.named_children():
            yield module

    def named_children(self) -> Iterator[Tuple[str, 'Module']]:
        r"""Return an iterator over immediate children modules, yielding both the name of the module as well as the module itself.

        Yields:
            (str, Module): Tuple containing a name and child module

        Example::

            >>> # xdoctest: +SKIP("undefined vars")
            >>> for name, module in model.named_children():
            >>>     if name in ['conv4', 'conv5']:
            >>>         print(module)

        """
        memo = set()
        for name, module in self._modules.items():
            if module is not None and module not in memo:
                memo.add(module)
                yield name, module

    def modules(self) -> Iterator['Module']:
        r"""Return an iterator over all modules in the network.

        Yields:
            Module: a module in the network

        Note:
            Duplicate modules are returned only once. In the following
            example, ``l`` will be returned only once.

        Example::

            >>> l = nn.Linear(2, 2)
            >>> net = nn.Sequential(l, l)
            >>> for idx, m in enumerate(net.modules()):
            ...     print(idx, '->', m)

            0 -> Sequential(
              (0): Linear(in_features=2, out_features=2, bias=True)
              (1): Linear(in_features=2, out_features=2, bias=True)
            )
            1 -> Linear(in_features=2, out_features=2, bias=True)

        """
        for _, module in self.named_modules():
            yield module

    def named_modules(self, memo: Optional[Set['Module']] = None, prefix: str = '', remove_duplicate: bool = True):
        r"""Return an iterator over all modules in the network, yielding both the name of the module as well as the module itself.

        Args:
            memo: a memo to store the set of modules already added to the result
            prefix: a prefix that will be added to the name of the module
            remove_duplicate: whether to remove the duplicated module instances in the result
                or not

        Yields:
            (str, Module): Tuple of name and module

        Note:
            Duplicate modules are returned only once. In the following
            example, ``l`` will be returned only once.

        Example::

            >>> l = nn.Linear(2, 2)
            >>> net = nn.Sequential(l, l)
            >>> for idx, m in enumerate(net.named_modules()):
            ...     print(idx, '->', m)

            0 -> ('', Sequential(
              (0): Linear(in_features=2, out_features=2, bias=True)
              (1): Linear(in_features=2, out_features=2, bias=True)
            ))
            1 -> ('0', Linear(in_features=2, out_features=2, bias=True))

        """
        if memo is None:
            memo = set()
        if self not in memo:
            if remove_duplicate:
                memo.add(self)
            yield prefix, self
            for name, module in self._modules.items():
                if module is None:
                    continue
                submodule_prefix = prefix + ('.' if prefix else '') + name
                yield from module.named_modules(memo, submodule_prefix, remove_duplicate)

    def train(self: T, mode: bool = True) -> T:
        r"""Set the module in training mode.

        This has any effect only on certain modules. See documentations of
        particular modules for details of their behaviors in training/evaluation
        mode, if they are affected, e.g. :class:`Dropout`, :class:`BatchNorm`,
        etc.

        Args:
            mode (bool): whether to set training mode (``True``) or evaluation
                         mode (``False``). Default: ``True``.

        Returns:
            Module: self
        """
        if not isinstance(mode, bool):
            raise ValueError("training mode is expected to be boolean")
        self.training = mode
        for module in self.children():
            module.train(mode)
        return self

    def eval(self: T) -> T:
        r"""Set the module in evaluation mode.

        This has any effect only on certain modules. See documentations of
        particular modules for details of their behaviors in training/evaluation
        mode, if they are affected, e.g. :class:`Dropout`, :class:`BatchNorm`,
        etc.

        This is equivalent with :meth:`self.train(False) <torch.nn.Module.train>`.

        See :ref:`locally-disable-grad-doc` for a comparison between
        `.eval()` and several similar mechanisms that may be confused with it.

        Returns:
            Module: self
        """
        return self.train(False)

    def requires_grad_(self: T, requires_grad: bool = True) -> T:
        r"""Change if autograd should record operations on parameters in this module.

        This method sets the parameters' :attr:`requires_grad` attributes
        in-place.

        This method is helpful for freezing part of the module for finetuning
        or training parts of a model individually (e.g., GAN training).

        See :ref:`locally-disable-grad-doc` for a comparison between
        `.requires_grad_()` and several similar mechanisms that may be confused with it.

        Args:
            requires_grad (bool): whether autograd should record operations on
                                  parameters in this module. Default: ``True``.

        Returns:
            Module: self
        """
        for p in self.parameters():
            p.requires_grad_(requires_grad)
        return self

    def zero_grad(self, set_to_none: bool = True) -> None:
        r"""Reset gradients of all model parameters.

        See similar function under :class:`torch.optim.Optimizer` for more context.

        Args:
            set_to_none (bool): instead of setting to zero, set the grads to None.
                See :meth:`torch.optim.Optimizer.zero_grad` for details.
        """
        if getattr(self, '_is_replica', False):
            warnings.warn(
                "Calling .zero_grad() from a module created with nn.DataParallel() has no effect. "
                "The parameters are copied (in a differentiable manner) from the original module. "
                "This means they are not leaf nodes in autograd and so don't accumulate gradients. "
                "If you need gradients in your forward method, consider using autograd.grad instead.")

        for p in self.parameters():
            if p.grad is not None:
                if set_to_none:
                    p.grad = None
                else:
                    if p.grad.grad_fn is not None:
                        p.grad.detach_()
                    else:
                        p.grad.requires_grad_(False)
                    p.grad.zero_()

    def share_memory(self: T) -> T:
        r"""See :meth:`torch.Tensor.share_memory_`."""
        return self._apply(lambda t: t.share_memory_())

    def _get_name(self):
        return self.__class__.__name__

    def extra_repr(self) -> str:
        r"""Set the extra representation of the module.

        To print customized extra information, you should re-implement
        this method in your own modules. Both single-line and multi-line
        strings are acceptable.
        """
        return ''

    def __repr__(self):
        # We treat the extra repr like the sub-module, one item per line
        extra_lines = []
        extra_repr = self.extra_repr()
        # empty string will be split into list ['']
        if extra_repr:
            extra_lines = extra_repr.split('\n')
        child_lines = []
        for key, module in self._modules.items():
            mod_str = repr(module)
            mod_str = _addindent(mod_str, 2)
            child_lines.append('(' + key + '): ' + mod_str)
        lines = extra_lines + child_lines

        main_str = self._get_name() + '('
        if lines:
            # simple one-liner info, which most builtin Modules will use
            if len(extra_lines) == 1 and not child_lines:
                main_str += extra_lines[0]
            else:
                main_str += '\n  ' + '\n  '.join(lines) + '\n'

        main_str += ')'
        return main_str

    def __dir__(self):
        module_attrs = dir(self.__class__)
        attrs = list(self.__dict__.keys())
        parameters = list(self._parameters.keys())
        modules = list(self._modules.keys())
        buffers = list(self._buffers.keys())
        keys = module_attrs + attrs + parameters + modules + buffers

        # Eliminate attrs that are not legal Python variable names
        keys = [key for key in keys if not key[0].isdigit()]

        return sorted(keys)

    def _replicate_for_data_parallel(self):
        replica = self.__new__(type(self))
        replica.__dict__ = self.__dict__.copy()

        # replicas do not have parameters themselves, the replicas reference the original
        # module.
        replica._parameters = OrderedDict()
        replica._buffers = replica._buffers.copy()
        replica._modules = replica._modules.copy()
        replica._is_replica = True  # type: ignore[assignment]

        return replica

    def compile(self, *args, **kwargs):
        """
        Compile this Module's forward using :func:`torch.compile`.

        This Module's `__call__` method is compiled and all arguments are passed as-is
        to :func:`torch.compile`.

        See :func:`torch.compile` for details on the arguments for this function.
        """
        self._compiled_call_impl = torch.compile(self._call_impl, *args, **kwargs)<|MERGE_RESOLUTION|>--- conflicted
+++ resolved
@@ -1,9 +1,6 @@
-<<<<<<< HEAD
+# mypy: allow-untyped-defs
+
 import functools
-=======
-# mypy: allow-untyped-defs
-from collections import OrderedDict, namedtuple
->>>>>>> 5cdac041
 import itertools
 import warnings
 import weakref
