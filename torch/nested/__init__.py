from typing import List, Optional, Union, Sequence

import torch
from torch import SymInt, Tensor
from torch._C import _add_docstr, _nested  # type: ignore[attr-defined]

from torch.types import _device as Device, _dtype as DType

__all__ = [
    "to_padded_tensor",
    "as_nested_tensor",
    "nested_tensor",
    "narrow",
]

# Nested Tensor constructor functions


def as_nested_tensor(
<<<<<<< HEAD
    ts: Union[Tensor, List[Tensor]],
=======
    tensor_list: Sequence[Tensor],
>>>>>>> bd373f6a
    dtype: Optional[DType] = None,
    device: Optional[Device] = None,
    layout=None
) -> Tensor:
    r"""
    Constructs a nested tensor preserving autograd history from a tensor or a list of tensors.

    If a nested tensor is passed, it will be returned directly unless the device / dtype / layout
    differ. Note that converting device / dtype will result in a copy, while converting layout
    is not currently supported by this function.

    If a non-nested tensor is passed, it is treated as a batch of constituents of consistent size.
    A copy will be incurred if the passed device / dtype differ from those of the input OR if
    the input is non-contiguous. Otherwise, the input's storage will be used directly.

    If a tensor list is provided, tensors in the list are always copied during construction of
    the nested tensor.

    Args:
        ts (Tensor or List[Tensor]): a tensor to treat as a nested tensor OR a list of tensors
            with the same ndim

    Keyword arguments:
        dtype (:class:`torch.dtype`, optional): the desired type of returned nested tensor.
            Default: if None, same :class:`torch.dtype` as leftmost tensor in the list.
        device (:class:`torch.device`, optional): the desired device of returned nested tensor.
            Default: if None, same :class:`torch.device` as leftmost tensor in the list
        layout (:class:`torch.layout`, optional): the desired layout of returned nested tensor.
            Only strided and jagged layouts are supported. Default: if None, the strided layout.

    Example::

        >>> a = torch.arange(3, dtype=torch.float, requires_grad=True)
        >>> b = torch.arange(5, dtype=torch.float, requires_grad=True)
        >>> nt = torch.nested.as_nested_tensor([a, b])
        >>> nt.is_leaf
        False
        >>> fake_grad = torch.nested.nested_tensor([torch.ones_like(a), torch.zeros_like(b)])
        >>> nt.backward(fake_grad)
        >>> a.grad
        tensor([1., 1., 1.])
        >>> b.grad
        tensor([0., 0., 0., 0., 0.])
        >>> c = torch.randn(3, 5, requires_grad=True)
        >>> nt2 = torch.nested.as_nested_tensor(c)
    """
    is_tensor_list = isinstance(ts, list) and all(isinstance(t, Tensor) for t in ts)
    if not isinstance(ts, Tensor) and not is_tensor_list:
        raise TypeError(
            "as_nested_tensor(): Expected first argument to be a tensor or a list of tensors "
        )

    if isinstance(ts, Tensor) and ts.dim() < 2:
        raise RuntimeError("as_nested_tensor(): Expected tensor argument to have dim() > 1")

    if isinstance(ts, Tensor) and ts.is_nested:
        if layout == ts.layout:
            # return input directly or input copied to device / dtype
            return ts.to(device=device, dtype=dtype)
        else:
            # TODO: Just use nt.to(layout=layout) when it exists.
            raise RuntimeError(
                "as_nested_tensor(): Converting between nested tensor layouts is not supported")

    if layout is None:
        layout = torch.strided
    if layout == torch.strided:
        if isinstance(ts, Tensor):
            # contiguous() might be necessary to get flattened view.
            # we could probably be more precise about when to do this as an optimization
            buffer = ts.contiguous().view(-1).to(device=device, dtype=dtype)
            nested_sizes = torch.tensor([t.shape for t in ts])
            return torch._nested_view_from_buffer(
                buffer,
                nested_sizes,
                *torch._nested_compute_contiguous_strides_offsets(nested_sizes))
        else:
            return torch._nested_tensor_from_tensor_list(ts, dtype, None, device, None)
    elif layout == torch.jagged:
        if isinstance(ts, Tensor):
            # contiguous() might be necessary to get flattened view.
            # we could probably be more precise about when to do this as an optimization
            values = ts.contiguous().flatten(0, 1).to(device=device, dtype=dtype)
            batch_size = ts.shape[0]
            seq_len = ts.shape[1]
            offsets = torch.arange(0, batch_size * seq_len + 1, seq_len,
                                   device=device, dtype=torch.int64)

            from torch.nested._internal.nested_tensor import nested_view_from_values_offsets

            return nested_view_from_values_offsets(values, offsets)
        else:
            from torch.nested._internal.nested_tensor import jagged_from_list

            nt, _ = jagged_from_list(ts, offsets=None, device=device, dtype=dtype)
            return nt
    else:
        raise RuntimeError(f"Specified layout is unsupported for nested tensors: {layout}")


# Note: This not only adds doc strings for the nested ops, but
# also connects the torch.nested Python namespace to the torch._C._nested builtins.

to_padded_tensor = _add_docstr(
    _nested.nested_to_padded_tensor,
    r"""
to_padded_tensor(input, padding, output_size=None, out=None) -> Tensor

Returns a new (non-nested) Tensor by padding the :attr:`input` nested tensor.
The leading entries will be filled with the nested data,
while the trailing entries will be padded.

.. warning::

    :func:`to_padded_tensor` always copies the underlying data,
    since the nested and the non-nested tensors differ in memory layout.

Args:
    padding (float): The padding value for the trailing entries.

Keyword args:
    output_size (Tuple[int]): The size of the output tensor.
                              If given, it must be large enough to contain all nested data;
                              else, will infer by taking the max size of each nested sub-tensor along each dimension.
    out (Tensor, optional): the output tensor.

Example::

    >>> nt = torch.nested.nested_tensor([torch.randn((2, 5)), torch.randn((3, 4))])
    nested_tensor([
      tensor([[ 1.6862, -1.1282,  1.1031,  0.0464, -1.3276],
              [-1.9967, -1.0054,  1.8972,  0.9174, -1.4995]]),
      tensor([[-1.8546, -0.7194, -0.2918, -0.1846],
              [ 0.2773,  0.8793, -0.5183, -0.6447],
              [ 1.8009,  1.8468, -0.9832, -1.5272]])
    ])
    >>> pt_infer = torch.nested.to_padded_tensor(nt, 0.0)
    tensor([[[ 1.6862, -1.1282,  1.1031,  0.0464, -1.3276],
             [-1.9967, -1.0054,  1.8972,  0.9174, -1.4995],
             [ 0.0000,  0.0000,  0.0000,  0.0000,  0.0000]],
            [[-1.8546, -0.7194, -0.2918, -0.1846,  0.0000],
             [ 0.2773,  0.8793, -0.5183, -0.6447,  0.0000],
             [ 1.8009,  1.8468, -0.9832, -1.5272,  0.0000]]])
    >>> pt_large = torch.nested.to_padded_tensor(nt, 1.0, (2, 4, 6))
    tensor([[[ 1.6862, -1.1282,  1.1031,  0.0464, -1.3276,  1.0000],
             [-1.9967, -1.0054,  1.8972,  0.9174, -1.4995,  1.0000],
             [ 1.0000,  1.0000,  1.0000,  1.0000,  1.0000,  1.0000],
             [ 1.0000,  1.0000,  1.0000,  1.0000,  1.0000,  1.0000]],
            [[-1.8546, -0.7194, -0.2918, -0.1846,  1.0000,  1.0000],
             [ 0.2773,  0.8793, -0.5183, -0.6447,  1.0000,  1.0000],
             [ 1.8009,  1.8468, -0.9832, -1.5272,  1.0000,  1.0000],
             [ 1.0000,  1.0000,  1.0000,  1.0000,  1.0000,  1.0000]]])
    >>> pt_small = torch.nested.to_padded_tensor(nt, 2.0, (2, 2, 2))
    RuntimeError: Value in output_size is less than NestedTensor padded size. Truncation is not supported.

""",
)

def nested_tensor(tensor_list, *, dtype=None, layout=None, device=None, requires_grad=False, pin_memory=False) -> Tensor:
    r"""
Constructs a nested tensor with no autograd history (also known as a “leaf tensor”, see
:ref:`Autograd mechanics <autograd-mechanics>`) from :attr:`tensor_list` a list of tensors.

Args:
    tensor_list (List[array_like]): a list of tensors, or anything that can be passed to torch.tensor,
    where each element of the list has the same dimensionality.

Keyword arguments:
    dtype (:class:`torch.dtype`, optional): the desired type of returned nested tensor.
        Default: if None, same :class:`torch.dtype` as leftmost tensor in the list.
    layout (:class:`torch.layout`, optional): the desired layout of returned nested tensor.
        Only strided and jagged layouts are supported. Default: if None, the strided layout.
    device (:class:`torch.device`, optional): the desired device of returned nested tensor.
        Default: if None, same :class:`torch.device` as leftmost tensor in the list
    requires_grad (bool, optional): If autograd should record operations on the
        returned nested tensor. Default: ``False``.
    pin_memory (bool, optional): If set, returned nested tensor would be allocated in
        the pinned memory. Works only for CPU tensors. Default: ``False``.

Example::

    >>> a = torch.arange(3, dtype=torch.float, requires_grad=True)
    >>> b = torch.arange(5, dtype=torch.float, requires_grad=True)
    >>> nt = torch.nested.nested_tensor([a, b], requires_grad=True)
    >>> nt.is_leaf
    True
    """
    if layout is None:
        layout = torch.strided
    if layout == torch.strided:
        return _nested.nested_tensor(
            tensor_list,
            dtype=dtype,
            device=device,
            requires_grad=requires_grad,
            pin_memory=pin_memory)
    elif layout == torch.jagged:
        # Need to wrap lists of scalars as tensors
        list_of_tensors = [t if isinstance(t, Tensor) else torch.as_tensor(t) for t in tensor_list]

        from torch.nested._internal.nested_tensor import jagged_from_list

        with torch.no_grad():
            nt, _ = jagged_from_list(list_of_tensors, offsets=None, device=device, dtype=dtype)

        nt.requires_grad_(requires_grad)
        if pin_memory:
            nt = nt.pin_memory()  # type: ignore[assignment]

        return nt
    else:
        raise RuntimeError(f"Specified layout is unsupported for nested tensors: {layout}")


def narrow(tensor: Tensor, dim: int, start: Union[int, Tensor], length: Union[int, Tensor], layout=torch.strided) -> Tensor:
    r"""
Constructs a nested tensor (which might be a view) from :attr:`tensor`, a strided tensor. This follows
similar semantics to torch.Tensor.narrow, where in the :attr:`dim`-th dimension the new nested tensor
shows only the elements in the interval `[start, start+length)`. As nested representations
allow for a different `start` and `length` at each 'row' of that dimension, :attr:`start` and :attr:`length`
can also be tensors of shape `tensor.shape[0]`.

There's some differences depending on the layout you use for the nested tensor. If using strided layout,
torch.narrow will do a copy of the narrowed data into a contiguous NT with strided layout, while
jagged layout narrow() will create a non-contiguous view of your original strided tensor. This particular
representation is really useful for representing kv-caches in Transformer models, as specialized
SDPA kernels can deal with format easily, resulting in performance improvements.


Args:
    tensor (:class:`torch.Tensor`): a strided tensor, which will be used as the underlying data
        for the nested tensor if using the jagged layout or will be copied for the strided layout.
    dim (int): the dimension where narrow will be applied. Only `dim=1` is supported for the
        jagged layout, while strided supports all dim
    start (Union[int, :class:`torch.Tensor`]): starting element for the narrow operation
    length (Union[int, :class:`torch.Tensor`]): number of elements taken during the narrow op

Keyword arguments:
    layout (:class:`torch.layout`, optional): the desired layout of returned nested tensor.
        Only strided and jagged layouts are supported. Default: if None, the strided layout.

Example::

    >>> starts = torch.tensor([0, 1, 2, 3, 4], dtype=torch.int64)
    >>> lengths = torch.tensor([3, 2, 2, 1, 5], dtype=torch.int64)
    >>> narrow_base = torch.randn(5, 10, 20)
    >>> nt_narrowed = torch.nested.narrow(narrow_base, 1, starts, lengths, layout=torch.jagged)
    >>> nt_narrowed.is_contiguous()
    False
    """
    if not isinstance(start, (int, SymInt, Tensor)):
        raise RuntimeError("start must be an integer or a tensor")

    if not isinstance(length, (int, SymInt, Tensor)):
        raise RuntimeError("length must be an integer or a tensor")

    if layout == torch.strided:
        if isinstance(start, Tensor) or isinstance(length, Tensor):
            raise RuntimeError("start and length must be integers for the strided layout NT impl")
        # TODO: switch to as_nested_tensor(tensor) when it is available
        nt = as_nested_tensor(torch.unbind(tensor), layout=torch.strided).narrow(dim, start, length)
    elif layout == torch.jagged:
        if dim != 1:
            raise RuntimeError("jagged layout only supports dim=1")

        from torch.nested._internal.nested_tensor import jagged_from_tensor_and_lengths

        if isinstance(start, (int, SymInt)):
            start = torch.tensor([start], device=tensor.device, dtype=torch.int64)

        if isinstance(length, (int, SymInt)):
            length = torch.tensor([length], device=tensor.device, dtype=torch.int64)

        nt, _, _ = jagged_from_tensor_and_lengths(tensor, start, length)
    else:
        raise RuntimeError(f"Specified layout is unsupported for nested narrow: {layout}")

    return nt<|MERGE_RESOLUTION|>--- conflicted
+++ resolved
@@ -17,11 +17,7 @@
 
 
 def as_nested_tensor(
-<<<<<<< HEAD
-    ts: Union[Tensor, List[Tensor]],
-=======
-    tensor_list: Sequence[Tensor],
->>>>>>> bd373f6a
+    ts: Union[Tensor, Sequence[Tensor]],
     dtype: Optional[DType] = None,
     device: Optional[Device] = None,
     layout=None
