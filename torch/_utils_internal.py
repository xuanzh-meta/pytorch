--- conflicted
+++ resolved
@@ -73,24 +73,16 @@
         )
 
 
-<<<<<<< HEAD
-# Meta only, act as nop otherwise.
-=======
 # NB!  This treats "skip" kwarg specially!!
->>>>>>> 0910429d
 def compile_time_strobelight_meta(phase_name):
     def compile_time_strobelight_meta_inner(function):
         @functools.wraps(function)
         def wrapper_function(*args, **kwargs):
-<<<<<<< HEAD
-            return function(*args, **kwargs)
-=======
             if "skip" in kwargs:
                 kwargs["skip"] = kwargs["skip"] + 1
             return StrobelightCompileTimeProfiler.profile_compile_time(
                 function, phase_name, *args, **kwargs
             )
->>>>>>> 0910429d
 
         return wrapper_function
 
