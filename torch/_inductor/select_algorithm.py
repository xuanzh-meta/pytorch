import builtins
import functools
import inspect
import itertools
import logging
import operator
import sys
import textwrap
import time
from concurrent.futures import ThreadPoolExecutor
from io import StringIO

from typing import Any, Callable, Dict, List, Optional, Union
from unittest.mock import patch

import sympy

import torch
from torch._dynamo.testing import rand_strided
from torch._dynamo.utils import counters, identity, preserve_rng_state

from . import config, ir
from .autotune_process import TensorMeta, TritonBenchmarkRequest
from .codecache import code_hash, PersistentCache, PyCodeCache
<<<<<<< HEAD
from .codegen.common import IndentedBuffer, KernelTemplate
from .codegen.triton import texpr, TritonKernel, TritonPrinter, TritonScheduling
=======
from .codegen.common import (
    ChoiceCaller,
    IndentedBuffer,
    KernelTemplate,
    PrimitiveInfoType,
)
from .codegen.triton import (
    gen_common_triton_imports,
    texpr,
    TritonKernel,
    TritonPrinter,
    TritonScheduling,
)
>>>>>>> f2f8eeea
from .codegen.triton_utils import config_of, signature_to_meta
from .exc import CUDACompileError
from .utils import (
    do_bench,
    get_dtype_size,
    Placeholder,
    sympy_dot,
    sympy_product,
    unique,
)
from .virtualized import V

log = logging.getLogger(__name__)

# correctness checks struggle with fp16/tf32
VERIFY: Dict[str, Any] = dict()
PRINT_AUTOTUNE = True
DEBUG = False


class KernelNamespace:
    pass


# these objects are imported from the generated wrapper code
extern_kernels = KernelNamespace()


class PartialRender:
    """
    Some parts of a template need to be generated at the end, but
    inserted into the template at the start.  This allows doing a bunch
    of replacements after the initial render.
    """

    def __init__(self, code, replacement_hooks):
        super().__init__()
        self.code = code
        self.replacement_hooks = replacement_hooks

    def finalize(self):
        code = self.code
        assert code is not None, "can only be called once"
        self.code = None
        for key, fn in self.replacement_hooks.items():
            code = code.replace(key, fn())
        return code


class TritonTemplateKernel(TritonKernel):
    def __init__(
        self,
        kernel_name,
        input_nodes,
        output_node,
        defines,
        num_stages,
        num_warps,
        grid_fn,
        meta,
        call_sizes,
        use_jit=True,
        prefix_args=0,
        suffix_args=0,
        epilogue_fn=identity,
        *,
        index_dtype,
    ):
        super().__init__(
            sympy_product(output_node.get_size()),
            sympy.Integer(1),
            index_dtype=index_dtype,
        )
        self.input_nodes = input_nodes
        self.output_node = output_node
        self.named_input_nodes = {}
        self.defines = defines
        self.kernel_name = kernel_name
        self.template_mask = None
        self.use_jit = use_jit
        self.num_stages = num_stages
        self.num_warps = num_warps
        self.grid_fn = grid_fn
        self.meta = meta
        self.call_sizes = call_sizes
        # for templates with fixed epilogues
        self.prefix_args = prefix_args
        self.suffix_args = suffix_args
        self.epilogue_fn = epilogue_fn
        self.render_hooks = dict()
        self.triton_meta: Optional[Dict[str, object]] = None

    def need_numel_args(self):
        return False

    def estimate_kernel_num_bytes(self):
        """
        Estimate the total number of bytes this kernel takes.
        For in/out nodes, sizes are counted twice: once for reading and
        once for writing.
        """
        ninplace_args = len(unique(self.args.inplace_buffers.values()))
        num_bytes = []
        for i, inp in enumerate(itertools.chain(self.input_nodes, (self.output_node,))):
            size = V.graph.sizevars.size_hints(inp.get_size())
            numel = functools.reduce(operator.mul, size)
            dtype_size = get_dtype_size(inp.get_dtype())
            num_bytes.append(numel * dtype_size * (1 + int(i < ninplace_args)))
        return sum(num_bytes)

    def jit_lines(self):
        if self.use_jit:
            return "@triton.jit"

        argdefs, _, signature = self.args.python_argdefs()
        triton_meta = {
            "signature": signature_to_meta(signature, size_dtype=self.index_dtype),
            "device": V.graph.scheduler.current_device.index,
            "device_type": V.graph.scheduler.current_device.type,
            "constants": {},
        }
        triton_meta["configs"] = [config_of(signature)]
        for arg_num in triton_meta["configs"][0].equal_to_1:  # type: ignore[index]
            triton_meta["constants"][arg_num] = 1  # type: ignore[index]
        self.triton_meta = triton_meta

        inductor_meta = {
            "kernel_name": str(Placeholder.DESCRIPTIVE_NAME),
            "backend_hash": torch.utils._triton.triton_hash_with_backend(),
        }
        if config.profile_bandwidth or config.benchmark_kernel:
            num_gb = self.estimate_kernel_num_bytes() / 1e9
            inductor_meta["kernel_num_gb"] = num_gb
        return f"""
            @triton_heuristics.template(
                num_stages={self.num_stages},
                num_warps={self.num_warps},
                triton_meta={triton_meta!r},
                inductor_meta={inductor_meta!r},
            )
            @triton.jit
        """

    def def_kernel(self, *argnames):
        """
        Hook called from template code to generate function def and
        needed args.
        """
        assert all(isinstance(x, str) for x in argnames)
        renames = IndentedBuffer(initial_indent=1)

        named_args = self.input_nodes[
            self.prefix_args : len(self.input_nodes) - self.suffix_args
        ]

        assert len(argnames) == len(named_args), (
            len(argnames),
            len(named_args),
            self.prefix_args,
            len(self.input_nodes),
        )

        for input_node in self.input_nodes[: self.prefix_args]:
            # get args in correct order
            self.args.input(input_node.get_name())

        for name, input_node in zip(argnames, named_args):
            arg_name = f"arg_{name}"
            self.named_input_nodes[name] = input_node
            self.args.input_buffers[input_node.get_name()] = arg_name

        # The args may be duplicated, so renaming must be after args are de-duplicated.
        for name in argnames:
            input_node = self.named_input_nodes[name]
            arg_name = self.args.input_buffers[input_node.get_name()]
            if input_node.get_layout().offset == 0:
                renames.writeline(f"{name} = {arg_name}")
            else:
                offset = texpr(self.rename_indexing(input_node.get_layout().offset))
                renames.writeline(f"{name} = {arg_name} + {offset}")

        for input_node in self.input_nodes[len(self.input_nodes) - self.suffix_args :]:
            # get args in correct order
            self.args.input(input_node.get_name())

        def hook():
            # python_argdefs() cannot be run until after the rest of the template lazily adds more args
            arg_defs, *_ = self.args.python_argdefs()
            code = IndentedBuffer()
            code.splice(gen_common_triton_imports())
            code.splice(self.jit_lines())
            code.writeline(f"def {self.kernel_name}({', '.join(arg_defs)}):")
            with code.indent():
                code.splice(self.defines)
                code.splice(renames.getvalue())
            return code.getvalue()

        assert "<DEF_KERNEL>" not in self.render_hooks
        self.render_hooks["<DEF_KERNEL>"] = hook
        return "<DEF_KERNEL>"

    def size(self, name: str, index: int):
        """
        Hook called from template code to get the size of an arg.
        Will add needed args to pass it in if it is dynamic.
        """
        assert isinstance(index, int)
        if name is None:
            val = self.output_node.get_size()[index]
        else:
            assert isinstance(name, str)
            val = self.named_input_nodes[name].get_size()[index]
        return texpr(self.rename_indexing(val))

    def stride(self, name, index):
        """
        Hook called from template code to get the stride of an arg.
        Will add needed args to pass it in if it is dynamic.
        """
        assert isinstance(index, int)
        if name is None:
            val = self.output_node.get_stride()[index]
        else:
            assert isinstance(name, str)
            val = self.named_input_nodes[name].get_stride()[index]
        return texpr(self.rename_indexing(val))

    def store_output(self, indices, val, mask):
        """
        Hook called from template code to store the final output
        (if the buffer hasn't been optimized away), then append any
        epilogue fusions.
        """
        assert isinstance(indices, (list, tuple))
        assert isinstance(val, str)
        assert isinstance(mask, str)
        assert self.template_mask is None
        indices = list(map(TritonPrinter.paren, indices))
        index_symbols = [sympy.Symbol(x) for x in indices]
        lengths = [V.graph.sizevars.simplify(s) for s in self.output_node.get_size()]
        assert len(indices) == len(lengths)

        # glue to make generated code use same indexing from template
        for name, range_tree_entry in zip(
            indices, self.range_trees[0].construct_entries(lengths)
        ):
            range_tree_entry.set_name(name)
        contiguous_index = sympy_dot(
            ir.FlexibleLayout.contiguous_strides(lengths), index_symbols
        )
        contiguous_index = self.rename_indexing(contiguous_index)
        self.body.writeline("xindex = " + texpr(contiguous_index))
        self.range_trees[0].lookup(sympy.Integer(1), sympy_product(lengths)).set_name(
            "xindex"
        )
        self.template_mask = mask
        self.template_indices = indices
        output_index = self.output_node.get_layout().make_indexer()(index_symbols)
        output_index = self.rename_indexing(output_index)
        if output_index == contiguous_index:
            output_index = sympy.Symbol("xindex")

        epilogue_args = [val]
        for input_node in itertools.chain(
            self.input_nodes[: self.prefix_args],
            self.input_nodes[len(self.input_nodes) - self.suffix_args :],
        ):
            input_node.freeze_layout()
            epilogue_args.append(input_node.make_loader()(index_symbols))

        V.ops.store(
            self.output_node.get_name(),
            output_index,
            self.epilogue_fn(*epilogue_args),
        )
        self.codegen_body()

        def hook():
            # more stuff might have been added since the codegen_body above
            self.codegen_body()
            return textwrap.indent(self.body.getvalue(), "    ").strip()

        assert "<STORE_OUTPUT>" not in self.render_hooks
        self.render_hooks["<STORE_OUTPUT>"] = hook
        return "<STORE_OUTPUT>"

    def render(self, template, kwargs):
        return PartialRender(
            template.render(**self.template_env(), **kwargs),
            self.render_hooks,
        )

    def make_load(self, name, indices, mask):
        """
        Optional helper called from template code to generate the code
        needed to load from an tensor.
        """
        assert isinstance(indices, (list, tuple))
        assert isinstance(name, str)
        assert isinstance(mask, str)
        stride = self.named_input_nodes[name].get_stride()
        indices = list(map(TritonPrinter.paren, indices))
        assert len(indices) == len(stride)
        index = " + ".join(
            f"{texpr(self.rename_indexing(s))} * {i}" for s, i in zip(stride, indices)
        )
        return f"tl.load({name} + ({index}), {mask})"

    def template_env(self):
        """
        Generate the namespace visible in the template.
        """
        return {
            fn.__name__: fn
            for fn in [
                self.def_kernel,
                self.size,
                self.stride,
                self.store_output,
                self.make_load,
            ]
        }

    def indexing(
        self,
        index: sympy.Expr,
        *,
        dense_indexing=False,
        copy_shape=None,
        override_mask=None,
        block_ptr=False,
    ):
        """
        Override the default indexing to use our custom mask and force
        dense indexing.
        """
        return super().indexing(
            index,
            dense_indexing=False,
            copy_shape=self.template_mask,
            override_mask=self.template_mask,
            block_ptr=block_ptr,
        )

    def initialize_range_tree(self, pid_cache):
        super().initialize_range_tree(pid_cache)
        # ignore default codegen
        self.body.clear()
        self.indexing_code.clear()

    def call_kernel(self, name: str, node: Optional[ir.IRNode] = None):
        wrapper = V.graph.wrapper_code
        _, call_args, _ = self.args.python_argdefs()
        call_args = [str(a) for a in call_args]

        for i in range(len(call_args)):
            if V.graph.is_unspec_arg(call_args[i]):
                call_args[i] = call_args[i] + ".item()"
            if isinstance(call_args[i], sympy.Symbol):
                call_args[i] = texpr(call_args[i])

        if V.graph.cpp_wrapper:
            # In the cpp_wrapper case, we have to compute CUDA launch grid at runtime
            # if any dynamic dimension is involved. We rely on the Python version
            # of the grid function to generate those grid configs, which may contain
            # symbolic values. The wrapper will use cexpr to print out C++ code
            # appropriately for the grid configs.
            grid_args = [V.graph.sizevars.simplify(s) for s in self.call_sizes] + [
                self.meta
            ]
            grid = self.grid_fn(*grid_args)

            wrapper.generate_kernel_call(
                name,
                call_args,
                device_index=V.graph.scheduler.current_device.index,
                grid=grid,
                triton_meta=self.triton_meta,
            )
        else:
            stream_name = wrapper.write_get_raw_stream(
                V.graph.scheduler.current_device.index
            )

            wrapper.add_import_once(f"import {self.grid_fn.__module__}")
            meta = wrapper.add_meta_once(self.meta)

            grid_call = [
                texpr(V.graph.sizevars.simplify(s)) for s in self.call_sizes
            ] + [meta]
            grid_call = f"{self.grid_fn.__module__}.{self.grid_fn.__name__}({', '.join(grid_call)})"
            wrapper.writeline(
                f"{name}.run({', '.join(call_args)}, grid={grid_call}, stream={stream_name})"
            )


@functools.lru_cache(None)
def _jinja2_env():
    try:
        import jinja2

        return jinja2.Environment(
            undefined=jinja2.StrictUndefined,
        )
    except ImportError:
        return None


class TritonTemplate(KernelTemplate):
    index_counter = itertools.count()
    all_templates: Dict[str, "TritonTemplate"] = dict()

    def __init__(self, name: str, grid: Any, source: str, debug=False):
        super().__init__(name)
        self.grid = grid
        self.template = self._template_from_string(source)
        assert name not in self.all_templates, "duplicate template name"
        self.all_templates[name] = self
        self.debug = debug

    def generate(
        self,
        input_nodes,
        layout,
        num_stages,
        num_warps,
        prefix_args=0,
        suffix_args=0,
        epilogue_fn=identity,
        **kwargs,
    ):
        assert self.template, "requires jinja2"
        defines = StringIO()
        for name, val in kwargs.items():
            defines.write(f"    {name} : tl.constexpr = {val}\n")
        defines = defines.getvalue()

        fake_out = ir.Buffer("buf_out", layout)
        kernel_name = f"triton_{self.name}"

        numel = sympy_product(layout.size)
        buffers = itertools.chain(input_nodes, (fake_out,))
        if not TritonScheduling.can_use_32bit_indexing(numel, buffers):
            raise NotImplementedError(
                "64-bit indexing is not yet implemented for triton templates"
            )

        kernel_options = dict(
            input_nodes=input_nodes,
            defines=defines,
            num_stages=num_stages,
            num_warps=num_warps,
            grid_fn=self.grid,
            meta=kwargs,
            call_sizes=layout.size,
            prefix_args=prefix_args,
            suffix_args=suffix_args,
            epilogue_fn=epilogue_fn,
            index_dtype="tl.int32",
        )
        with patch.object(
            V.graph, "get_dtype", self._fake_get_dtype(fake_out)
        ), TritonTemplateKernel(
            kernel_name=kernel_name,
            output_node=fake_out,
            use_jit=True,
            **kernel_options,
        ) as kernel:
            try:
                code = kernel.render(self.template, kwargs).finalize()
            except ZeroDivisionError:
                # TODO(nmacchioni): fix sympy division by zero
                return None
            if self.debug:
                print("Generated Code:\n", code)
            extra = (
                "-".join(
                    [
                        *[
                            f"{kwarg}={repr(kwargs[kwarg])}"
                            for kwarg in sorted(kwargs.keys())
                        ],
                        f"num_stages={num_stages}",
                        f"num_warps={num_warps}",
                    ]
                )
                + "-"
            )
            mod = PyCodeCache.load(code, extra)
            _, call_args, _ = kernel.args.python_argdefs()

        expected_args = list(unique(x.get_name() for x in input_nodes))
        expected_args.extend([fake_out.get_name()])
        assert list(call_args)[: len(expected_args)] == expected_args, (
            call_args,
            expected_args,
        )
        extra_args = V.graph.sizevars.size_hints(
            map(sympy.expand, call_args[len(expected_args) :]),
            fallback=config.unbacked_symint_fallback,
        )

        kernel_hash_name = f"triton_{self.name}_{next(self.index_counter)}"

        def make_kernel_render(out_node):
            kernel = TritonTemplateKernel(
                kernel_name=str(Placeholder.KERNEL_NAME),
                output_node=out_node,
                use_jit=False,
                **kernel_options,
            )
            render = functools.partial(
                kernel.render,
                self.template,
                kwargs,
            )
            return kernel, render

        # create the BenchmarkRequest
        assert mod.__file__ is not None
        grid = self.grid(
            *V.graph.sizevars.size_hints(
                layout.size,
                fallback=config.unbacked_symint_fallback,
            ),
            kwargs,
        )
        bmreq = TritonBenchmarkRequest(
            module_path=mod.__file__,
            module_cache_key=mod.key,
            kernel_name=kernel_name,
            grid=grid,
            extra_args=extra_args,
            num_stages=num_stages,
            num_warps=num_warps,
            matrix_instr_nonkdim=kwargs.get("matrix_instr_nonkdim", 0),
            input_tensor_meta=TensorMeta.from_irnodes(input_nodes),
            output_tensor_meta=TensorMeta.from_irnodes(layout),
        )

        return TritonTemplateCaller(
            kernel_hash_name,
            input_nodes,
            layout,
            make_kernel_render,
            extra.strip("-").replace("-", ", "),
            bmreq,
            log_info={
                "tile_shape": str(
                    (
                        kwargs.get("BLOCK_M", -1),
                        kwargs.get("BLOCK_K", -1),
                        kwargs.get("BLOCK_N", -1),
                    )
                ),
                "num_stages": num_stages,
                "num_warps": num_warps,
                "allow_tf32": str(kwargs.get("ALLOW_TF32", None)),
                "acc_type": str(kwargs.get("ACC_TYPE", None)),
            },
        )


class ExternKernelChoice:
    def __init__(
        self,
        kernel,
        cpp_kernel=None,
        *,
        name=None,
        has_out_variant=True,
        op_overload=None,
        use_fallback_kernel=False,
    ):
        super().__init__()
        name = name or kernel.__name__
        assert callable(kernel)
        assert not hasattr(extern_kernels, name), "duplicate extern kernel"
        self.name = name
        self.cpp_kernel_name = cpp_kernel
        self.has_out_variant = has_out_variant
        setattr(extern_kernels, name, kernel)
        self.op_overload = op_overload
        self.use_fallback_kernel = use_fallback_kernel

    def to_callable(self):
        return getattr(extern_kernels, self.name)

    def call_name(self):
        return f"extern_kernels.{self.name}"

    @functools.lru_cache(None)
    def hash_key(self):
        fn = self.to_callable()
        parts = [
            self.name,
            getattr(fn, "__name__", ""),
            getattr(fn, "__module__", ""),
        ]
        try:
            parts.append(inspect.getsource(fn))
        except Exception:
            pass
        return code_hash("-".join(parts))

    def bind(
        self,
        input_nodes,
        layout,
        ordered_kwargs_for_cpp_kernel=(),
        **kwargs,
    ):
        self.ordered_kwargs_for_cpp_kernel = ordered_kwargs_for_cpp_kernel
        return ExternKernelCaller(
            self, input_nodes, layout, kwargs, has_out_variant=self.has_out_variant
        )


class TritonTemplateCaller(ir.TritonTemplateCallerBase):
    def __init__(
        self,
        name,
        input_nodes,
        layout,
        make_kernel_render,
        debug_extra,
        bmreq,
        log_info: Optional[
            Dict[str, Union[PrimitiveInfoType, List[PrimitiveInfoType]]]
        ] = None,
    ):
        super().__init__(name, input_nodes, layout)
        self.make_kernel_render = make_kernel_render
        self.debug_extra = debug_extra
        self.bmreq: TritonBenchmarkRequest = bmreq
        if log_info is None:
            log_info = {}
        self.log_info: Dict[str, Any] = log_info
        self.log_info.update(
            {
                "backend": "Triton",
                "grid": str(self.bmreq.grid),
                "num_stages": self.bmreq.num_stages,
                "num_warps": self.bmreq.num_warps,
            }
        )

    def benchmark(self, *args, out):
        assert self.bmreq is not None
        return self.bmreq.benchmark(*args, output_tensor=out)

    def __str__(self):
        return f"TritonTemplateCaller({self.bmreq.module_path}, {self.debug_extra})"

    def call_name(self):
        return f"template_kernels.{self.name}"

    def hash_key(self):
        return "-".join(
            [
                self.name.rsplit("_", 1)[0],
                self.bmreq.module_cache_key,
            ]
        )

    def output_node(self):
        return ir.TensorBox.create(
            ir.TritonTemplateBuffer(
                layout=self.layout,
                inputs=self.input_nodes,
                make_kernel_render=self.make_kernel_render,
            )
        )

<<<<<<< HEAD
    def get_make_kernel_render(self):
        return self.make_kernel_render
=======
    def info_dict(self) -> Dict[str, Union[PrimitiveInfoType, List[PrimitiveInfoType]]]:
        """Information returned here is logged to the autotune log file when that is enabled."""
        return self.log_info

>>>>>>> f2f8eeea


class ExternKernelCaller(ir.ChoiceCaller):
    def __init__(
        self,
        choice: ExternKernelChoice,
        input_nodes,
        layout,
        kwargs=None,
        *,
        has_out_variant=True,
    ):
        super().__init__(choice.name, input_nodes, layout)
        self.choice = choice
        self.kwargs = kwargs or {}
        self.has_out_variant = has_out_variant

    def __str__(self):
        return f"ExternKernelCaller({self.choice.call_name()})"

    def benchmark(self, *args, out):
        if self.has_out_variant:
            return super().benchmark(*args, out=out)
        else:
            algo = self.to_callable()
            out_new = algo(*args)
            torch._C._dynamo.guards.assert_size_stride(
                out_new, tuple(out.size()), tuple(out.stride())
            )
            out.copy_(out_new)  # for correctness checking
            return do_bench(lambda: algo(*args))

    def to_callable(self):
        fn = self.choice.to_callable()
        if self.kwargs:
            return functools.partial(fn, **self.kwargs)
        else:
            return fn

    def hash_key(self):
        return "-".join(
            [
                self.choice.name,
                *[
                    f"{kwarg}={repr(self.kwargs[kwarg])}"
                    for kwarg in sorted(self.kwargs.keys())
                ],
                self.choice.hash_key(),
            ]
        )

    def output_node(self):
        if config.abi_compatible and self.choice.use_fallback_kernel:
            assert (
                self.choice.op_overload is not None
            ), "Please provide an op_overload to use ir.FallbackKernel"
            inner = ir.FallbackKernel.create(
                self.choice.op_overload, *self.input_nodes, **self.kwargs
            )
        else:
            cls = ir.ExternKernelOut if self.has_out_variant else ir.ExternKernelAlloc
            inner = cls(
                layout=self.layout,
                inputs=self.input_nodes,
                python_kernel_name=self.choice.call_name(),
                cpp_kernel_name=self.choice.cpp_kernel_name,
                ordered_kwargs_for_cpp_kernel=self.choice.ordered_kwargs_for_cpp_kernel,
                op_overload=self.choice.op_overload,
                kwargs=self.kwargs,
            )

        return ir.TensorBox.create(inner)

    def info_dict(self) -> Dict[str, Union[PrimitiveInfoType, List[PrimitiveInfoType]]]:
        """Information returned here is logged to the autotune log file when that is enabled."""
        return {
            "backend": "extern",
            "kernel_call_name": self.choice.call_name(),
        }


class ErrorFromChoice(RuntimeError):
    def __init__(self, msg, choice: ir.ChoiceCaller, inputs_str):
        msg += f"\nFrom choice {choice}\n{inputs_str}"
        super().__init__(msg)
        self.choice = choice


class AlgorithmSelectorCache(PersistentCache):
    def __call__(
        self,
        name,
        choices: List[ir.ChoiceCaller],
        input_nodes,
        layout,
        # optional dict mapping arg indices to the functions
        # generating a torch.Tensor for that input from the
        # corresponding ir.Buffer. if passed for a given
        # arg, the function will be called instead of
        # generating a random torch.Tensor for benchmarking.
        input_gen_fns: Optional[Dict[int, Callable[[ir.Buffer], torch.Tensor]]] = None,
        precompilation_timeout_seconds: int = 60 * 60,
        return_multi_template=False,
    ):
        from .codegen.cuda.cuda_kernel import CUDATemplateCaller

        # TODO(nmacchioni): remove once CI tests are fixed
        choices = [choice for choice in choices if choice is not None]
        if len(choices) == 0:
            raise RuntimeError(
                "No choices to select, please consider adding ATEN into max_autotune_gemm_backends "
                "config (defined in torch/_inductor/config.py) to allow at least one choice. "
            )
        log.debug("Max autotune selects from %s choices.", str(len(choices)))

        if len(choices) == 1:
            if not isinstance(choices[0], CUDATemplateCaller):
                # CUDATemplateCaller still needs to go through autotuning process to retrieve workspace size.
                return choices[0].output_node()

        @functools.lru_cache(None)
        def make_benchmark_fn():
            return self.make_benchmark_fn(choices, input_nodes, layout, input_gen_fns)

        def precompile(choices):
            if (
                precompilation_timeout_seconds is None
                or precompilation_timeout_seconds <= 0
            ):
                return
            num_workers = min(
                config.compile_threads,
                torch.get_num_threads(),
                len(choices),
            )
            if num_workers <= 0:
                return
            log.info(
                "Multithreaded precompilation for %d choices using %d worker threads",
                len(choices),
                num_workers,
            )
            with ThreadPoolExecutor(max_workers=num_workers) as executor:
                futures = executor.map(
                    lambda c: c.precompile(),
                    [c for c in choices if hasattr(c, "precompile")],
                    timeout=precompilation_timeout_seconds,
                )
                try:
                    iterator = iter(futures)
                    while True:
                        try:
                            next(iterator)
                        except CUDACompileError:
                            log.error(  # noqa: G201
                                "CUDA Compilation error", exc_info=True
                            )
                except TimeoutError:
                    log.warning(
                        f"Precompilation timed out after {precompilation_timeout_seconds} seconds."  # noqa: G004
                    )
                except StopIteration:
                    pass
                executor.shutdown(wait=True)

        def autotune(choices):
            try:
                precompile(choices)
            except TimeoutError:
                log.warning(
                    "Precompilation phase took longer than timeout allowed. Continuing"
                )
                pass
            return make_benchmark_fn()(choices)

        if config.autotune_in_subproc:
            from .autotune_process import tuning_pool

            # do the optional warmup
            tuning_pool.initialize()

        autotune_start_ts = time.time()
        timings = self.lookup(
            choices,
            name,
            repr([self.key_of(x) for x in input_nodes]),
            autotune,
        )
        autotune_elapse = time.time() - autotune_start_ts
        if timings == {} or choices[0] not in timings:
            return choices[0].output_node()

        if make_benchmark_fn.cache_info().currsize:
            counters["inductor"]["select_algorithm_autotune"] += 1
        if (
            make_benchmark_fn.cache_info().currsize
            or log.getEffectiveLevel() == logging.DEBUG
            or config.trace.log_autotuning_results
        ):
            self.log_results(name, input_nodes, timings, autotune_elapse)

        if return_multi_template:
            min_extern_choice = float("inf")
            for choice, timing in timings.items():
                if isinstance(choice, ExternKernelCaller):
                    min_extern_choice = min(min_extern_choice, timing)

            timings = {
                choice: time
                for choice, time in timings.items()
                if (
                    time <= min_extern_choice
                    or not isinstance(choice, ExternKernelCaller)
                )
            }

            if len(timings) == 1:
                return next(iter(timings)).output_node()

            if config.debug_filter_choice:
                timings = {
                    choice: time
                    for choice, time in timings.items()
                    if config.debug_filter_choice(choice)
                }

            return torch._inductor.ir.TensorBox.create(
                torch._inductor.ir.MultiTemplateBuffer(
                    layout,
                    input_nodes,
                    timings,
                )
            )

        selected_choice = builtins.min(timings, key=timings.__getitem__).output_node()
        log.debug("selected choice: %s", str(selected_choice))
        return selected_choice

    @classmethod
    def make_benchmark_fn(
        cls,
        choices,
        input_nodes,
        layout,
        input_gen_fns=None,
    ):
        if input_gen_fns is None:
            input_gen_fns = {}

        # de-duplicate args
        unique_example_inputs = {
            x.get_name(): input_gen_fns.get(i, cls.benchmark_example_value)(x)
            for i, x in enumerate(input_nodes)
        }
        example_inputs = list(unique_example_inputs.values())
        example_inputs_extern = [
            torch.as_strided(
                unique_example_inputs[input_node.get_name()],
                V.graph.sizevars.size_hints(
                    input_node.get_size(),
                    fallback=config.unbacked_symint_fallback,
                ),
                V.graph.sizevars.size_hints(
                    input_node.get_stride(),
                    fallback=config.unbacked_symint_fallback,
                ),
                V.graph.sizevars.size_hint(
                    input_node.get_layout().offset,
                    fallback=config.unbacked_symint_fallback,
                ),
            )
            for input_node in input_nodes
        ]

        out = cls.benchmark_example_value(layout)
        out_extern = torch.as_strided(
            out, out.size(), out.stride(), V.graph.sizevars.size_hint(layout.offset)
        )
        if VERIFY:
            choices[0].benchmark(*example_inputs_extern, out=out_extern)
            expected = out_extern.clone()

        if DEBUG:
            print(f"{len(choices)} tuning requests:")

        def debug_str():
            def tensor_repr(x):
                return (
                    f"torch.empty_strided({tuple(x.size())!r}, {tuple(x.stride())!r}, "
                    f"dtype={x.dtype!r}, device={x.device.type!r})"
                )

            lines = [
                "inputs = [",
            ]
            for x in example_inputs:
                lines.append(f"    {tensor_repr(x)},")
            lines += ["]", f"out = {tensor_repr(out)}", ""]
            return "\n".join(lines)

        def benchmark_choice_in_current_process(choice):
            out.zero_()
            if isinstance(choice, ExternKernelCaller):
                # aten kernels want the offset baked in for sliced tensors
                result = choice.benchmark(*example_inputs_extern, out=out_extern)
            else:
                # triton templates want the base pointer for sliced tensors
                result = choice.benchmark(*example_inputs, out=out)
            if VERIFY:
                torch.testing.assert_close(out_extern, expected, **VERIFY)
            torch.cuda.synchronize()  # shake out any CUDA errors
            return result

        def benchmark_in_current_process(choices):
            timings = {}
            for choice in choices:
                try:
                    timing = benchmark_choice_in_current_process(choice)
                except CUDACompileError as e:
                    log.warning(
                        "CUDA compilation error: \n%s. \nIgnore this choice.", str(e)
                    )
                    timing = float("inf")
                except RuntimeError as e:
                    msg = str(e)
                    if "invalid argument" in msg:
                        msg += "\n\nThis may mean this GPU is too small for max_autotune mode.\n\n"
                        log.warning(msg)
                        timing = float("inf")
                    else:
                        if "illegal memory access" in msg:
                            msg += "\n\nEither error in template or triton bug.\n"
                        raise ErrorFromChoice(msg, choice, debug_str())  # noqa: TRY200
                except AssertionError as e:
                    raise AssertionError(  # noqa: TRY200
                        f"Incorrect result from choice {choice}\n\n{e}"
                    )

                timings[choice] = timing

            return timings

        def benchmark_in_sub_process(choices):
            from . import autotune_process

            # only benchmark triton kernel in sub process for now.
            # ATen/Extern kernel are still benchmarked in the current process.
            extern = [c for c in choices if isinstance(c, ExternKernelCaller)]
            triton = [c for c in choices if not isinstance(c, ExternKernelCaller)]

            timings = benchmark_in_current_process(extern)
            timings.update(autotune_process.benchmark_in_sub_process(triton))
            return timings

        benchmark = (
            benchmark_in_sub_process
            if config.autotune_in_subproc
            else benchmark_in_current_process
        )

        return benchmark

    @staticmethod
    def log_results(
        name: str,
        input_nodes: List[ir.IRNode],
        timings: Dict[ChoiceCaller, float],
        elapse: float,
    ):
        V.debug.log_autotuning_results(name, input_nodes, timings, elapse)
        if not (config.max_autotune or config.max_autotune_gemm) or not PRINT_AUTOTUNE:
            return
        sizes = ", ".join(
            [
                "x".join(
                    map(
                        str,
                        V.graph.sizevars.size_hints(
                            n.get_size(), fallback=config.unbacked_symint_fallback
                        ),
                    )
                )
                for n in input_nodes
            ]
        )
        n = None if log.getEffectiveLevel() == logging.DEBUG else 10
        top_k = sorted(timings, key=timings.__getitem__)[:n]
        best = top_k[0]
        best_time = timings[best]
        sys.stderr.write(f"AUTOTUNE {name}({sizes})\n")
        for choice in top_k:
            result = timings[choice]
            if result:
                sys.stderr.write(
                    f"  {choice.name} {result:.4f} ms {best_time/result:.1%}\n"
                )
            else:
                sys.stderr.write(
                    f"  {choice.name} {result:.4f} ms <DIVIDED BY ZERO ERROR>\n"
                )

        autotune_type_str = (
            "SubProcess" if config.autotune_in_subproc else "SingleProcess"
        )
        sys.stderr.write(f"{autotune_type_str} AUTOTUNE takes {elapse:.4f} seconds\n")

    @staticmethod
    def benchmark_example_value(node):
        """
        Convert an ir.Buffer into a concrete torch.Tensor we can use for
        benchmarking.
        """
        if isinstance(node, ir.Layout):
            node = ir.Buffer("fake", node)
        # triton templates want the base tensor.
        if isinstance(node, ir.BaseView):
            node = node.unwrap_view()
        # preserve rng states to avoid the rand_strided call below changes
        # the rng states for the real model code.
        with preserve_rng_state():
            return rand_strided(
                V.graph.sizevars.size_hints(
                    node.get_size(),
                    fallback=config.unbacked_symint_fallback,
                ),
                V.graph.sizevars.size_hints(
                    node.get_stride(),
                    fallback=config.unbacked_symint_fallback,
                ),
                device=node.get_device(),
                dtype=node.get_dtype(),
                extra_size=node.layout.offset,
            )

    @staticmethod
    def key_of(node):
        """
        Extract the pieces of an ir.Buffer that we should invalidate cached
        autotuning results on.
        """
        sizevars = V.graph.sizevars
        return (
            node.get_device().type,
            str(node.get_dtype()),
            *sizevars.size_hints(
                node.get_size(),
                fallback=config.unbacked_symint_fallback,
            ),
            *sizevars.size_hints(
                node.get_stride(),
                fallback=config.unbacked_symint_fallback,
            ),
            sizevars.size_hint(
                node.get_layout().offset,
                fallback=config.unbacked_symint_fallback,
            ),
        )


_ALGORITHM_SELECTOR_CACHE: Optional[AlgorithmSelectorCache] = None


def autotune_select_algorithm(*args, **kwargs):
    global _ALGORITHM_SELECTOR_CACHE
    if _ALGORITHM_SELECTOR_CACHE is None:
        _ALGORITHM_SELECTOR_CACHE = AlgorithmSelectorCache()

    if "return_multi_template" not in kwargs:
        # TODO - enable multi templates even if benchmark_fusion not enabled
        kwargs["return_multi_template"] = (
            torch._inductor.config.benchmark_multi_templates
            and torch._inductor.config.benchmark_fusion
        )

    return _ALGORITHM_SELECTOR_CACHE(*args, **kwargs)


def realize_inputs(*args):
    if len(args) == 1:
        return ir.ExternKernel.require_stride1(ir.ExternKernel.realize_input(args[0]))
    return [realize_inputs(x) for x in args]


# ensure lowering is imported so that `extern_kernels.*` is populated
from . import lowering  # noqa: F401<|MERGE_RESOLUTION|>--- conflicted
+++ resolved
@@ -22,16 +22,8 @@
 from . import config, ir
 from .autotune_process import TensorMeta, TritonBenchmarkRequest
 from .codecache import code_hash, PersistentCache, PyCodeCache
-<<<<<<< HEAD
 from .codegen.common import IndentedBuffer, KernelTemplate
-from .codegen.triton import texpr, TritonKernel, TritonPrinter, TritonScheduling
-=======
-from .codegen.common import (
-    ChoiceCaller,
-    IndentedBuffer,
-    KernelTemplate,
-    PrimitiveInfoType,
-)
+
 from .codegen.triton import (
     gen_common_triton_imports,
     texpr,
@@ -39,9 +31,10 @@
     TritonPrinter,
     TritonScheduling,
 )
->>>>>>> f2f8eeea
+
 from .codegen.triton_utils import config_of, signature_to_meta
 from .exc import CUDACompileError
+from .ir import ChoiceCaller, PrimitiveInfoType
 from .utils import (
     do_bench,
     get_dtype_size,
@@ -101,7 +94,7 @@
         grid_fn,
         meta,
         call_sizes,
-        use_jit=True,
+        use_jit=False,
         prefix_args=0,
         suffix_args=0,
         epilogue_fn=identity,
@@ -157,8 +150,8 @@
         argdefs, _, signature = self.args.python_argdefs()
         triton_meta = {
             "signature": signature_to_meta(signature, size_dtype=self.index_dtype),
-            "device": V.graph.scheduler.current_device.index,
-            "device_type": V.graph.scheduler.current_device.type,
+            "device": self.output_node.get_device().index,
+            "device_type": self.output_node.get_device().type,
             "constants": {},
         }
         triton_meta["configs"] = [config_of(signature)]
@@ -505,7 +498,7 @@
         ), TritonTemplateKernel(
             kernel_name=kernel_name,
             output_node=fake_out,
-            use_jit=True,
+            use_jit=False,
             **kernel_options,
         ) as kernel:
             try:
@@ -691,6 +684,10 @@
         assert self.bmreq is not None
         return self.bmreq.benchmark(*args, output_tensor=out)
 
+    def precompile(self):
+        assert self.bmreq is not None
+        self.bmreq.precompile()
+
     def __str__(self):
         return f"TritonTemplateCaller({self.bmreq.module_path}, {self.debug_extra})"
 
@@ -714,18 +711,15 @@
             )
         )
 
-<<<<<<< HEAD
-    def get_make_kernel_render(self):
-        return self.make_kernel_render
-=======
     def info_dict(self) -> Dict[str, Union[PrimitiveInfoType, List[PrimitiveInfoType]]]:
         """Information returned here is logged to the autotune log file when that is enabled."""
         return self.log_info
 
->>>>>>> f2f8eeea
-
-
-class ExternKernelCaller(ir.ChoiceCaller):
+    def get_make_kernel_render(self):
+        return self.make_kernel_render
+
+
+class ExternKernelCaller(ChoiceCaller):
     def __init__(
         self,
         choice: ExternKernelChoice,
@@ -805,7 +799,7 @@
 
 
 class ErrorFromChoice(RuntimeError):
-    def __init__(self, msg, choice: ir.ChoiceCaller, inputs_str):
+    def __init__(self, msg, choice: ChoiceCaller, inputs_str):
         msg += f"\nFrom choice {choice}\n{inputs_str}"
         super().__init__(msg)
         self.choice = choice
@@ -815,7 +809,7 @@
     def __call__(
         self,
         name,
-        choices: List[ir.ChoiceCaller],
+        choices: List[ChoiceCaller],
         input_nodes,
         layout,
         # optional dict mapping arg indices to the functions
@@ -831,6 +825,7 @@
 
         # TODO(nmacchioni): remove once CI tests are fixed
         choices = [choice for choice in choices if choice is not None]
+
         if len(choices) == 0:
             raise RuntimeError(
                 "No choices to select, please consider adding ATEN into max_autotune_gemm_backends "
@@ -865,12 +860,15 @@
                 len(choices),
                 num_workers,
             )
-            with ThreadPoolExecutor(max_workers=num_workers) as executor:
-                futures = executor.map(
-                    lambda c: c.precompile(),
-                    [c for c in choices if hasattr(c, "precompile")],
-                    timeout=precompilation_timeout_seconds,
-                )
+
+            executor = ThreadPoolExecutor(max_workers=num_workers)
+            futures = executor.map(
+                lambda c: c.precompile(),
+                [c for c in choices if hasattr(c, "precompile")],
+                timeout=precompilation_timeout_seconds,
+            )
+
+            def wait_on_futures():
                 try:
                     iterator = iter(futures)
                     while True:
@@ -888,14 +886,9 @@
                     pass
                 executor.shutdown(wait=True)
 
+            return wait_on_futures
+
         def autotune(choices):
-            try:
-                precompile(choices)
-            except TimeoutError:
-                log.warning(
-                    "Precompilation phase took longer than timeout allowed. Continuing"
-                )
-                pass
             return make_benchmark_fn()(choices)
 
         if config.autotune_in_subproc:
@@ -904,58 +897,68 @@
             # do the optional warmup
             tuning_pool.initialize()
 
-        autotune_start_ts = time.time()
-        timings = self.lookup(
-            choices,
-            name,
-            repr([self.key_of(x) for x in input_nodes]),
-            autotune,
-        )
-        autotune_elapse = time.time() - autotune_start_ts
-        if timings == {} or choices[0] not in timings:
-            return choices[0].output_node()
-
-        if make_benchmark_fn.cache_info().currsize:
-            counters["inductor"]["select_algorithm_autotune"] += 1
-        if (
-            make_benchmark_fn.cache_info().currsize
-            or log.getEffectiveLevel() == logging.DEBUG
-            or config.trace.log_autotuning_results
-        ):
-            self.log_results(name, input_nodes, timings, autotune_elapse)
+        def do_autotuning(precompile_fn):
+            precompile_start_ts = time.time()
+            precompile_fn()
+            precompile_elapse = time.time() - precompile_start_ts
+
+            autotune_start_ts = time.time()
+            timings = self.lookup(
+                choices,
+                name,
+                repr([self.key_of(x) for x in input_nodes]),
+                autotune,
+            )
+            autotune_elapse = time.time() - autotune_start_ts
+
+            if make_benchmark_fn.cache_info().currsize:
+                counters["inductor"]["select_algorithm_autotune"] += 1
+
+            if (
+                make_benchmark_fn.cache_info().currsize
+                or log.getEffectiveLevel() == logging.DEBUG
+                or config.trace.log_autotuning_results
+            ):
+                self.log_results(
+                    name, input_nodes, timings, autotune_elapse, precompile_elapse
+                )
+
+            return timings
+
+        precompile_fn = precompile(choices)
 
         if return_multi_template:
-            min_extern_choice = float("inf")
-            for choice, timing in timings.items():
-                if isinstance(choice, ExternKernelCaller):
-                    min_extern_choice = min(min_extern_choice, timing)
-
-            timings = {
-                choice: time
-                for choice, time in timings.items()
-                if (
-                    time <= min_extern_choice
-                    or not isinstance(choice, ExternKernelCaller)
-                )
-            }
-
-            if len(timings) == 1:
-                return next(iter(timings)).output_node()
-
-            if config.debug_filter_choice:
+
+            def get_timings():
+                timings = do_autotuning(precompile_fn)
+                min_extern_choice = float("inf")
+                for choice, timing in timings.items():
+                    if isinstance(choice, ExternKernelCaller):
+                        min_extern_choice = min(min_extern_choice, timing)
+
                 timings = {
                     choice: time
                     for choice, time in timings.items()
-                    if config.debug_filter_choice(choice)
+                    if (
+                        time <= min_extern_choice
+                        or not isinstance(choice, ExternKernelCaller)
+                    )
                 }
+
+                return timings
 
             return torch._inductor.ir.TensorBox.create(
                 torch._inductor.ir.MultiTemplateBuffer(
                     layout,
                     input_nodes,
-                    timings,
+                    get_timings,
                 )
             )
+
+        # TODO - dont want to precompile if we have a cache hit
+        timings = do_autotuning(precompile_fn)
+        if timings == {} or choices[0] not in timings:
+            return choices[0].output_node()
 
         selected_choice = builtins.min(timings, key=timings.__getitem__).output_node()
         log.debug("selected choice: %s", str(selected_choice))
@@ -1091,6 +1094,7 @@
         input_nodes: List[ir.IRNode],
         timings: Dict[ChoiceCaller, float],
         elapse: float,
+        precompile_elapse: float,
     ):
         V.debug.log_autotuning_results(name, input_nodes, timings, elapse)
         if not (config.max_autotune or config.max_autotune_gemm) or not PRINT_AUTOTUNE:
@@ -1127,7 +1131,10 @@
         autotune_type_str = (
             "SubProcess" if config.autotune_in_subproc else "SingleProcess"
         )
-        sys.stderr.write(f"{autotune_type_str} AUTOTUNE takes {elapse:.4f} seconds\n")
+        sys.stderr.write(
+            f"{autotune_type_str} AUTOTUNE benchmarking takes {elapse:.4f} seconds and {precompile_elapse:.4f}"
+            " seconds precompiling\n"
+        )
 
     @staticmethod
     def benchmark_example_value(node):
