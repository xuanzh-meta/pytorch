from __future__ import annotations

import base64
import copyreg
import dataclasses
import functools
import hashlib
import importlib
import io
import json
import logging
import os
import pickle
import pkgutil
import platform
import re
import shlex
import shutil
import struct
import subprocess
import sys
import sysconfig
import tempfile
import textwrap
import threading
import warnings
from bisect import bisect_right
from copy import copy
from ctypes import c_void_p, cdll, CDLL
from functools import partial
from pathlib import Path
from time import time, time_ns
from types import ModuleType
from typing import (
    Any,
    Callable,
    cast,
    Dict,
    Generator,
    List,
    Optional,
    Sequence,
    Set,
    Tuple,
    TYPE_CHECKING,
    Union,
)

import torch
from torch._dynamo.utils import counters, dynamo_timed
from torch._inductor import config, exc, metrics
from torch._inductor.codegen.cuda import cuda_env
from torch._inductor.runtime.compile_tasks import (
    _module_to_triton_kernel,
    _reload_python_module,
    _reload_python_module_in_subproc,
)
from torch._inductor.runtime.runtime_utils import cache_dir
from torch._inductor.utils import clear_on_fresh_inductor_cache, is_linux

from torch._logging import trace_structured
from torch._subclasses.fake_tensor import (
    extract_tensor_metadata,
    FakeTensor,
    TensorMetadata,
)
from torch.fx.experimental.symbolic_shapes import has_hint, hint_int, ShapeEnv

if TYPE_CHECKING:
    from concurrent.futures import Future

    from torch._inductor.graph import GraphLowering
    from torch._inductor.ir import ChoiceCaller
    from torch._inductor.runtime.hints import HalideMeta


_HERE = os.path.abspath(__file__)
_TORCH_PATH = os.path.dirname(os.path.dirname(_HERE))
_LINKER_SCRIPT = os.path.join(_TORCH_PATH, "_inductor/script.ld")

_IS_WINDOWS = sys.platform == "win32"

if config.is_fbcode():
    from triton.fb import build_paths
    from triton.fb.build import _run_build_command

    from torch._inductor.fb.utils import (
        log_global_cache_errors,
        log_global_cache_stats,
        log_global_cache_vals,
        use_global_cache,
    )
else:

    def log_global_cache_errors(*args, **kwargs):
        pass

    def log_global_cache_stats(*args, **kwargs):
        pass

    def log_global_cache_vals(*args, **kwargs):
        pass

    def use_global_cache() -> bool:
        return False


output_code_log = torch._logging.getArtifactLogger(__name__, "output_code")

LOCK_TIMEOUT = 600

_IS_WINDOWS = sys.platform == "win32"


log = logging.getLogger(__name__)


def cpp_wrapper_cache_dir(name: str) -> str:
    cu_str = (
        "cpu"
        if torch.version.cuda is None
        else f'cu{torch.version.cuda.replace(".", "")}'
    )
    python_version = f"py{sys.version_info.major}{sys.version_info.minor}"
    build_folder = f"{python_version}_{cu_str}"

    cpp_wrapper_dir = os.path.join(cache_dir(), build_folder)
    cpp_wrapper_build_directory = os.path.join(cpp_wrapper_dir, name)
    os.makedirs(cpp_wrapper_build_directory, exist_ok=True)
    return cpp_wrapper_build_directory


def get_cpp_wrapper_cubin_path_name():
    return "cubin_path" if torch.version.hip is None else "hsaco_path"


class CacheBase:
    @staticmethod
    @functools.lru_cache(None)
    def get_system() -> Dict[str, Any]:
        try:
            from triton.compiler.compiler import triton_key

            # Use triton_key instead of triton.__version__ as the version
            # is not updated with each code change
            triton_version = triton_key()
        except ModuleNotFoundError:
            triton_version = None

        try:
            system: Dict[str, Any] = {
                "device": {
                    "name": torch.cuda.get_device_properties(
                        torch.cuda.current_device()
                    ).name,
                },
                "version": {
                    "cuda": torch.version.cuda,
                    "triton": triton_version,
                },
            }
        except (AssertionError, RuntimeError):
            # If cuda is not installed, none of the above config is relevant.
            system = {}

        system["hash"] = hashlib.sha256(
            json.dumps(system, sort_keys=True).encode("utf-8")
        ).hexdigest()

        return system

    @staticmethod
    @clear_on_fresh_inductor_cache
    @functools.lru_cache(None)
    def get_local_cache_path() -> Path:
        return Path(os.path.join(cache_dir(), "cache", CacheBase.get_system()["hash"]))

    @staticmethod
    @functools.lru_cache(None)
    def get_global_cache_path() -> Optional[Path]:
        return (
            Path(os.path.join(config.global_cache_dir, CacheBase.get_system()["hash"]))
            if config.global_cache_dir is not None
            else None
        )

    def __init__(self) -> None:
        self.system = CacheBase.get_system()

    def get_local_cache(self) -> Dict[str, Any]:
        local_cache_path = self.get_local_cache_path()
        if not local_cache_path.is_file():
            return {}
        with open(local_cache_path) as local_cache_fp:
            local_cache = json.load(local_cache_fp)
        return local_cache["cache"]

    def update_local_cache(self, local_cache: Dict[str, Any]) -> None:
        local_cache_path = self.get_local_cache_path()
        write_atomic(
            str(local_cache_path),
            json.dumps({"system": self.system, "cache": local_cache}, indent=4),
            make_dirs=True,
        )


class LocalCache(CacheBase):
    def lookup(self, *keys: str) -> Optional[Dict[str, Any]]:
        cache = self.get_local_cache()

        sub_cache = cache
        for key in keys:
            if key in cache:
                sub_cache = cache[key]
            else:
                return None

        return sub_cache

    def set_value(self, *keys: str, value: Any) -> None:
        cache = self.get_local_cache()

        sub_cache = cache
        for key in keys[0:-1]:
            sub_cache.setdefault(key, {})
            sub_cache = sub_cache[key]
        sub_cache[keys[-1]] = value

        self.update_local_cache(cache)


class PersistentCache(CacheBase):
    @functools.lru_cache(None)  # noqa: B019
    def get_global_cache(self):
        global_cache_path = self.get_global_cache_path()
        if global_cache_path is None or not global_cache_path.is_file():
            return {}
        with open(global_cache_path) as global_cache_fp:
            global_cache = json.load(global_cache_fp)
        return global_cache["cache"]

    def lookup(
        self,
        choices: List[ChoiceCaller],
        op: str,
        inputs: str,
        benchmark: Optional[Callable[[Any], Dict[ChoiceCaller, float]]],
    ) -> Dict[ChoiceCaller, float]:
        """
        Check to see if we have benchmarked the given choice callers. For each
        choice caller:

            1. Check global_cache[op][inputs][choice][precision], return benchmark if cached.
            2. Check local_cache[op][inputs][choice][precision], return benchmark if cached.
            3. If benchmark is not None:
                a. `max_autotune_gemm=True`: benchmark the choice, update
                    local_cache[op][inputs][choice], and return the benchmark.
                b. `max_autotune_gemm=False`: don't benchmark the choice, return nothing.
        """
        precision = torch.get_float32_matmul_precision()

        log_stats = partial(log_global_cache_stats, self.system, op, inputs, precision)
        log_vals = partial(log_global_cache_vals, self.system, op, inputs, precision)
        log_errors = partial(
            log_global_cache_errors, self.system, op, inputs, precision
        )
        timings = {}

        def check_cache(cache, callback=None) -> bool:
            """Check if `cache` contains data for all the choices"""
            hit = True
            for choice in choices:
                choice_hash = choice.hash_key()
                if choice_hash in cache.get(op, {}).get(inputs, {}).get(precision, {}):
                    # cache hit
                    timings[choice] = cache[op][inputs][precision][choice_hash]
                else:
                    # cache miss
                    hit = False
                    break
            if callback:
                callback(cached=hit)
            return hit

        if config.max_autotune or config.max_autotune_gemm:
            local_cache = self.get_local_cache() if config.autotune_local_cache else {}
            # check local cache first since it is data specific to the current machine
            if (
                not check_cache(local_cache)
                and not (
                    use_global_cache()
                    and check_cache(self.get_global_cache(), callback=log_stats)
                )
                and benchmark is not None
            ):
                try:
                    # re-benchmark everything to try to get consistent numbers from the same machine
                    timings = benchmark(choices)
                    assert all(choice in timings for choice in choices)
                    local_cache.setdefault(op, {})
                    local_cache[op].setdefault(inputs, {}).setdefault(precision, {})
                    for choice, timing in timings.items():
                        local_cache[op][inputs][precision][choice.hash_key()] = timing
                except RuntimeError as e:
                    # catch and log autotuning failures
                    log_errors(e)
                    raise e

                self.update_local_cache(local_cache)

                timings_to_log = {
                    choice.hash_key(): timings[choice] for choice in choices
                }
                log_vals(timings_to_log)
        elif use_global_cache():
            # only check global cache, not local one
            check_cache(self.get_global_cache(), callback=log_stats)
            # may have a partial cache hit, where not everything is benchmarked

        return timings


def get_lock_dir() -> str:
    lock_dir = os.path.join(cache_dir(), "locks")
    if not os.path.exists(lock_dir):
        os.makedirs(lock_dir, exist_ok=True)
    return lock_dir


def sha256_hash(data: bytes) -> str:
    # [:51] to strip off the "Q====" suffix common to every hash value.
    return base64.b32encode(hashlib.sha256(data).digest())[:51].decode("utf-8").lower()


def code_hash(code: Union[str, bytes], extra: str = ""):
    hashing_str = code if isinstance(code, bytes) else code.encode("utf-8")
    if extra != "":
        hashing_str = hashing_str + b"||" + extra.encode("utf-8")
    return "c" + sha256_hash(hashing_str)


def get_path(
    basename: str, extension: str, specified_dir: str = ""
) -> Tuple[str, str, str]:
    if specified_dir:
        if os.path.isabs(specified_dir):
            subdir = specified_dir
        else:
            subdir = os.path.join(cache_dir(), specified_dir)
    else:
        subdir = os.path.join(cache_dir(), basename[1:3])
    path = os.path.join(subdir, f"{basename}.{extension}")
    return basename, subdir, path


def get_hash(content: Union[str, bytes], extra: str = "", hash_type: str = "code"):
    if hash_type == "code":
        return code_hash(content, extra)
    if hash_type in ["cubin", "hsaco"]:
        return code_hash(repr(content))
    raise AssertionError(f"Unknown hash type {hash_type}")


def write(
    content: Union[str, bytes],
    extension: str,
    extra: str = "",
    hash_type: str = "code",
    specified_dir: str = "",
) -> Tuple[str, str]:
    # use striped content to compute hash so we don't end up with different
    # hashes just because the content begins/ends with different number of
    # spaces.
    key: str = get_hash(content.strip(), extra, hash_type)
    basename, subdir, path = get_path(key, extension, specified_dir)
    if not os.path.exists(path):
        write_atomic(path, content, make_dirs=True)
    return basename, path


def write_text(text: str) -> str:
    """
    Write the `text` to a file and return the path computed based on the hash.
    """
    return write(text, "txt")[1]


def write_atomic(
    path: str, content: Union[str, bytes], make_dirs: bool = False
) -> None:
    # Write into temporary file first to avoid conflicts between threads
    # Avoid using a named temporary file, as those have restricted permissions
    assert isinstance(
        content, (str, bytes)
    ), "Only strings and byte arrays can be saved in the cache"
    path = Path(path)
    if make_dirs:
        path.parent.mkdir(parents=True, exist_ok=True)
    tmp_path = path.parent / f".{os.getpid()}.{threading.get_ident()}.tmp"
    write_mode = "w" if isinstance(content, str) else "wb"
    with tmp_path.open(write_mode) as f:
        f.write(content)
    tmp_path.rename(path)


@dataclasses.dataclass
class TensorMetadataAndValues:
    """
    TensorMetadata plus the elements as a list of raw values.
    Used for hashing inlined constants.
    """

    tensor_metadata: TensorMetadata
    values: List[Any]


def _ident(x: Any) -> Any:
    return x


def extract_tensor_metadata_for_cache_key(t):
    """
    Extracts the tensor metadata and removes fields of the TensorMetadata
    that are not needed for caching
    """
    meta = extract_tensor_metadata(t)
    if not hasattr(t, "_is_inductor_static"):
        meta = dataclasses.replace(meta, storage_offset=0, storage_bytes=None)
    return meta


def _reduce_fake_tensor(t):
    """
    See FxGraphCachePickler. Custom reducer to pickle FakeTensors.
    """
    metadata = extract_tensor_metadata_for_cache_key(t)
    return (_ident, (metadata,))


def _reduce_tensor(t):
    """
    See FxGraphCachePickler. Custom reducer to pickle Tensors.
    If we see tensors, we know they're constants stored as attributes on
    the GraphModule. Include the values in the key calculation. Small
    tensors will be inlined, so we can't serve the same cache entry for
    different values anyway. Large constants are treated as parameters,
    so we could conceivably reuse a cache entry. To do that, however,
    PyCodeCache would need more complexity to create a new module from its
    cache, but with the right constants attached as attributes.
    """
    if t.is_mkldnn:
        # TODO: These tensors don't currently pickle, so we can't cache a
        # compiled graph containing them. Just fail now. If mkldnn tensors
        # get pickling support, we can remove this.
        raise BypassFxGraphCache

    # Very large tensors could be expensive to copy to cpu and hash. Let's
    # at least report if we find slowness.
    start = time()
    values = t.tolist()
    elapsed = time() - start
    if elapsed > 1.0:
        warnings.warn(
            f"FX graph cache handling of a large constant took {elapsed:.1}s. Please file an issue."
        )

    metadata = extract_tensor_metadata_for_cache_key(t)
    return (_ident, (TensorMetadataAndValues(metadata, values),))


def _reduce_symint(s):
    """
    See FxGraphCachePickler. Custom reducer to pickle SymInts.
    """
    # For hashing purposes, we only care about the name of the symbol and
    # not the backed value. We evaluate guards stored with a cached graph
    # to ensure a cached entity with SymInt args is safe to reuse.
    return (_ident, (str(s),))


def _reduce_unsupported(s):
    """
    See FxGraphCachePickler. Custom reducer to handle any objects that we don't
    support and therefore raise to bypass caching.
    """
    raise BypassFxGraphCache


class FxGraphCachePickler(pickle.Pickler):
    """
    Custom pickler to customize the pickling of some objects (Tensors), only for the
    purpose of computing a hash for keying into the FxGraphCache. Tensors contain
    objects that don't pickle and/or vary between runs, and we want to capture the
    data that allow us to compute a stable, but safe hash.
    """

    dispatch_table = copyreg.dispatch_table.copy()
    dispatch_table[FakeTensor] = _reduce_fake_tensor
    dispatch_table[torch.Tensor] = _reduce_tensor
    dispatch_table[torch.SymInt] = _reduce_symint
    dispatch_table[
        torch.fx.experimental._backward_state.BackwardState
    ] = _reduce_unsupported

    @classmethod
    def dumps(cls, obj) -> bytes:
        """
        Pickle an object using the FxGraphCachePickler.
        """
        with io.BytesIO() as stream:
            pickler = cls(stream)
            try:
                pickler.dump(obj)
            except (TypeError, AttributeError) as e:
                # Some configs options are callables, e.g., post_grad_custom_pre_pass,
                # and may not pickle.
                log.warning("Can't pickle", exc_info=True)
                raise BypassFxGraphCache from e
            return stream.getvalue()

    @classmethod
    def get_hash(cls, obj: Any) -> str:
        """
        Serialize an object using the FxGraphCachePickler and return a hash
        of the pickled object.
        """
        serialized_data = cls.dumps(obj)
        return sha256_hash(serialized_data)

    @classmethod
    def debug_str(cls, inp: Any) -> str:
        """
        Get a printable string describing in more detail all the attributes
        comprising an object. Useful for debugging when one graph hashes
        to a different value than another.
        """

        def get_str(obj) -> str:
            if isinstance(obj, torch.Tensor):
                return str(extract_tensor_metadata_for_cache_key(obj))
            elif isinstance(obj, bytes):
                return "<bytes>"
            else:
                return str(obj)

        lines = []
        for attr, obj in vars(inp).items():
            if isinstance(obj, list):
                for ii in range(len(obj)):
                    h = cls.get_hash(obj[ii])
                    lines.append(f"[{h}] {attr}[{ii}]: {get_str(obj[ii])}")
            elif isinstance(obj, dict):
                for k, v in obj.items():
                    h = cls.get_hash(v)
                    lines.append(f"[{h}] {attr}[{k}]: {get_str(v)}")
            else:
                h = cls.get_hash(obj)
                lines.append(f"[{h}] {attr}: {get_str(obj)}")
        return "\n".join(lines)


def get_code_hash(roots):
    contents: Dict[str, bytes] = {torch.__version__: b""}
    for lib in pkgutil.iter_modules(roots):
        spec = lib.module_finder.find_spec(lib.name, None)
        assert spec is not None
        module = spec.origin
        assert module is not None
        with open(module, "rb") as f:
            contents[spec.name] = f.read()
    hasher = hashlib.sha256()
    # Iterate over dict in sorted order since iter_modules may not be deterministic
    for name, value in sorted(contents.items()):
        hasher.update(name.encode("utf-8"))
        hasher.update(value)
    return hasher.digest()


@functools.lru_cache(None)
def torch_key():
    """
    Compute a key that contains relevant information about torch source files
    """
    if not config.is_fbcode():
        inductor_root = os.path.dirname(__file__)
        return get_code_hash([inductor_root])

    from libfb.py import parutil

    return parutil.get_file_contents("torch/src_hash.txt").rstrip()


def get_inductor_root():
    return os.path.dirname(__file__)


@dataclasses.dataclass
class OrderedSetHolder:
    """
    See FxGraphHashDetails. Holds a sorted list to support stable hashing
    of set kwargs.
    """

    items: List[Any]


class BypassFxGraphCache(Exception):
    """
    Exception to indicate that the FxGraphCache should be bypassed.
    """

    pass


class FxGraphHashDetails:
    """
    Object to capture all the details for a compiled FX graph relevant to computing
    a safe and stable cache key.
    """

    # Excluded kwargs param that are not stable between runs
    EXCLUDED_KWARGS = ["graph_id"]

    def __init__(
        self,
        gm: torch.fx.GraphModule,
        example_inputs: List[torch.Tensor],
        fx_kwargs: Dict[str, Any],
        inputs_to_check: Sequence[int],
    ):
        self.gm = gm
        self.example_inputs = example_inputs

        # Order kwargs so hashing is stable to changes in kwarg order.
        self.fx_kwargs = {}
        for k in sorted(fx_kwargs):
            if k not in self.EXCLUDED_KWARGS:
                if type(fx_kwargs[k]) is set:
                    # Special case to handle set params. Python sets can't be
                    # ordered, so sort the elements and store them in a proxy.
                    self.fx_kwargs[k] = OrderedSetHolder(sorted(fx_kwargs[k]))
                else:
                    self.fx_kwargs[k] = fx_kwargs[k]

        # Alignment checks
        self.inputs_to_check = inputs_to_check

        # 'Deterministic algorithms' can affect codegen via lowering to cuda kernels.
        self.deterministic_algorithms_settings = (
            torch.are_deterministic_algorithms_enabled(),
            torch.is_deterministic_algorithms_warn_only_enabled(),
            torch.utils.deterministic.fill_uninitialized_memory,  # type: ignore[attr-defined]
        )

        # Global settings affecting matmul codegen.
        self.cuda_matmul_settings = (
            torch.backends.cuda.matmul.allow_tf32,
            torch.backends.cuda.matmul.allow_fp16_reduced_precision_reduction,
            torch.backends.cuda.matmul.allow_bf16_reduced_precision_reduction,
        )

        # Also hash on various system info (including the triton compiler version).
        self.torch_version = torch_key()
        self.system_info = CacheBase.get_system()
        self.inductor_config = config.save_config_portable()

    def debug_str(self) -> str:
        """
        Get a printable string describing in more detail all the attributes
        comprising this object. Useful for debugging when one graph hashes
        to a different value than another.
        """
        return FxGraphCachePickler.debug_str(self)


def compiled_fx_graph_hash(
    gm: torch.fx.GraphModule,
    example_inputs: List[torch.Tensor],
    fx_kwargs: Dict[str, Any],
    inputs_to_check: Sequence[int],
) -> str:
    """
    Generate a unique hash of the FX graph for caching.
    """
    details = FxGraphHashDetails(gm, example_inputs, fx_kwargs, inputs_to_check)
    # The prefix distinguishes among the other kinds of objects we
    # cache in this module.
    key = "f" + FxGraphCachePickler.get_hash(details)
    debug_str = details.debug_str()
    log.debug(f"FX graph cache hash details for key {key}:\n{debug_str}")  # noqa: G004
    torch._logging.trace_structured(
        "artifact",
        metadata_fn=lambda: {
            "name": "fx_graph_cache_hash",
            "encoding": "json",
        },
        payload_fn=lambda: json.dumps(
            {"key": key, "components": debug_str.split("\n")}
        ),
    )

    return key


class FxGraphCache:
    """
    Supports caching and reusing compiled Fx graphs.

    The overall strategy is as follows:
    - This cache stores entries on disk. When saving an entry, we can't
      serialize callables (that could be C++, Triton, etc.), so we serialize
      their own disk cache location. We then recreate the compiled artifact
      after fetching from disk.
    - For indexing the cache, we gather the fields relevant to identifying an
      FxGraph (the graph module, graph inputs, system settings etc.) into an
      FxGraphCacheDetails object, pickle it, and compute a hash for the key.
      See FxGraphCachePickler.
    - Among the metadata we store, we also include a guards expression that's
      appropriate for validating any symbols for Tensor arguments that have
      symbolic bounds. On cache lookup then, we evaluate those guards in the
      current context to validate that a cached entry can be served.
    - A given graph could have multiple compiled versions, corresponding to
      different sets of guards. Therefore, we store cache entries in the form:
          <temp dir>/<fx graph hash>/<serialized metatdata>
    - On lookup, we compute the key from the graph details, iterate over all
      leaf files in the corresponding subdirectory, deserialize the entry, and
      evaluate its guards expression. If the evaluation succeeds, we have a
      cache hit. If it fails, we compile the graph and store a new entry.
    - Finally, on a cache hit, we need to make sure any guards that would
      have been created during compilation are added to the current context.
    """

    # TODO(masnesral): Investigate whether it's beneficial to store compiled graphs
    # in an in-memory cache after loading from disk.
    @staticmethod
    def _get_tmp_dir() -> str:
        """
        Get the toplevel temporary directory for storing compiled graphs.
        """
        return os.path.join(cache_dir(), "fxgraph")

    @staticmethod
    def _get_tmp_dir_for_key(key: str) -> str:
        """
        Return the disk location for a given cache key.
        """
        return os.path.join(FxGraphCache._get_tmp_dir(), key[1:3], key)

    @staticmethod
    def _filter_backed_symints(inputs: List[Any]) -> List[torch.SymInt]:
        """
        Get the backed SymInt objects from the input list. Note that we can never
        have guards that depend on unbacked symint.
        """
        return [s for s in inputs if isinstance(s, torch.SymInt) and has_hint(s)]

    @staticmethod
    def _get_shape_env() -> Optional[ShapeEnv]:
        """
        Helper to get the shape env from the tracing context.
        """
        ctx = torch._guards.TracingContext.try_get()
        if not ctx:
            return None
        return ctx.fake_mode.shape_env

    @staticmethod
    def _lookup_graph(
        key: str,
        example_inputs: List[torch.Tensor],
        local,
        remote_cache,
    ) -> Optional[CompiledFxGraph]:
        """
        Lookup a compiled graph in the cache by key. On a hit, return the
        deserialized CompiledFxGraph object. On a miss, return None.
        """
        shape_env = FxGraphCache._get_shape_env()
        assert shape_env is not None

        symints = FxGraphCache._filter_backed_symints(example_inputs)
        hints = [hint_int(s) for s in symints]

        def iterate_over_candidates() -> Generator[CompiledFxGraph, None, None]:
            if local:
                subdir = FxGraphCache._get_tmp_dir_for_key(key)
                if os.path.exists(subdir):
                    for path in sorted(os.listdir(subdir)):
                        try:
                            with open(os.path.join(subdir, path), "rb") as f:
                                yield pickle.load(f)
                        except Exception:
                            log.warning(
                                "fx graph cache unable to load compiled graph",
                                exc_info=True,
                            )

            if remote_cache:
                try:
                    if (data := remote_cache.get(key)) is not None:
                        yield pickle.loads(data)
                except Exception:
                    log.warning(
                        "fx graph cache unable to load compiled graph", exc_info=True
                    )

        # Iterate over any entries in the subdir for this key and evaluate
        # their guards to determine whether there's a hit.
        graph = None

        for candidate in iterate_over_candidates():
            if not candidate.guards_expr:
                # No guards to evaluate, so this is a hit.
                graph = candidate
                break

            # Evaluate the guard expression in the current context.
            # If there's not a cache hit, we don't want the evaluation to
            # affect the current env, e.g., cause the creation of new guards,
            # so we evaluate with the hints instead of the symbols.
            hit = bool(
                shape_env.evaluate_guards_expression(candidate.guards_expr, hints)
            )
            log.debug(
                "fx graph cache key %s evaluating guards [%s] with values %s => hit=%s",
                key,
                candidate.guards_expr,
                hints,
                hit,
            )
            if hit:
                graph = candidate
                break

        if graph is None:
            return None

        # See _save_graph(); we don't store the callable in the cache entry so
        # recreate it here from the PyCodeCache disk cache.
        artifact_path = get_path(graph.cache_key, "py")[2]
        if not os.path.exists(artifact_path):
            counters["inductor"]["fxgraph_lookup_write_file"] += 1
            Path(os.path.dirname(artifact_path)).mkdir(parents=True, exist_ok=True)
            code = graph.source_code
            cpp_pp = cpp_prefix_path()
            if os.path.basename(cpp_pp) in code:
                if cpp_pp in code:
                    # Great the name is correct
                    pass
                else:
                    # Old dir name is included, replace it
                    pattern = rf'#include\s*"[^"]+{os.path.basename(cpp_pp)}"'
                    code = re.sub(pattern, f'#include "{cpp_pp}"', code)

            write_atomic(artifact_path, code, make_dirs=True)

        try:
            graph.current_callable = PyCodeCache.load_by_key_path(
                graph.cache_key,
                artifact_path,
                graph.cache_linemap,
                graph.constants,
            ).call
        except OSError:
            # Not expected, but in case the PyCodeCache entry is removed from
            # underneath us, treat it as a cache miss and recompile.
            log.error("Failed to load cached artifact: %s", artifact_path)
            return None

        # Now re-evaluate with the symints to add any guards to the current env.
        if graph.guards_expr:
            check = bool(
                shape_env.evaluate_guards_expression(graph.guards_expr, symints)
            )
            assert check is True
            log.debug(
                "fx graph cache key %s post-load guards: %s", key, shape_env.guards
            )

        # Increment the cached metrics by the amounts recorded when the FX
        # graph was compiled for this cache entry. Pretending these counters
        # were incremented normally is useful for testing with the cache enabled.
        metrics.CachedMetricsHelper.apply_deltas(graph.metrics_deltas)

        return graph

    @staticmethod
    def _save_graph(
        key: str,
        compiled_graph: CompiledFxGraph,
        example_inputs: List[torch.Tensor],
        time_taken_ns,
        local,
        remote_cache,
    ):
        """
        Store a serialized CompiledFxGraph on disk.
        """
        disk_compiled_graph = copy(compiled_graph)
        # We can't really serialize callables that may be C++/Triton/etc.,
        # so we serialize their PyCodeCache disk cache location instead.
        # TODO: This could be better if we're ever able to serialize compiled
        # models to disk.
        disk_compiled_graph.current_callable = None

        # Before serializing, compute the guard expression that will be used to
        # ensure that a CompiledFxGraph is valid when loaded from the cache. It's
        # sufficient to consider only the SymInt args to the fx graph since the
        # Tensor shapes are already captured in the hash for the cache key. Any
        # Tensor arg with a symbolic shape will have a SymInt arg for the graph.
        shape_env = FxGraphCache._get_shape_env()
        assert shape_env is not None
        symints = FxGraphCache._filter_backed_symints(example_inputs)
        guards = shape_env.get_pruned_guards(symints)
        disk_compiled_graph.guards_expr = shape_env.produce_guards_expression(
            placeholders=symints, guards=guards
        )

        try:
            content = pickle.dumps(disk_compiled_graph)
        except Exception:
            log.warning(
                "fx graph cache unable to serialize compiled graph", exc_info=True
            )
            counters["inductor"]["fxgraph_cache_pickle_error"] += 1
            return

        try:
            if local:
                subdir = FxGraphCache._get_tmp_dir_for_key(key)
                if not os.path.exists(subdir):
                    os.makedirs(subdir, exist_ok=True)

                # Use a hash of the serialized CompiledFxGraph to get a unique file
                # name. The specific name doesn't matter since a lookup involves
                # iterating over all entries in the parent subdir.
                path = os.path.join(subdir, sha256_hash(content))
                write_atomic(path, content, make_dirs=True)

            if remote_cache:
                cache_data = (
                    {
                        "data": content,
                        "time_taken_ms": time_taken_ns
                        // 1000000,  # Convert from NS to MS
                    }
                    if config.is_fbcode()
                    else content
                )
                remote_cache.put(key, cache_data)
        except Exception:
            log.warning("fx graph unable to write to cache", exc_info=True)
            counters["inductor"]["fxgraph_cache_write_error"] += 1

    @staticmethod
    def _check_can_cache(gm: torch.fx.GraphModule):
        """
        Check some conditions that would preclude caching and raise BypassFxGraphCache
        to bypass in case caching is not possible.
        """
        # Freezing can embed constants that wouldn't be static across runs.
        if config.freezing or config.aot_inductor.use_runtime_constant_folding:
            raise BypassFxGraphCache

        # The treatment of guards in the caching implementation requires that
        # we have a shape env.
        if FxGraphCache._get_shape_env() is None:
            log.debug("fx graph cache no shape env")
            raise BypassFxGraphCache

        # HigherOrderOperators should be handled on a case-by-case basis.
        # Currently, we just skip caching if we have any.
        # We also skip if there are any torchbind objects.
        for node in gm.graph.nodes:
            if isinstance(node.target, torch._ops.HigherOrderOperator):
                raise BypassFxGraphCache
            if node.op == "getattr" and isinstance(
                getattr(gm, node.target), torch._C.ScriptObject
            ):
                raise BypassFxGraphCache

    @staticmethod
    def load(
        compile_fx_fn: Callable[..., Any],
        gm: torch.fx.GraphModule,
        example_inputs: List[torch.Tensor],
        fx_kwargs: Dict[str, Any],
        inputs_to_check: Sequence[int],
        local: bool,
        remote: bool,
    ):
        """
        Load a compiled graph from the cache. If a cached entry does not exist,
        compile the graph and save it to the cache.
        """
        assert local or remote, "at least one of them needs to be enabled"
        compiled_graph = None
        try:
            FxGraphCache._check_can_cache(gm)
            key = compiled_fx_graph_hash(gm, example_inputs, fx_kwargs, inputs_to_check)

            remote_cache = None
            if remote:
                cache_id = "fx-graph-v1"
                try:
                    if config.is_fbcode():
                        from triton.runtime.fb_memcache import (
                            FbMemcacheRemoteFxGraphCacheBackend,
                        )

                        remote_cache = FbMemcacheRemoteFxGraphCacheBackend(cache_id)
                    else:
                        from torch._inductor.remote_cache import RedisRemoteCacheBackend

                        remote_cache = RedisRemoteCacheBackend(cache_id)
                except Exception:
                    remote_cache = None
                    log.warning("Unable to create a remote cache", exc_info=True)

            compiled_graph = FxGraphCache._lookup_graph(
                key, example_inputs, local, remote_cache
            )
            if compiled_graph is None:
                log.debug("fx graph cache miss for key %s", key)
                counters["inductor"]["fxgraph_cache_miss"] += 1
                start_time = time_ns()
                compiled_graph = compile_fx_fn(gm, example_inputs, **fx_kwargs)
                time_taken_ns = time_ns() - start_time
                FxGraphCache._save_graph(
                    key,
                    compiled_graph,
                    example_inputs,
                    time_taken_ns,
                    local,
                    remote_cache,
                )
            else:
                log.debug("fx graph cache hit for key %s", key)
                counters["inductor"]["fxgraph_cache_hit"] += 1
        except BypassFxGraphCache:
            counters["inductor"]["fxgraph_cache_bypass"] += 1
            if not compiled_graph:
                compiled_graph = compile_fx_fn(gm, example_inputs, **fx_kwargs)

        return compiled_graph

    @staticmethod
    def clear():
        """
        Clear out the on-disk cache.
        """
        try:
            shutil.rmtree(FxGraphCache._get_tmp_dir())
        except FileNotFoundError:
            pass


@dataclasses.dataclass
class CompiledFxGraph:
    """
    Class holding a compiled FX graph. This is the object serialized on disk
    to support FxGraph caching.
    """

    current_callable: Optional[Callable[..., Any]]
    cache_key: str
    source_code: str = dataclasses.field(repr=False)  # Do not display source_code
    cache_linemap: Optional[List[Tuple[int, str]]]
    device_types: Set[str]
    device_idxs: Set[int]
    mutated_inputs: Set[str]
    mutated_input_idxs: Set[int]
    constants: Dict[str, torch.Tensor]
    torchbind_constants: Dict[str, torch._C.ScriptObject]
    output_strides: Optional[List[Optional[Tuple[int, ...]]]]
    disabled_cudagraphs_reason: Optional[str]
    metrics_deltas: metrics.CachedMetricsDeltas
    # This is a string representation of an expression we serialize
    # with the object so the guards can be evaluated in a different
    # context in order to verify the validity of serving a cached
    # fx graph. The expression must be generated by:
    # ShapeEnv.produce_guards_expression()
    guards_expr: Optional[str]

    _boxed_call: Optional[bool] = None

    def __init__(
        self,
        current_callable: Optional[Callable[..., Any]],
        graph: GraphLowering,
        output_strides: List[Optional[Tuple[int, ...]]],
        disabled_cudagraphs_reason: Optional[str],
        metrics_deltas: metrics.CachedMetricsDeltas,
    ):
        self.current_callable = current_callable
        self.cache_key = graph.cache_key
        if graph.cache_path:
            with open(graph.cache_path) as f:
                self.source_code = f.read()
        self.cache_linemap = graph.cache_linemap
        self.device_types = graph.device_types
        self.device_idxs = graph.device_idxs
        self.mutated_inputs = graph.mutated_inputs
        self.mutated_input_idxs = set(graph.mutated_input_idxs)
        self.constants = graph.constants
        self.torchbind_constants = graph.torchbind_constants
        self.output_strides = output_strides
        self.disabled_cudagraphs_reason = disabled_cudagraphs_reason
        self.metrics_deltas = metrics_deltas
        self.guards_expr = None

    def __call__(self, inputs: List[Any]) -> Any:
        assert self.current_callable is not None
        return self.current_callable(inputs)


def cpp_compiler() -> str:
    if config.is_fbcode():
        return build_paths.cc() if torch.version.hip is None else build_paths.clang()
    if isinstance(config.cpp.cxx, (list, tuple)):
        search = tuple(config.cpp.cxx)
    else:
        search = (config.cpp.cxx,)
    return cpp_compiler_search(search)


@functools.lru_cache(1)
def cpp_compiler_search(search: str) -> str:
    for cxx in search:
        try:
            if cxx is None:
                # gxx package is only available for Linux
                # according to https://anaconda.org/conda-forge/gxx/
                if sys.platform != "linux":
                    continue
                # Do not install GXX by default
                if not os.getenv("TORCH_INDUCTOR_INSTALL_GXX"):
                    continue
                from filelock import FileLock

                lock_dir = get_lock_dir()
                lock = FileLock(
                    os.path.join(lock_dir, "g++.lock"), timeout=LOCK_TIMEOUT
                )
                with lock:
                    cxx = install_gcc_via_conda()
            subprocess.check_output([cxx, "--version"])
            return cxx
        except (subprocess.SubprocessError, FileNotFoundError, ImportError):
            continue
    raise exc.InvalidCxxCompiler


def install_gcc_via_conda() -> str:
    """On older systems, this is a quick way to get a modern compiler"""
    prefix = os.path.join(cache_dir(), "gcc")
    cxx_path = os.path.join(prefix, "bin", "g++")
    if not os.path.exists(cxx_path):
        log.info("Downloading GCC via conda")
        conda = os.environ.get("CONDA_EXE", "conda")
        if conda is None:
            conda = shutil.which("conda")
        if conda is not None:
            subprocess.check_call(
                [
                    conda,
                    "create",
                    f"--prefix={prefix}",
                    "--channel=conda-forge",
                    "--quiet",
                    "-y",
                    "python=3.8",
                    "gxx",
                ],
                stdout=subprocess.PIPE,
            )
    return cxx_path


def is_gcc() -> bool:
    if sys.platform == "darwin" and is_apple_clang():
        return False
    return bool(re.search(r"(gcc|g\+\+)", cpp_compiler()))


@functools.lru_cache(None)
def is_apple_clang() -> bool:
    cxx = cpp_compiler()
    version_string = subprocess.check_output([cxx, "--version"]).decode("utf8")
    return "Apple" in version_string.splitlines()[0]


def is_clang() -> bool:
    # Mac OS apple clang maybe named as gcc, need check compiler info.
    if sys.platform == "darwin":
        return is_apple_clang()
    return bool(re.search(r"(clang|clang\+\+)", cpp_compiler()))


def get_compiler_version_info(compiler):
    SUBPROCESS_DECODE_ARGS = ("oem",) if _IS_WINDOWS else ()
    env = os.environ.copy()
    env["LC_ALL"] = "C"  # Don't localize output
    try:
        version_string = subprocess.check_output(
            [compiler, "-v"], stderr=subprocess.STDOUT, env=env
        ).decode(*SUBPROCESS_DECODE_ARGS)
    except Exception as e:
        try:
            version_string = subprocess.check_output(
                [compiler, "--version"], stderr=subprocess.STDOUT, env=env
            ).decode(*SUBPROCESS_DECODE_ARGS)
        except Exception as e:
            return ""
    # Mutiple lines to one line string.
    version_string = version_string.replace("\r", "_")
    version_string = version_string.replace("\n", "_")
    return version_string


def _get_isa_dry_compile_fingerprint(isa_flags: str) -> str:
    # ISA dry compile will cost about 1 sec time each startup time.
    # Please check the issue: https://github.com/pytorch/pytorch/issues/100378
    # Actually, dry compile is checking compile capability for ISA.
    # We just record the compiler version, isa options and pytorch version info,
    # and generated them to output binary hash path.
    # It would optimize and skip compile existing binary.
    compiler_info = get_compiler_version_info(cpp_compiler())
    torch_version = torch.__version__
    fingerprint = f"{compiler_info}={isa_flags}={torch_version}"
    return fingerprint


class VecISA:
    _bit_width: int
    _macro: List[str]
    _arch_flags: str
    _dtype_nelements: Dict[torch.dtype, int]

    # Note [Checking for Vectorized Support in Inductor]
    # TorchInductor CPU vectorization reuses PyTorch vectorization utility functions
    # Hence, TorchInductor would depend on Sleef* to accelerate mathematical functions
    # like exp, pow, sin, cos and etc.
    # But PyTorch and TorchInductor might use different compilers to build code. If
    # PyTorch uses gcc-7/g++-7 to build the release package, the libtorch_cpu.so
    # will not expose the Sleef* AVX512 symbols since gcc-7/g++-7 cannot pass
    # avx512 check in CMake - FindAVX.cmake. But TorchInductor install the latest
    # gcc/g++ compiler by default while it could support the AVX512 compilation.
    # Therefore, there would be a conflict sleef version between PyTorch and
    # TorchInductor. Hence, we dry-compile the following code to check whether current
    # HW platform and PyTorch both could support AVX512 or AVX2. And suppose ARM
    # also needs the logic
    # In fbcode however, we are using the same compiler for pytorch and for inductor codegen,
    # making the runtime check unnecessary.
    _avx_code = """
#if defined(CPU_CAPABILITY_AVX512) || defined(CPU_CAPABILITY_AVX2) || defined(CPU_CAPABILITY_ZVECTOR) || defined(CPU_CAPABILITY_NEON)
#include <ATen/cpu/vec/functional.h>
#include <ATen/cpu/vec/vec.h>
#endif

__attribute__((aligned(64))) float in_out_ptr0[16] = {0.0};

extern "C" void __avx_chk_kernel() {
    auto tmp0 = at::vec::Vectorized<float>(1);
    auto tmp1 = tmp0.exp();
    tmp1.store(in_out_ptr0);
}
"""  # noqa: B950

    _avx_py_load = """
import torch
from ctypes import cdll
cdll.LoadLibrary("__lib_path__")
"""

    def bit_width(self) -> int:
        return self._bit_width

    def nelements(self, dtype: torch.dtype = torch.float) -> int:
        return self._dtype_nelements[dtype]

    def build_macro(self) -> List[str]:
        return self._macro

    def build_arch_flags(self) -> str:
        return self._arch_flags

    def __hash__(self) -> int:
        return hash(str(self))

    @functools.lru_cache(None)  # noqa: B019
    def __bool__(self) -> bool:
        from torch._inductor.cpp_builder import CppBuilder, CppTorchOptions

        if config.cpp.vec_isa_ok is not None:
            return config.cpp.vec_isa_ok

        if config.is_fbcode():
            return True

        key, input_path = write(
            VecISA._avx_code,
            "cpp",
            extra=_get_isa_dry_compile_fingerprint(self._arch_flags),
        )
        from filelock import FileLock

        lock_dir = get_lock_dir()
        lock = FileLock(os.path.join(lock_dir, key + ".lock"), timeout=LOCK_TIMEOUT)
        with lock:
            output_dir = os.path.dirname(input_path)
            buid_options = CppTorchOptions(vec_isa=self, warning_all=False)
            x86_isa_help_builder = CppBuilder(
                key,
                [input_path],
                buid_options,
                output_dir,
            )
            try:
                # Check if the output file exist, and compile when not.
                output_path = x86_isa_help_builder.get_target_file_path()
                if not os.path.isfile(output_path):
                    status, target_file = x86_isa_help_builder.build()
                    if status:
                        return False

                # Check build result
                subprocess.check_call(
                    [
                        sys.executable,
                        "-c",
                        VecISA._avx_py_load.replace("__lib_path__", output_path),
                    ],
                    stderr=subprocess.DEVNULL,
                    env={**os.environ, "PYTHONPATH": ":".join(sys.path)},
                )
            except Exception as e:
                return False

            return True


@dataclasses.dataclass
class VecNEON(VecISA):
    _bit_width = 256  # This is required to leverage the compute implemented in aten/src/ATen/cpu/vec/vec256/vec256_float_neon.h
    _macro = ["CPU_CAPABILITY_NEON"]
    if sys.platform == "darwin" and platform.processor() == "arm":
        _macro.append("AT_BUILD_ARM_VEC256_WITH_SLEEF")
    _arch_flags = ""  # Unused
    _dtype_nelements = {torch.float: 8, torch.bfloat16: 16, torch.float16: 16}

    def __str__(self) -> str:
        return "asimd"  # detects the presence of advanced SIMD on armv8-a kernels

    __hash__: Callable[[VecISA], Any] = VecISA.__hash__


@dataclasses.dataclass
class VecAVX512(VecISA):
    _bit_width = 512
    _macro = ["CPU_CAPABILITY_AVX512"]
    _arch_flags = (
        "-mavx512f -mavx512dq -mavx512vl -mavx512bw -mfma"
        if not _IS_WINDOWS
        else "/arch:AVX512"
    )  # TODO: use cflags
    _dtype_nelements = {torch.float: 16, torch.bfloat16: 32, torch.float16: 32}

    def __str__(self) -> str:
        return "avx512"

    __hash__: Callable[[VecISA], Any] = VecISA.__hash__


@dataclasses.dataclass
class VecAVX2(VecISA):
    _bit_width = 256
<<<<<<< HEAD
    _macro = "-DCPU_CAPABILITY_AVX2"
    _arch_flags = "-mavx2 -mfma -mf16c"
=======
    _macro = ["CPU_CAPABILITY_AVX2"]
    _arch_flags = (
        "-mavx2 -mfma" if not _IS_WINDOWS else "/arch:AVX2"
    )  # TODO: use cflags
>>>>>>> 64781504
    _dtype_nelements = {torch.float: 8, torch.bfloat16: 16, torch.float16: 16}

    def __str__(self) -> str:
        return "avx2"

    __hash__: Callable[[VecISA], Any] = VecISA.__hash__


@dataclasses.dataclass
class VecZVECTOR(VecISA):
    _bit_width = 256
    _macro = [
        "CPU_CAPABILITY_ZVECTOR",
        "CPU_CAPABILITY=ZVECTOR",
        "HAVE_ZVECTOR_CPU_DEFINITION",
    ]
    _arch_flags = "-mvx -mzvector"
    _dtype_nelements = {torch.float: 8, torch.bfloat16: 16, torch.float16: 16}

    def __str__(self) -> str:
        return "zvector"

    __hash__: Callable[[VecISA], Any] = VecISA.__hash__


class InvalidVecISA(VecISA):
    _bit_width = 0
    _macro = [""]
    _arch_flags = ""
    _dtype_nelements = {}

    def __str__(self) -> str:
        return "INVALID_VEC_ISA"

    def __bool__(self) -> bool:  # type: ignore[override]
        return False

    __hash__: Callable[[VecISA], Any] = VecISA.__hash__


def x86_isa_checker() -> List[str]:
    supported_isa: List[str] = []

    def _check_and_append_supported_isa(
        dest: List[str], isa_supported: bool, isa_name: str
    ):
        if isa_supported:
            dest.append(isa_name)

    Arch = platform.machine()
    """
    Arch value is x86_64 on Linux, and the value is AMD64 on Windows.
    """
    if Arch != "x86_64" and Arch != "AMD64":
        return supported_isa

    avx2 = torch.cpu._is_cpu_support_avx2()
    avx512 = torch.cpu._is_cpu_support_avx512()

    _check_and_append_supported_isa(supported_isa, avx2, "avx2")
    _check_and_append_supported_isa(supported_isa, avx512, "avx512")

    return supported_isa


invalid_vec_isa = InvalidVecISA()
supported_vec_isa_list = [VecAVX512(), VecAVX2(), VecNEON()]


# Cache the cpuinfo to avoid I/O overhead. Meanwhile, the cpuinfo content
# might have too much redundant content that is useless for ISA check. Hence,
# we only cache some key isa information.
@functools.lru_cache(None)
def valid_vec_isa_list() -> List[VecISA]:
    if sys.platform == "darwin" and platform.processor() == "arm":
        return [VecNEON()]

    cur_os = sys.platform
    if cur_os != "linux" and cur_os != "win32":
        return []

    if platform.machine() == "s390x":
        with open("/proc/cpuinfo") as _cpu_info:
            while True:
                line = _cpu_info.readline()
                if not line:
                    break
                # process line
                featuresmatch = re.match(r"^features\s*:\s*(.*)$", line)
                if featuresmatch:
                    for group in featuresmatch.groups():
                        if re.search(r"[\^ ]+vxe[\$ ]+", group):
                            return [VecZVECTOR()]
        return []

    isa_list = []
    _cpu_supported_isa = x86_isa_checker()
    for isa in supported_vec_isa_list:
        if str(isa) in _cpu_supported_isa:
            isa_list.append(isa)
    return isa_list


def pick_vec_isa() -> VecISA:
    if config.is_fbcode():
        return VecAVX2()

    _valid_vec_isa_list: List[VecISA] = valid_vec_isa_list()
    if not _valid_vec_isa_list:
        return invalid_vec_isa

    # If the simdlen is None, it indicates determine the vectorization length automatically
    if config.cpp.simdlen is None:
        assert _valid_vec_isa_list
        return _valid_vec_isa_list[0]

    for isa in _valid_vec_isa_list:
        if config.cpp.simdlen == isa.bit_width():
            return isa

    return invalid_vec_isa


def get_compile_only(compile_only: bool = True) -> str:
    return "-c" if compile_only else ""


def get_shared(shared: bool = True, compile_only: bool = False) -> str:
    if not shared:
        return ""
    if compile_only:
        return "-fPIC"
    if platform.system() == "Darwin" and "clang" in cpp_compiler():
        # This causes undefined symbols to behave the same as linux
        return "-shared -fPIC -undefined dynamic_lookup"
    else:
        return "-shared -fPIC"


def get_warning_all_flag(warning_all: bool = True) -> str:
    return "-Wall" if warning_all else ""


def get_glibcxx_abi_build_flags() -> str:
    return "-D_GLIBCXX_USE_CXX11_ABI=" + str(int(torch._C._GLIBCXX_USE_CXX11_ABI))


def cpp_flags() -> str:
    flags = ["-std=c++17", "-Wno-unused-variable", "-Wno-unknown-pragmas"]
    if is_clang():
        flags.append("-Werror=ignored-optimization-argument")
    return " ".join(flags)


def cpp_wrapper_flags() -> str:
    return "-D TORCH_INDUCTOR_CPP_WRAPPER"


def optimization_flags() -> str:
    base_flags = "-O0 -g" if config.aot_inductor.debug_compile else "-O3 -DNDEBUG"
    base_flags += " -ffast-math -fno-finite-math-only"
    if not config.cpp.enable_unsafe_math_opt_flag:
        base_flags += " -fno-unsafe-math-optimizations"
    if not config.cpp.enable_floating_point_contract_flag:
        base_flags += " -ffp-contract=off"

    if config.is_fbcode():
        # FIXME: passing `-fopenmp` adds libgomp.so to the generated shared library's dependencies.
        # This causes `ldopen` to fail in fbcode, because libgomp does not exist in the default paths.
        # We will fix it later by exposing the lib path.
        return base_flags

    if sys.platform == "darwin":
        # Per https://mac.r-project.org/openmp/ right way to pass `openmp` flags to MacOS is via `-Xclang`
        # Also, `-march=native` is unrecognized option on M1
        base_flags += " -Xclang"
    else:
        if platform.machine() == "ppc64le":
            base_flags += " -mcpu=native"
        else:
            base_flags += " -march=native"

    # Internal cannot find libgomp.so
    if not config.is_fbcode():
        base_flags += " -fopenmp"
    return base_flags


def use_custom_generated_macros() -> str:
    return "-D C10_USING_CUSTOM_GENERATED_MACROS"


def use_fb_internal_macros() -> str:
    if config.is_fbcode():
        # TODO: this is to avoid FC breakage for fbcode. When using newly
        # generated model.so on an older verion of PyTorch, need to use
        # the v1 version for aoti_torch_create_tensor_from_blob
        create_tensor_from_blob_v1 = "-D AOTI_USE_CREATE_TENSOR_FROM_BLOB_V1"
        openmp_lib = build_paths.openmp_lib()
        preprocessor_flags = " ".join(
            (
                "-D C10_USE_GLOG",
                "-D C10_USE_MINIMAL_GLOG",
                "-D C10_DISABLE_TENSORIMPL_EXTENSIBILITY",
            )
        )
        return f"-Wp,-fopenmp {openmp_lib} {preprocessor_flags} {create_tensor_from_blob_v1}"
    else:
        return ""


def use_standard_sys_dir_headers() -> str:
    if config.is_fbcode():
        return "-nostdinc"
    else:
        return ""


@functools.lru_cache(None)
def is_conda_llvm_openmp_installed() -> bool:
    try:
        command = "conda list llvm-openmp --json"
        output = subprocess.check_output(command.split()).decode("utf8")
        return len(json.loads(output)) > 0
    except subprocess.SubprocessError:
        return False


@functools.lru_cache(None)
def homebrew_libomp() -> Tuple[bool, str]:
    try:
        # check if `brew` is installed
        subprocess.check_output(["which", "brew"])
        # get the location of `libomp` if it is installed
        # this is the location that `libomp` **would** be installed
        # see https://github.com/Homebrew/brew/issues/10261#issuecomment-756563567 for details
        libomp_path = (
            subprocess.check_output(["brew", "--prefix", "libomp"])
            .decode("utf8")
            .strip()
        )
        # check if `libomp` is installed
        omp_available = os.path.exists(libomp_path)
        return omp_available, libomp_path
    except subprocess.SubprocessError:
        return False, ""


def _set_gpu_runtime_env() -> None:
    if (
        config.is_fbcode()
        and torch.version.hip is None
        and "CUDA_HOME" not in os.environ
        and "CUDA_PATH" not in os.environ
    ):
        os.environ["CUDA_HOME"] = build_paths.cuda()


def _get_python_include_dirs():
    include_dir = Path(sysconfig.get_path("include"))
    # On Darwin Python executable from a framework can return
    # non-existing /Library/Python/... include path, in which case
    # one should use Headers folder from the framework
    if not include_dir.exists() and platform.system() == "Darwin":
        std_lib = Path(sysconfig.get_path("stdlib"))
        include_dir = (std_lib.parent.parent / "Headers").absolute()
    if not (include_dir / "Python.h").exists():
        warnings.warn(f"Can't find Python.h in {str(include_dir)}")
    return [str(include_dir)]


def _transform_cuda_paths(lpaths):
    # This handles two cases:
    # 1. Meta internal cuda-12 where libs are in lib/cuda-12 and lib/cuda-12/stubs
    # 2. Linux machines may have CUDA installed under either lib64/ or lib/
    for i, path in enumerate(lpaths):
        if (
            "CUDA_HOME" in os.environ
            and path.startswith(os.environ["CUDA_HOME"])
            and not os.path.exists(f"{path}/libcudart_static.a")
        ):
            for root, dirs, files in os.walk(path):
                if "libcudart_static.a" in files:
                    lpaths[i] = os.path.join(path, root)
                    lpaths.append(os.path.join(lpaths[i], "stubs"))
                    break


def get_include_and_linking_paths(
    include_pytorch: bool = False,
    vec_isa: VecISA = invalid_vec_isa,
    cuda: bool = False,
    aot_mode: bool = False,
) -> Tuple[List[str], str, str, str, str]:
    _set_gpu_runtime_env()
    from torch.utils import cpp_extension

    # Remove below in the further
    # macros = "-D {}".format(vec_isa.build_macro()) if vec_isa != invalid_vec_isa else ""
    macros = ""
    if vec_isa != invalid_vec_isa:
        for x in vec_isa.build_macro():
            macros_def = f"-D {x} "
            macros += macros_def

    build_arch_flags = ""
    if sys.platform == "linux" and (
        include_pytorch
        or vec_isa != invalid_vec_isa
        or cuda
        or config.cpp.enable_kernel_profile
    ):
        # Note - We include pytorch only on linux right now. There is more work
        # to do to enable OMP build on darwin where PyTorch is built with IOMP
        # and we need a way to link to what PyTorch links.
        ipaths = cpp_extension.include_paths(cuda) + _get_python_include_dirs()
        lpaths = cpp_extension.library_paths(cuda) + [
            sysconfig.get_config_var("LIBDIR")
        ]

        libs = []

        # No need to manually specify libraries in fbcode.
        if not config.is_fbcode():
            libs += ["torch", "torch_cpu"]
            libs += ["gomp"]
            if not aot_mode:
                libs += ["torch_python"]
        else:
            # internal remote execution is able to find omp, but not gomp
            libs += ["omp"]
            if aot_mode:
                ipaths += [os.path.dirname(cpp_prefix_path())]
                if cuda and torch.version.hip is None:
                    _transform_cuda_paths(lpaths)
        if macros:
            if config.is_fbcode() and vec_isa != invalid_vec_isa:
                cap = str(vec_isa).upper()
                macros = " ".join(
                    [
                        vec_isa.build_arch_flags(),
                        f"-D CPU_CAPABILITY={cap}",
                        f"-D CPU_CAPABILITY_{cap}",
                        f"-D HAVE_{cap}_CPU_DEFINITION",
                    ]
                )

        if cuda:
            if macros is None:
                macros = ""
            macros += " -D USE_ROCM" if torch.version.hip else " -D USE_CUDA"

        if cuda:
            if torch.version.hip is not None:
                if config.is_fbcode():
                    libs += ["amdhip64"]
                else:
                    libs += ["c10_hip", "torch_hip"]
                macros += " -D __HIP_PLATFORM_AMD__"
            else:
                if config.is_fbcode():
                    libs += ["cuda"]
                else:
                    libs += ["c10_cuda", "cuda", "torch_cuda"]
        build_arch_flags = vec_isa.build_arch_flags()
    else:
        # Note - this is effectively a header only inclusion. Usage of some header files may result in
        # symbol not found, if those header files require a library.
        # For those cases, include the lpath and libs command as we do for pytorch above.
        # This approach allows us to only pay for what we use.
        ipaths = cpp_extension.include_paths(cuda) + _get_python_include_dirs()
        if aot_mode:
            ipaths += [os.path.dirname(cpp_prefix_path())]
        lpaths = []
        if sys.platform == "darwin":
            # only Apple builtin compilers (Apple Clang++) require openmp
            omp_available = not is_apple_clang()

            # check the `OMP_PREFIX` environment first
            if os.getenv("OMP_PREFIX") is not None:
                header_path = os.path.join(os.getenv("OMP_PREFIX"), "include", "omp.h")  # type: ignore[arg-type]
                valid_env = os.path.exists(header_path)
                if valid_env:
                    ipaths.append(os.path.join(os.getenv("OMP_PREFIX"), "include"))  # type: ignore[arg-type]
                    lpaths.append(os.path.join(os.getenv("OMP_PREFIX"), "lib"))  # type: ignore[arg-type]
                else:
                    warnings.warn("environment variable `OMP_PREFIX` is invalid.")
                omp_available = omp_available or valid_env

            libs = [] if omp_available else ["omp"]

            # prefer to use openmp from `conda install llvm-openmp`
            if not omp_available and os.getenv("CONDA_PREFIX") is not None:
                omp_available = is_conda_llvm_openmp_installed()
                if omp_available:
                    conda_lib_path = os.path.join(os.getenv("CONDA_PREFIX"), "lib")  # type: ignore[arg-type]
                    ipaths.append(os.path.join(os.getenv("CONDA_PREFIX"), "include"))  # type: ignore[arg-type]
                    lpaths.append(conda_lib_path)
                    # Prefer Intel OpenMP on x86 machine
                    if os.uname().machine == "x86_64" and os.path.exists(
                        os.path.join(conda_lib_path, "libiomp5.dylib")
                    ):
                        libs = ["iomp5"]

            # next, try to use openmp from `brew install libomp`
            if not omp_available:
                omp_available, libomp_path = homebrew_libomp()
                if omp_available:
                    ipaths.append(os.path.join(libomp_path, "include"))
                    lpaths.append(os.path.join(libomp_path, "lib"))

            # if openmp is still not available, we let the compiler to have a try,
            # and raise error together with instructions at compilation error later
        else:
            libs = ["omp"] if config.is_fbcode() else ["gomp"]

        # For AOT mode, the produced library relies on torch cpu to set grad mode
        # like aoti_torch_grad_mode_set_enabled
        if aot_mode and sys.platform == "linux" and not config.is_fbcode():
            libs += ["torch", "torch_cpu"]

    # Unconditionally import c10 for non-abi-compatible mode to use TORCH_CHECK - See PyTorch #108690
    if not config.abi_compatible:
        libs += ["c10"]
        lpaths += [cpp_extension.TORCH_LIB_PATH]

    # third party libs
    if config.is_fbcode():
        # Note that the order of include paths do matter, as a result
        # we need to have several branches interleaved here
        if torch.version.hip is None:
            ipaths.append(build_paths.sleef())
        ipaths.append(build_paths.openmp())
        ipaths.append(build_paths.python())
        if torch.version.hip is not None:
            ipaths.append(build_paths.clang_include())
            ipaths.append(build_paths.gcc_include())
            ipaths.append(build_paths.gcc_install_tools_include())
        else:
            ipaths.append(build_paths.cc_include())
            ipaths.append(build_paths.libgcc())
            ipaths.append(build_paths.libgcc_arch())
        ipaths.append(build_paths.libgcc_backward())
        ipaths.append(build_paths.glibc())
        ipaths.append(build_paths.linux_kernel())
        if torch.version.hip is not None:
            ipaths.append(build_paths.rocm())
        else:
            ipaths.append(os.path.join(build_paths.cuda(), "include"))
        # We also need to bundle includes with absolute paths into a remote directory
        # (later on, we copy the include paths from cpp_extensions into our remote dir)
        ipaths.append("include")

    static_link_libs = []
    if aot_mode and cuda and config.is_fbcode():
        # For Meta internal cuda-12, it is recommended to static link cudart
        if torch.version.hip is None:
            static_link_libs = ["-Wl,-Bstatic", "-lcudart_static", "-Wl,-Bdynamic"]

    lpaths_str = " ".join(["-L" + p for p in lpaths])
    libs_str = " ".join(static_link_libs + ["-l" + p for p in libs])
    return ipaths, lpaths_str, libs_str, macros, build_arch_flags


def cpp_compile_command(
    input: Union[str, List[str]],
    output: str,
    warning_all: bool = True,
    shared: bool = True,
    include_pytorch: bool = False,
    vec_isa: VecISA = invalid_vec_isa,
    cuda: bool = False,
    aot_mode: bool = False,
    compile_only: bool = False,
    use_absolute_path: bool = False,
    use_mmap_weights: bool = False,
    extra_flags: Sequence[str] = (),
) -> str:
    ipaths, lpaths, libs, macros, build_arch_flags = get_include_and_linking_paths(
        include_pytorch, vec_isa, cuda, aot_mode
    )
    if isinstance(input, str):
        input = [input]
    ipaths_str = " ".join(["-I" + p for p in ipaths])
    clang_flags = ""
    if config.is_fbcode():
        if aot_mode and not use_absolute_path:
            inp_name = input
            out_name = output
            linker_script = _LINKER_SCRIPT
        else:
            # We need to copy any absolute-path torch includes
            inp_name = [os.path.basename(i) for i in input]
            out_name = os.path.basename(output)
            linker_script = os.path.basename(_LINKER_SCRIPT)
        assert is_clang()
        # Use clang runtime instead of libgcc
        clang_flags += " --rtlib=compiler-rt"
        clang_flags += " -fuse-ld=lld"
        clang_flags += f" -Wl,--script={linker_script}"
        linker_paths = "-B" + build_paths.glibc_lib()
        linker_paths += " -L" + build_paths.glibc_lib()
    else:
        inp_name = input
        out_name = output
        linker_paths = ""  # let the compiler pick
    if compile_only:
        libs, lpaths = "", ""
    inp_name_str = " ".join(inp_name)
    if use_mmap_weights:
        macros += " -D USE_MMAP_SELF"

    return re.sub(
        r"[ \n]+",
        " ",
        f"""
            {cpp_compiler()} {inp_name_str} {get_shared(shared, compile_only)}
            {get_warning_all_flag(warning_all)} {cpp_flags()}
            {get_glibcxx_abi_build_flags()}
            {ipaths_str} {lpaths} {libs} {build_arch_flags}
            {macros} {linker_paths} {clang_flags}
            {optimization_flags()} {cpp_wrapper_flags()}
            {use_custom_generated_macros()}
            {use_fb_internal_macros()}
            {use_standard_sys_dir_headers()}
            {get_compile_only(compile_only)}
            {' '.join(extra_flags)}
            -o {out_name}
        """,
    ).strip()


def run_command_and_check(cmd: str):
    cmd = shlex.split(cmd)
    try:
        subprocess.check_call(cmd)
    except subprocess.CalledProcessError as e:
        raise exc.CppCompileError(cmd, e.output) from e


@functools.lru_cache(None)
def split_aot_inductor_output_path(path: str) -> Tuple[str, str]:
    """Returns the path where the AOT Inductor compiled kernels are stored."""
    if path.endswith(".so"):
        return os.path.split(path)
    else:
        return path, ""


@clear_on_fresh_inductor_cache
class CudaKernelParamCache:
    cache: Dict[str, Dict[str, str]] = dict()
    cache_clear = staticmethod(cache.clear)

    @classmethod
    def set(cls, key: str, params: Dict[str, str], cubin: str) -> None:
        bin_type = "cubin" if torch.version.hip is None else "hsaco"
        _, path = write(
            cubin,
            bin_type,
            hash_type=bin_type,
            specified_dir=split_aot_inductor_output_path(
                config.aot_inductor.output_path
            )[0],
        )

        params[get_cpp_wrapper_cubin_path_name()] = path

        cls.cache[key] = params

    @classmethod
    def get(cls, key: str) -> Optional[Dict[str, str]]:
        return cls.cache.get(key, None)

    @classmethod
    def get_keys(cls):
        return cls.cache.keys()


class AotCodeCompiler:
    @classmethod
    def compile(
        cls,
        graph: GraphLowering,
        source_code: str,
        serialized_extern_kernel_nodes: Optional[str],
        cuda: bool,
    ) -> str:
        picked_vec_isa = pick_vec_isa()
        cpp_command = repr(
            cpp_compile_command(
                "i",
                "o",
                vec_isa=picked_vec_isa,
                cuda=cuda,
                aot_mode=graph.aot_mode,
            )
        )
        fbcode_aot_cpu_re = False
        use_absolute_path = False
        if config.is_fbcode():
            ld_command = build_paths.ld()
            if not cuda and graph.aot_mode:  # Meta internal AOTInductor CPU
                objcopy_command = build_paths.objcopy_fallback()
                fbcode_aot_cpu_re = True
                use_absolute_path = True
            else:
                objcopy_command = build_paths.objcopy()
        else:
            ld_command = "ld"
            objcopy_command = "objcopy"

        (
            specified_output_path,
            specified_so_name,
        ) = split_aot_inductor_output_path(config.aot_inductor.output_path)
        key, input_path = write(
            source_code,
            "cpp",
            extra=cpp_command,
            specified_dir=specified_output_path,
        )
        output_code_log.info("Output code written to: %s", input_path)
        trace_structured(
            "graph_dump",
            lambda: {
                "name": "inductor_aot_code",
                "type": "cpp",
                "filename": input_path,
            },
            payload_fn=lambda: source_code,
        )

        def _compile_consts_linux(consts: bytes) -> str:
            _, consts_path = write(
                consts,
                "bin",
                specified_dir=specified_output_path,
            )

            consts_o = os.path.splitext(consts_path)[0] + ".o"
            if fbcode_aot_cpu_re:
                cmd = f"{ld_command} -r -b binary -o {os.path.basename(consts_o)} {os.path.basename(consts_path)}"
                compile_file(consts_path, consts_o, cmd.split())
                os.chmod(consts_o, 0o644)
            else:
                cmd = f"{ld_command} -r -b binary -o {consts_o} {consts_path}"
                run_command_and_check(cmd)
            log.debug("aot constant binary command: %s", cmd)

            if graph.mutated_buffers & set(graph.constants.keys()):
                # .data section is between .text and .bss. When the size of .data is large,
                # during the linking, the relocation of .text against .bss may overflow.
                # Rename it to .ldata so that it won't be in between the .text and .bss section
                if len(consts) > 2_000_000_000:
                    raise ValueError(
                        "Models with buffer mutation included doesn't support constants greater than 2GB!"
                    )
                rename_data = " .data=.ldata"
            else:
                # if no buffer mutation is needed, we could instead set the data region
                # as read-only (i.e. .lrodata) which could accomodate larger size of data
                # to be linked.
                rename_data = " .data=.lrodata,alloc,load,readonly,data,contents"
            cmd = (
                f"{objcopy_command} --rename-section"
                f"{rename_data}"
                " --set-section-alignment .data=64"  # following the gAlignment of CPU in c10/core/alignment.h
                f" {consts_o} {consts_o}"
            )
            log.debug("aot constant rename section command: %s", cmd)
            run_command_and_check(cmd)

            cmd = f"rm {consts_path}"
            log.debug("aot constant bin removal command: %s", cmd)
            run_command_and_check(cmd)

            if fbcode_aot_cpu_re:
                body = re.sub(r"[\W]", "_", os.path.basename(consts_path))
            else:
                body = re.sub(r"[\W]", "_", consts_path)

            symbol_list = []
            symbol_list.append(
                f"{objcopy_command} --redefine-sym _binary_{body}_start=_binary_constants_bin_start {consts_o}"
            )
            symbol_list.append(
                f"{objcopy_command} --redefine-sym _binary_{body}_size=_binary_constants_bin_size {consts_o}"
            )
            symbol_list.append(
                f"{objcopy_command} --redefine-sym _binary_{body}_end=_binary_constants_bin_end {consts_o}"
            )
            log.debug("aot constant binary redefine symbol: %s", " ".join(symbol_list))
            for cmd in symbol_list:
                run_command_and_check(cmd)
            return consts_o

        def _compile_consts_darwin(consts: bytes) -> str:
            if config.aot_inductor.debug_dump_consts_bin:
                _, _binary_constants_path = write(
                    consts,
                    "bin",
                    specified_dir=specified_output_path,
                )
                log.debug("binary constants path: %s", _binary_constants_path)

            is_large_consts = len(consts) > 1024
            consts_asm = "\t.section\t__DATA,__data\n"
            consts_asm += "\t.globl\t__binary_constants_bin_start\n"
            consts_asm += "__binary_constants_bin_start:\n"
            if not is_large_consts:
                for c in consts:
                    consts_asm += f"\t.byte {c}\n"
                # Add one element even if constants are empty
                # Otherwise assembler will not put them in data section
                if not consts:
                    consts_asm += "\t.space 1\n"
            else:
                consts_asm += "\t.quad 0x1234567899abcdef\n"
                consts_asm += f"\t.space {len(consts) - 8}\n"
            consts_asm += ".globl\t__binary_constants_bin_end\n"
            consts_asm += "__binary_constants_bin_end:\n"
            _, consts_path = write(
                consts_asm,
                "S",
                specified_dir=specified_output_path,
            )
            consts_o = os.path.splitext(consts_path)[0] + ".o"
            cmd = f"{cpp_compiler()} -c -o {consts_o} {consts_path}"
            run_command_and_check(cmd)
            if is_large_consts:
                with open(consts_o, "r+b") as f:
                    f.seek(0)
                    hdr = f.read(1024)
                    # Search for magic number and write the actual data over it
                    start_idx = hdr.find(b"\xef\xcd\xab\x99\x78\x56\x34\x12")
                    assert start_idx != -1
                    f.seek(start_idx)
                    pos = 0
                    while pos < len(consts):
                        rc = f.write(consts[pos:])
                        pos += rc
            return consts_o

        from filelock import FileLock

        lock_dir = get_lock_dir()
        lock = FileLock(os.path.join(lock_dir, key + ".lock"), timeout=LOCK_TIMEOUT)
        with lock:
            # Currently, this only support serializing extern nodes in fbcode
            # Eventually, we should also have a serializer for OSS.
            if config.is_fbcode() and serialized_extern_kernel_nodes:
                output_json = os.path.splitext(input_path)[0] + ".json"
                with open(output_json, "w") as f:
                    f.write(serialized_extern_kernel_nodes)

            output_so = (
                config.aot_inductor.output_path
                if specified_so_name
                else os.path.splitext(input_path)[0] + ".so"
            )

            output_o = os.path.splitext(input_path)[0] + ".o"
            consts_size = sum(
                torch.ops.mkldnn._nbytes(tensor)
                if tensor.is_mkldnn
                else tensor.untyped_storage().nbytes()
                for (name, tensor) in graph.constants.items()
                if name not in graph.folded_constants
            )
            # TODO: Fix mmap weights with cuda
            use_mmap_weights = not config.is_fbcode() and consts_size > 2_000_000_000
            if config.aot_inductor.force_mmap_weights:
                use_mmap_weights = True
            compile_cmd = cpp_compile_command(
                input=input_path,
                output=output_o,
                vec_isa=picked_vec_isa,
                cuda=cuda,
                aot_mode=graph.aot_mode,
                compile_only=True,
                use_absolute_path=use_absolute_path,
                use_mmap_weights=use_mmap_weights,
            )
            log.debug("aot compilation command: %s", compile_cmd)
            if fbcode_aot_cpu_re:
                compile_file(input_path, output_o, compile_cmd.split())
                os.chmod(output_o, 0o644)
            else:
                run_command_and_check(compile_cmd)

            def _to_bytes(t: torch.Tensor) -> bytes:
                # This serializes the tensor's untyped_storage to bytes by accessing
                # the raw data of the underlying structure.
                import ctypes

                if t.numel() == 0:
                    return b""

                if t.is_mkldnn:
                    raw_array = ctypes.cast(
                        torch.ops.mkldnn.data_ptr(t),
                        ctypes.POINTER(ctypes.c_ubyte * torch.ops.mkldnn._nbytes(t)),
                    )
                    return bytes(raw_array.contents)

                t_cpu = t.untyped_storage().cpu()
                raw_array = ctypes.cast(
                    t_cpu.data_ptr(),
                    ctypes.POINTER(ctypes.c_ubyte * t_cpu.nbytes()),
                )

                return bytes(raw_array.contents)

            serialized_weights = b"".join(
                _to_bytes(graph.get_original_value_of_constant(name))
                for name in graph.constants.keys()
                if name not in graph.folded_constants
            )
            if not use_mmap_weights:
                aot_constants = serialized_weights
                magic_number = 0
            else:
                magic_number = cast(
                    int, torch.randint(0, torch.iinfo(torch.int64).max, (1,)).item()
                )
                aot_constants = struct.pack("qq", consts_size + 8, magic_number)
            consts_o = {
                "linux": _compile_consts_linux,
                "darwin": _compile_consts_darwin,
            }[sys.platform](aot_constants)

            link_cmd = cpp_compile_command(
                input=[output_o, consts_o],
                output=output_so,
                vec_isa=picked_vec_isa,
                cuda=cuda,
                aot_mode=graph.aot_mode,
                use_absolute_path=use_absolute_path,
            )
            log.debug("aot linkage command: %s", link_cmd)
            if fbcode_aot_cpu_re:
                compile_file([output_o, consts_o], output_so, link_cmd.split())
                os.chmod(output_so, 0o755)
            else:
                run_command_and_check(link_cmd)

            if use_mmap_weights:
                with open(output_so, "a+b") as f_so:
                    so_size = f_so.tell()
                    # Page align the weights
                    f_so.write(b" " * (16384 - so_size % 16384))
                    f_so.write(serialized_weights)
                    f_so.write(struct.pack("q", magic_number))

            # Append cmds to the end of codegen-ed wrapper file
            with open(input_path, "a") as f:
                f.write("\n")
                f.write(f"// Compile cmd\n// {compile_cmd}\n")
                f.write(f"// Link cmd\n// {link_cmd}\n")

        return output_so


# Putting this fn in cpp.py (unfortunately) causes a deadlock, which is why it's in codecache.py.
# Why? importing from cpp.py invokes codecache.pick_vec_isa(), which takes out a lock.
# Cycle goes:
# - CppCodeCache.load()
# - pick_vec_isa()
# - valid_vec_isa_list()
# - VecISA.__bool__() <-- takes out a lock
# - compile_file() <-- imports cpp_prefix_path from cpp, which causes us to try to take out the same lock.
@clear_on_fresh_inductor_cache
@functools.lru_cache
def cpp_prefix_path() -> str:
    path = Path(__file__).parent / "codegen/cpp_prefix.h"
    with path.open() as f:
        content = f.read()
        _, filename = write(
            content,
            "h",
        )
    return filename


def cpp_prefix() -> str:
    filename = cpp_prefix_path()
    if config.is_fbcode():
        # We need relative paths, since we bundle up
        # everything that we compile into a folder for remote compilation.
        return f'#include "{os.path.basename(filename)}"'
    else:
        return f'#include "{filename}"'


# Given a path to an input cpp file and an output path,
# Attempts to compile the file, storing the output in "output_path"
@dynamo_timed
def compile_file(
    input_path: Union[str, List[str]], output_path: str, cmd: List[str]
) -> None:
    input_paths = [input_path] if isinstance(input_path, str) else input_path
    input_files = [
        os.path.basename(ip) if config.is_fbcode() else ip for ip in input_paths
    ]
    try:
        if config.is_fbcode():
            # Need to copy our header into the same folder as the sourcecode.
            header_path = cpp_prefix_path()
            header_name = os.path.basename(header_path)
            output_name = os.path.basename(output_path)
            # When we build remotely, we need to make sure to carefully copy any files
            # that are required during the compilation process into our build directly.
            # This is where all of the ATen/c10/Torch includes come from.
            torch_includes_path = os.path.join(_TORCH_PATH, "include")
            with tempfile.TemporaryDirectory() as tmp_dir:
                # Copy everything to tmp compilation folder
                shutil.copy(header_path, os.path.join(tmp_dir, header_name))
                shutil.copy(_LINKER_SCRIPT, os.path.join(tmp_dir, "script.ld"))
                for p, f in zip(input_paths, input_files):
                    shutil.copy(p, os.path.join(tmp_dir, f))
                dest_include_path = os.path.join(tmp_dir, "include")
                shutil.copytree(torch_includes_path, dest_include_path)
                # Run the build
                output_file_path = _run_build_command(cmd, tmp_dir, output_name)
                # Copy output from the build
                if os.path.exists(output_path):
                    os.remove(output_path)
                shutil.copy(output_file_path, output_path)
        else:
            subprocess.check_output(cmd, stderr=subprocess.STDOUT)
    except subprocess.CalledProcessError as e:
        output = e.output.decode("utf-8")
        openmp_problem = "'omp.h' file not found" in output or "libomp" in output
        if openmp_problem and sys.platform == "darwin":
            instruction = (
                "\n\nOpenMP support not found. Please try one of the following solutions:\n"
                "(1) Set the `CXX` environment variable to a compiler other than Apple clang++/g++ "
                "that has builtin OpenMP support;\n"
                "(2) install OpenMP via conda: `conda install llvm-openmp`;\n"
                "(3) install libomp via brew: `brew install libomp`;\n"
                "(4) manually setup OpenMP and set the `OMP_PREFIX` environment variable to point to a path"
                " with `include/omp.h` under it."
            )
            output += instruction
        raise exc.CppCompileError(cmd, output) from e


_libgomp: Optional[CDLL] = None


def custom_op_wrapper(op: str, *args):
    # This function will be called from generated cpp wrapper code in the JIT mode.
    # Because tensors will be passed in as AtenTensorHandle, we need to explicitly convert them.
    def convert_arg(arg):
        if str(type(arg)) == "<class 'PyCapsule'>":
            # No easy way to do isinstance check on PyCapsule
            return torch._C._aoti.alloc_tensor_by_stealing_from_void_ptr(arg)
        elif isinstance(arg, (list, tuple)):
            return type(arg)(convert_arg(a) for a in arg)
        else:
            return arg

    converted_args = [convert_arg(arg) for arg in args]

    assert op.startswith("torch.ops."), (
        op + " can not be called through custom_op_wrapper"
    )
    func = None
    for i, s in enumerate(op.split(".")):
        if i == 0:
            func = importlib.import_module(s)
        func = getattr(func, s)

    assert callable(func), op + " can not be loaded through custom_op_wrapper"
    result = func(*converted_args)
    if isinstance(result, (list, tuple)):
        for r in result:
            assert isinstance(r, torch.Tensor), op + " returns a list of non-tensors"
        return torch._C._aoti.unsafe_alloc_void_ptrs_from_tensors(result)  # type: ignore[arg-type]
    else:
        assert isinstance(result, torch.Tensor), op + " returns a non-tensor"
        return torch._C._aoti.unsafe_alloc_void_ptr_from_tensor(result)


@clear_on_fresh_inductor_cache
class CppCodeCache:
    cache: Dict[str, Callable[[], Union[CDLL, ModuleType]]] = {}
    cache_clear = staticmethod(cache.clear)
    cpp_compile_command_flags: Dict[str, Any] = {}

    @staticmethod
    def _load_library_inner(path: str, key: str) -> Union[CDLL, ModuleType]:
        return cdll.LoadLibrary(path)

    @classmethod
    def _load_library(cls, path: str, key: str) -> Union[CDLL, ModuleType]:
        try:
            result = cls._load_library_inner(path, key)
            result.key = key  # type: ignore[union-attr]
            return result
        except (ImportError, OSError) as e:
            if "gomp" in str(e) and os.path.exists("/usr/lib64/libgomp.so.1"):
                # hacky workaround for fbcode/buck
                global _libgomp
                _libgomp = cdll.LoadLibrary("/usr/lib64/libgomp.so.1")
                result = cls._load_library_inner(path, key)
                result.key = key  # type: ignore[union-attr]
                return result
            if "failed to map segment from shared object" in str(e):
                raise OSError(
                    f"{e}.  The most common reason this may occur is if the {tempfile.gettempdir()} folder "
                    "is mounted with noexec (e.g., by default Docker mounts tmp file systems "
                    f"as noexec).  Please remount {tempfile.gettempdir()} with exec enabled, or set another "
                    "temporary directory with TORCHINDUCTOR_CACHE_DIR environment variable."
                ) from e
            raise

    @classmethod
    def load_async(cls, source_code: str, cuda=False, submit_fn=None, extra_flags=()):
        compile_command = {
            **cls.cpp_compile_command_flags,
            "cuda": cuda,
            "vec_isa": pick_vec_isa(),
            "extra_flags": extra_flags,
        }

        _set_gpu_runtime_env()  # cpp_extension consults the env

        from torch._inductor.cpp_builder import CppBuilder, CppTorchCudaOptions

        dummy_builder = CppBuilder(
            name="o", sources="i", BuildOption=CppTorchCudaOptions(**compile_command)
        )
        # write function will calc source_code hash, the same source code with different
        # ISA level should be generate different hash.
        # So we need get a command_line which contains isa related parameter as a part of hash key.
        # And then pass the command_line to below write function as extra parameter to
        # guarantee the source code hash contains ISA difference.
        dummy_cmd = repr(dummy_builder.get_command_line())
        key, input_path = write(source_code, "cpp", extra=dummy_cmd)

        if key not in cls.cache:
            from filelock import FileLock

            lock_path = os.path.join(get_lock_dir(), key + ".lock")
            output_path = input_path[:-3] + "so"
            future: Optional[Future[Any]] = None
            lib = None
            worker_fn = functools.partial(
                _worker_compile_cpp,
                lock_path,
                input_path,
                output_path,
                cpp_compile_command(
                    input=input_path, output=output_path, **compile_command
                ),
            )

            def load_fn():
                nonlocal lib
                if lib is None:
                    if future is not None:
                        future.result()
                    result = worker_fn()
                    assert result is None
                    lib = cls._load_library(output_path, key)
                    assert lib is not None
                return lib

            if submit_fn is not None:
                with FileLock(lock_path, timeout=LOCK_TIMEOUT):
                    if not os.path.exists(output_path):
                        future = submit_fn(worker_fn)

            cls.cache[key] = load_fn

        return cls.cache[key]

    @classmethod
    def load(cls, source_code: str, cuda: bool = False):
        return cls.load_async(source_code, cuda)()


def _worker_compile_cpp(lock_path, input_path, output_path, cmd):
    from filelock import FileLock

    with FileLock(lock_path, timeout=LOCK_TIMEOUT):
        if not os.path.exists(output_path):
            compile_file(input_path, output_path, shlex.split(cmd))


# Customized Python binding for cpp kernels
@clear_on_fresh_inductor_cache
class CppPythonBindingsCodeCache(CppCodeCache):
    cache: Dict[str, Callable[[], Union[CDLL, ModuleType]]] = {}
    cache_clear = staticmethod(cache.clear)
    cpp_compile_command_flags = {
        # kernels have no dependency on libtorch
        "include_pytorch": False,
        "shared": True,
    }
    entry_function = "kernel"
    call_entry_function = "kernel(%s);Py_RETURN_NONE;"
    extra_parse_arg = ""
    suffix_template = textwrap.dedent(
        """
        // Python bindings to call %s():
        #define PY_SSIZE_T_CLEAN
        #include <Python.h>
        #include <sstream>
        #include <cstdlib>

        #ifndef _MSC_VER
        #if __cplusplus < 202002L
        // C++20 earlier code
        // https://en.cppreference.com/w/cpp/language/attributes/likely
        #define likely(x)       __builtin_expect(!!(x), 1)
        #define unlikely(x)     __builtin_expect(!!(x), 0)
        #endif
        #endif

        // This is defined in guards.cpp so we don't need to import PyTorch headers that are slooow.
        // We manually link it below to workaround issues with fbcode build.
        static void* (*_torchinductor_pyobject_tensor_data_ptr)(PyObject* obj);

        template <typename T> static inline T parse_arg(PyObject* args, size_t n) {
            static_assert(std::is_pointer<T>::value, "arg type must be pointer or long");
            return static_cast<T>(_torchinductor_pyobject_tensor_data_ptr(PyTuple_GET_ITEM(args, n)));
        }
        template <> inline long parse_arg<long>(PyObject* args, size_t n) {
            auto result = PyLong_AsSsize_t(PyTuple_GET_ITEM(args, n));
            if(result == -1 && PyErr_Occurred())
                [[unlikely]] throw std::runtime_error("expected int arg");
            return result;
        }

        %s

        static PyObject* %s_py(PyObject* self, PyObject* args) {
            try {
                if(!PyTuple_CheckExact(args))
                    [[unlikely]] throw std::runtime_error("tuple args required");
                if(PyTuple_GET_SIZE(args) != %s)
                    [[unlikely]] throw std::runtime_error("requires %s args");
                %s
            } catch(std::exception const& e) {
                PyErr_SetString(PyExc_RuntimeError, e.what());
                return nullptr;
            } catch(...) {
                PyErr_SetString(PyExc_RuntimeError, "unhandled error");
                return nullptr;
            }
        }

        static PyMethodDef py_methods[] = {
            {"%s", %s_py, METH_VARARGS, ""},
            {NULL, NULL, 0, NULL}};

        static struct PyModuleDef py_module =
            {PyModuleDef_HEAD_INIT, "%s", NULL, -1, py_methods};

        PyMODINIT_FUNC PyInit_%s(void) {
            const char* str_addr = std::getenv("_TORCHINDUCTOR_PYOBJECT_TENSOR_DATA_PTR");
            if(!str_addr) {
                PyErr_SetString(PyExc_RuntimeError, "_TORCHINDUCTOR_PYOBJECT_TENSOR_DATA_PTR must be set");
                return nullptr;
            }
            std::istringstream iss(str_addr);
            uintptr_t addr = 0;
            iss >> addr;
            _torchinductor_pyobject_tensor_data_ptr =
                reinterpret_cast<decltype(_torchinductor_pyobject_tensor_data_ptr)>(addr);
            return PyModule_Create(&py_module);
        }
        """
    )

    @classmethod
    def _load_library_inner(cls, path: str, key: str) -> ModuleType:
        os.environ["_TORCHINDUCTOR_PYOBJECT_TENSOR_DATA_PTR"] = str(
            torch._C._dynamo.guards._torchinductor_pyobject_tensor_data_ptr  # type: ignore[attr-defined]
        )
        module_name = f"{key}.{cls.entry_function}"
        try:
            return sys.modules[module_name]
        except KeyError:
            pass
        spec = importlib.util.spec_from_file_location(module_name, path)
        assert spec is not None
        module = importlib.util.module_from_spec(spec)
        sys.modules[module_name] = module
        spec.loader.exec_module(module)  # type: ignore[union-attr]
        return module

    @classmethod
    def load_pybinding_async(
        cls,
        argtypes: List[str],
        source_code: str,
        cuda: bool = False,
        num_outputs: int = -1,
        submit_fn=None,
        extra_flags=(),
    ) -> Any:
        """
        Wrap a C++ function in fast Python bindings.

        Args:
            argtypes: The types of args to ENTRY_FUNCTION(), e.g. ["float*", "long"]
            source_code: C++ source code containing a ENTRY_FUNCTION() function

        Returns:
            A python version of ENTRY_FUNCTION()
        """
        parseargs = ", ".join(
            f"parse_arg<{argtype.replace('const ', '')}>(args, {n})"
            for n, argtype in enumerate(argtypes)
        )
        suffix = cls.suffix_template % (
            cls.entry_function,
            cls.extra_parse_arg % num_outputs if cls.extra_parse_arg else "",
            cls.entry_function,
            len(argtypes),
            len(argtypes),
            cls.call_entry_function % parseargs,
            cls.entry_function,
            cls.entry_function,
            cls.entry_function,
            cls.entry_function,
        )
        get_result = cls.load_async(
            source_code + suffix, cuda, submit_fn=submit_fn, extra_flags=extra_flags
        )
        result = None

        def future():
            nonlocal result
            if result is None:
                result = get_result()
                assert isinstance(result, ModuleType)
            return getattr(result, cls.entry_function)

        return future

    @classmethod
    def load_pybinding(cls, *args, **kwargs) -> Any:
        return cls.load_pybinding_async(*args, **kwargs)()


@clear_on_fresh_inductor_cache
class CppWrapperCodeCache(CppPythonBindingsCodeCache):
    cache: Dict[str, Callable[[], Union[CDLL, ModuleType]]] = {}
    cache_clear = staticmethod(cache.clear)
    cpp_compile_command_flags = {
        "include_pytorch": True,
        "shared": True,
    }
    entry_function = "inductor_entry_cpp"
    call_entry_function = "return inductor_entry_cpp(%s);"
    extra_parse_arg = textwrap.dedent(
        """
        #include <torch/csrc/inductor/aoti_torch/c/shim.h>

        static inline std::vector<AtenTensorHandle> unpack_tensor_handle_list(PyObject* pyvec) {
            std::vector<AtenTensorHandle> result;
            size_t result_len = PyList_GET_SIZE(pyvec);
            result.reserve(result_len);
            for (size_t i = 0; i < result_len; i++) {
                // AtenTensorHandle is essentially a pointer
                void* elem = PyCapsule_GetPointer(PyList_GET_ITEM(pyvec, i), NULL);
                result.push_back(reinterpret_cast<AtenTensorHandle>(elem));
            }
            return result;
        }

        static inline PyObject* pack_tensor_handle_list(const std::vector<AtenTensorHandle>& cppvec) {
            size_t result_len = cppvec.size();
            PyObject* result = PyList_New(static_cast<Py_ssize_t>(result_len));
            for (size_t i = 0; i < result_len; i++) {
                PyObject *elem =
                    cppvec[i] == nullptr
                        ? Py_None
                        // Store AtenTensorHandle as PyCapsulate
                        : PyCapsule_New(reinterpret_cast<void*>(cppvec[i]), NULL, NULL);
                PyList_SET_ITEM(result, i, elem);
            }
            return result;
        }

        template <> inline std::vector<AtenTensorHandle> parse_arg<std::vector<AtenTensorHandle>>(PyObject* args, size_t n) {
            return unpack_tensor_handle_list(PyTuple_GET_ITEM(args, n));
        }

        PyObject* inductor_entry_cpp(std::vector<AtenTensorHandle>&& input_handles) {
            // For outputs, we only allocate a vector to hold returned tensor handles,
            // not allocating the actual output tensor storage here
            std::vector<AtenTensorHandle> output_handles(%s);
            try {
                inductor_entry_impl(input_handles.data(), output_handles.data());
                return pack_tensor_handle_list(output_handles);
            } catch(std::exception const& e) {
                PyErr_SetString(PyExc_RuntimeError, e.what());
                return {};
            } catch(...) {
                PyErr_SetString(PyExc_RuntimeError, "unhandled error");
                return {};
            }
        }
        """
    )


# TODO: Will remove the temp code after switch to new cpp_builder
def _temp_validate_new_and_old_command(new_cmd: List[str], old_cmd: List[str]):
    new_diff: List[str] = [x for x in new_cmd if x not in old_cmd]
    old_diff: List[str] = [y for y in old_cmd if y not in new_cmd]

    if new_diff or old_diff:
        print("!!! new_cmd: ", new_cmd)
        print("!!! old_cmd: ", old_cmd)
        print("!!! new_diff: ", new_diff)
        print("!!! old_diff: ", old_diff)
        raise RuntimeError("Error in new and old command different.")


def _do_validate_cpp_commands(
    include_pytorch: bool,
    cuda: bool,
    compile_only: bool,
    mmap_weights: bool,
    use_absolute_path: bool,
):
    # PreCI will failed if test machine can't run cuda.
    temp_dir = tempfile.TemporaryDirectory()
    test_dir_path = temp_dir.name
    test_cuda = torch.cuda.is_available() and cuda
    input_path = os.path.join(test_dir_path, "dummy_input.cpp")
    output_path = os.path.join(test_dir_path, "dummy_output.so")
    extra_flags = ["-D TEST_EXTRA_FLAGS"]
    if compile_only:
        output_path = os.path.join(test_dir_path, "dummy_output.o")
    picked_isa = pick_vec_isa()

    old_cmd = cpp_compile_command(
        input=input_path,
        output=output_path,
        include_pytorch=include_pytorch,
        vec_isa=picked_isa,
        cuda=test_cuda,
        aot_mode=False,
        compile_only=compile_only,
        use_absolute_path=use_absolute_path,
        use_mmap_weights=mmap_weights,
        extra_flags=extra_flags,
    ).split(" ")

    from torch._inductor.cpp_builder import CppBuilder, CppTorchCudaOptions

    dummy_build_option = CppTorchCudaOptions(
        vec_isa=picked_isa,
        include_pytorch=include_pytorch,
        cuda=test_cuda,
        compile_only=compile_only,
        use_absolute_path=use_absolute_path,
        use_mmap_weights=mmap_weights,
        extra_flags=extra_flags,
    )

    dummy_builder = CppBuilder(
        name="dummy_output",
        sources=input_path,
        BuildOption=dummy_build_option,
        output_dir=test_dir_path,
    )
    new_cmd = dummy_builder.get_command_line().split(" ")

    _temp_validate_new_and_old_command(new_cmd, old_cmd)

    temp_dir.cleanup()


# TODO: Will remove the temp code after switch to new cpp_builder
# It could help on sync new cpp_builder generate same command line as the old one.
def validate_new_cpp_commands():
    cuda = [True, False]
    use_mmap_weights = [True, False]
    compile_only = [True, False]
    include_pytorch = [True, False]
    use_absolute_path = [True, False]

    for x in cuda:
        for y in use_mmap_weights:
            for z in compile_only:
                for m in include_pytorch:
                    for n in use_absolute_path:
                        print(
                            f"!!! cuda:{x}, use_mmap_weights:{y}, compile_only:{z}, include_pytorch:{m}， use_absolute_path:{n}"
                        )
                        _do_validate_cpp_commands(
                            include_pytorch=m,
                            cuda=x,
                            mmap_weights=y,
                            compile_only=z,
                            use_absolute_path=n,
                        )


@clear_on_fresh_inductor_cache
class HalideCodeCache(CppPythonBindingsCodeCache):
    cache: Dict[str, Callable[[], Union[ModuleType, CDLL]]] = {}
    cache_clear = staticmethod(cache.clear)
    glue_template = textwrap.dedent(
        """
        #include "{halidebuffer_h}"
        #include "{headerfile}"
        #include <stdexcept>
        #include <cmath>
        void kernel({argdefs}) {{
            {buffers}
            int err = halide_kernel({buffer_names});
            if(err != 0) {{
                throw std::runtime_error("halide_kernel failed");
            }}
        }}
        """
    )

    @classmethod
    def _codegen_glue(cls, argtypes, headerfile):
        buffers = []
        buffer_names = []
        for i, arg in enumerate(argtypes):
            if arg.numel:
                buffer_names.append(f"hl_buf_{i}")
                buffers.append(
                    f"    Halide::Runtime::Buffer {buffer_names[-1]}({arg.halide_type()}, {arg.name}, {arg.numel});"
                )
            else:
                assert "*" not in arg.ctype
                buffer_names.append(arg.name)
        glue_code = cls.glue_template.format(
            halidebuffer_h=cls.find_header("HalideBuffer.h"),
            headerfile=headerfile,
            argdefs=", ".join(f"{a.bindings_type()} {a.name}" for a in argtypes),
            buffers="\n".join(buffers).lstrip(),
            buffer_names=", ".join(buffer_names),
        )
        return glue_code

    @classmethod
    @functools.lru_cache(None)
    def config_hash(cls):
        return sha256_hash(
            "\n".join(
                [
                    cls.glue_template,
                    f"{cls.cpu_cache_size()}",
                    cpp_compile_command("I", "O"),
                ]
            ).encode("utf-8")
        )

    @staticmethod
    @functools.lru_cache(None)
    def cpu_cache_size():
        try:
            cpuinfo = open("/proc/cpuinfo").read()
        except OSError:
            return 16777216
        m = re.search(r"cache size\s*: (\d+) KB", cpuinfo)
        if m:
            return int(m.group(1)) * 1024
        m = re.search(r"cache size\s*: (\d+) MB", cpuinfo)
        if m:
            return int(m.group(1)) * 1024 * 1024
        raise RuntimeError("failed to find 'cache size: ... KB' in /proc/cpuinfo")

    @staticmethod
    def _search_for_file(suffix, errmsg):
        try:
            search, *_ = importlib.machinery.PathFinder.find_spec(  # type: ignore[union-attr,misc]
                "halide"
            ).submodule_search_locations
            for file in os.listdir(search):
                if file.endswith(".so"):
                    try:
                        out = subprocess.check_output(
                            ["ldd", os.path.join(search, file)]
                        )
                    except subprocess.SubprocessError:
                        continue
                    m = re.search(r"(/.*)/libHalide.so", out.decode("utf-8"))
                    if m:
                        path = os.path.join(os.path.abspath(m.group(1)), suffix)
                        if os.path.exists(path):
                            return os.path.abspath(path)
        except Exception as e:
            raise RuntimeError(errmsg) from e
        raise RuntimeError(errmsg)

    @staticmethod
    @functools.lru_cache(None)
    def find_libautoschedule(name):
        sofile = f"libautoschedule_{name.lower()}.so"
        if "HALIDE_LIB" in os.environ:
            path = os.path.join(os.environ["HALIDE_LIB"], sofile)
            if os.path.exists(path):
                return path
        errmsg = (
            f"Can't find {sofile}, set env HALIDE_LIB to the directory containing it"
        )
        return HalideCodeCache._search_for_file(sofile, errmsg)

    @staticmethod
    @functools.lru_cache(None)
    def find_header(name):
        if "HALIDE_INCLUDE" in os.environ:
            path = os.path.join(os.environ["HALIDE_INCLUDE"], name)
            if os.path.exists(path):
                return path
        if "HALIDE_LIB" in os.environ:
            path = os.path.abspath(
                os.path.join(os.environ["HALIDE_LIB"], f"../include/{name}")
            )
            if os.path.exists(path):
                return path
        errmsg = (
            f"Can't find {name}, set env HALIDE_INCLUDE to the directory containing it"
        )
        return HalideCodeCache._search_for_file(f"../include/{name}", errmsg)

    @classmethod
    def generate_halide_async(cls, meta: HalideMeta, source_code: str, submit_fn=None):
        dirpath = Path(
            get_path(
                code_hash(
                    source_code,
                    extra=repr((cls.config_hash(), meta)),
                ),
                "halide",
            )[2]
        )
        os.makedirs(dirpath, exist_ok=True)
        wait_for_compile = None
        genfile = str(dirpath / "generate_kernel.py")
        libfile = str(dirpath / "halide_kernel.a")
        headerfile = str(dirpath / "halide_kernel.h")
        donefile = str(dirpath / "done")
        lockfile = str(dirpath / "lock")
        need_compile = not os.path.exists(donefile)
        jobs = []

        if need_compile:
            write_atomic(genfile, source_code)
            jobs.append(
                functools.partial(
                    subprocess.check_call,
                    [
                        sys.executable,
                        genfile,
                        "-g",
                        "kernel",
                        "-o",
                        f"{dirpath}",
                        "-f",
                        "halide_kernel",
                        "-e",
                        "static_library,h,schedule,pytorch_wrapper",
                        "-p",
                        cls.find_libautoschedule(meta.scheduler),
                        *meta.args(),
                    ],
                )
            )

        bindings_future = cls.load_pybinding_async(
            [arg.bindings_type() for arg in meta.argtypes],
            cls._codegen_glue(meta.argtypes, headerfile),
            extra_flags=(libfile,),
            submit_fn=jobs.append if need_compile else None,
        )

        if need_compile:
            jobs.append(functools.partial(touch, donefile))
            task = functools.partial(_worker_task_halide, lockfile, jobs)
            if submit_fn:
                wait_for_compile = submit_fn(task).result
            else:
                task()

        def load():
            if wait_for_compile:
                wait_for_compile()
            return bindings_future()

        return load

    @classmethod
    def generate_halide(cls, *args, **kwargs):
        return cls.generate_halide_async(*args, **kwargs)()


def _worker_task_halide(lockfile, jobs):
    from filelock import FileLock

    with FileLock(lockfile, LOCK_TIMEOUT):
        for job in jobs:
            job()


def touch(filename):
    open(filename, "a").close()


@clear_on_fresh_inductor_cache
class PyCodeCache:
    cache: Dict[str, ModuleType] = dict()
    linemaps: Dict[str, List[Tuple[Any, ...]]] = dict()
    cache_clear = staticmethod(cache.clear)

    @classmethod
    def write(cls, source_code: str, extra: str = "") -> Tuple[str, str]:
        return write(source_code, "py", extra=extra)

    @classmethod
    def load(
        cls,
        source_code: str,
        extra: str = "",
        linemap: Optional[List[Tuple[int, str]]] = None,
        attrs: Optional[Dict[str, Any]] = None,
    ) -> ModuleType:
        key, path = write(source_code, "py", extra=extra)
        return cls.load_by_key_path(key, path, linemap, attrs)

    @classmethod
    def load_by_key_path(
        cls,
        key: str,
        path: str,
        linemap: Optional[List[Tuple[int, str]]] = None,
        attrs: Optional[Dict[str, Any]] = None,
    ) -> ModuleType:
        if linemap is None:
            linemap = []
        if key not in cls.cache:
            mod = _reload_python_module(key, path)

            # another thread might set this first
            cls.cache.setdefault(key, mod)
            # unzip into separate lines/nodes lists
            cls.linemaps[path] = list(zip(*linemap))

            if attrs is not None:
                for k, v in attrs.items():
                    setattr(mod, k, v)

            if not (linemap or attrs):
                mod._reload_in_subproc = functools.partial(  # type: ignore[attr-defined]
                    _reload_python_module_in_subproc, key, path
                )

        return cls.cache[key]

    @classmethod
    @functools.lru_cache(None)
    def stack_frames_for_code(
        cls, path: str, lineno: int
    ) -> Optional[List[Dict[str, Any]]]:
        if path not in cls.linemaps:
            return None
        # [(starting_line, <fx node>), ...]
        lines, nodes = cls.linemaps[path]
        p = bisect_right(lines, lineno)
        if p == 0:
            return None
        entry = nodes[p - 1]
        if not entry:
            return None

        def parse_stack_trace(stack_trace: str) -> List[Dict[str, Any]]:
            # ideally fx stores stack traces as data rather than a string
            # but this is not along a performance critical path
            regex = r'File "(.+)", line (\d+), in (.+)\n'
            matches = re.findall(regex, stack_trace)
            return [
                {"filename": f, "line": int(l), "name": n}
                for f, l, n in reversed(matches)
            ]

        return parse_stack_trace(entry)


class TritonCodeCache:
    @classmethod
    def load(cls, kernel_name: str, source_code: str) -> ModuleType:
        return _module_to_triton_kernel(PyCodeCache.load(source_code), kernel_name)


def _cuda_compiler() -> Optional[str]:
    if cuda_env.nvcc_exist(config.cuda.cuda_cxx):
        return config.cuda.cuda_cxx
    if config.is_fbcode():
        return os.path.join(build_paths.cuda(), "bin", "nvcc")
    if cuda_env.nvcc_exist(os.getenv("CUDACXX")):
        return os.getenv("CUDACXX", "")
    if cuda_env.nvcc_exist(os.getenv("CUDA_HOME")):
        return os.path.realpath(os.path.join(os.getenv("CUDA_HOME", ""), "bin/nvcc"))
    return "nvcc"


def _cutlass_include_paths() -> List[str]:
    if config.is_fbcode():
        from libfb.py import parutil

        cutlass_path = parutil.get_dir_path("cutlass-3-headers")
    else:
        cutlass_path = config.cuda.cutlass_dir
    return [
        # Use realpath to get canonical absolute paths, in order not to mess up cache keys
        os.path.realpath(os.path.join(cutlass_path, "include")),
        os.path.realpath(os.path.join(cutlass_path, "tools/library/include")),
        os.path.realpath(os.path.join(cutlass_path, "tools/library/src")),
        os.path.realpath(os.path.join(cutlass_path, "tools/util/include")),
    ]


def _cuda_lib_options() -> List[str]:
    _set_gpu_runtime_env()  # cpp_extension consults the env
    from torch.utils import cpp_extension

    lpaths = cpp_extension.library_paths(cuda=True) + [
        sysconfig.get_config_var("LIBDIR")
    ]
    extra_ldflags: List[str] = []
    if is_linux():
        _transform_cuda_paths(lpaths)
        for path in lpaths:
            # -rpath ensures the DLL can find its dependencies when loaded, even
            # if the library path is non-standard.
            extra_ldflags.extend([f"-L{path}", "-Xlinker", f"-rpath={path}"])
        extra_ldflags.append("-lcuda")
        extra_ldflags.append("-lcudart")
    else:
        raise NotImplementedError(
            "Unsupported env, failed to find cuda libs! Currently only Linux is supported."
        )
    return extra_ldflags


def _nvcc_host_compiler_options() -> List[str]:
    return [
        "-fPIC",
        "-fno-strict-aliasing",
        "-fvisibility=hidden",
        "-Wconversion",
    ]


def _nvcc_compiler_options() -> List[str]:
    arch = cuda_env.get_cuda_arch()
    if arch == "90":
        # Required by cutlass compilation.
        arch = "90a"
    code = [f"sm_{arch}", f"compute_{arch}"]
    if config.cuda.enable_cuda_lto:
        code += [f"lto_{arch}"]
    options = [
        "-t=0",
        "-DCUTLASS_ENABLE_TENSOR_CORE_MMA=1",
        "-w",
        f"-gencode=arch=compute_{arch},code=[{','.join(code)}]",
        config.cuda.compile_opt_level,
        "-std=c++17",
        "--expt-relaxed-constexpr",
        "-DNDEBUG",
    ]
    if config.is_fbcode():
        options.extend(["-ccbin", os.path.dirname(build_paths.gcc())])
    if config.cuda.enable_debug_info:
        options.extend(["-lineinfo", "-g", "-DCUTLASS_DEBUG_TRACE_LEVEL=1"])
    if config.cuda.enable_ptxas_info:
        options.extend(
            [
                "--keep",  # Keep the intermediate files for debugging (including ptx, sass, cubin etc.)
                "--ptxas-options=--warn-on-local-memory-usage",  # warn us if local memory is used in CUDA Kernels
                "--ptxas-options=--warn-on-spills",  # warn us if register spilling happens in CUDA Kernels
                "--resource-usage",  # Report on CUDA resource usage (shared mem, registers etc.)
                "--source-in-ptx",
            ]
        )  # Annotate the ptx file with source information
    if config.cuda.use_fast_math:
        options.extend(
            [
                "--use_fast_math",
                "-DCUTLASS_USE_TANH_FOR_SIGMOID=1",
            ]
        )
    return options


def cuda_compile_command(
    src_files: List[str],
    dst_file: str,
    dst_file_ext: str,
    extra_args: Optional[List[str]] = None,
) -> str:
    if extra_args is None:
        extra_args = []
    include_paths = _cutlass_include_paths()
    cuda_lib_options = _cuda_lib_options()
    nvcc_host_compiler_options = _nvcc_host_compiler_options()
    nvcc_compiler_options = _nvcc_compiler_options()
    options = (
        nvcc_compiler_options
        + extra_args
        + [
            f"-Xcompiler {opt}" if "=" in opt else f"-Xcompiler={opt}"
            for opt in nvcc_host_compiler_options
        ]
        + ["-I" + path for path in include_paths]
        + cuda_lib_options
    )
    src_file = " ".join(src_files)
    res = ""
    if dst_file_ext == "o":
        res = f"{_cuda_compiler()} {' '.join(options)} -c -o {dst_file} {src_file}"
    elif dst_file_ext == "so":
        options.append("-shared")
        res = f"{_cuda_compiler()} {' '.join(options)} -o {dst_file} {src_file}"
    elif dst_file_ext == "exe":
        res = f"{_cuda_compiler()} {' '.join(options)} -o {dst_file} {src_file}"
    else:
        raise NotImplementedError(f"Unsupported output file suffix {dst_file_ext}!")
    log.debug("CUDA command: %s", res)
    return res


class DLLWrapper:
    """A wrapper for a dynamic library."""

    def __init__(
        self,
        lib_path: str,
    ):
        self.lib_path = lib_path
        self.is_open = False
        self.DLL = cdll.LoadLibrary(lib_path)
        self.is_open = True

    def close(self):
        if self.is_open:
            self._dlclose()
            self.is_open = False

    def _dlclose(self):
        f_dlclose = None

        if is_linux():
            syms = CDLL(None)
            if not hasattr(syms, "dlclose"):
                # Apline Linux
                syms = CDLL("libc.so")

            if hasattr(syms, "dlclose"):
                f_dlclose = syms.dlclose
        else:
            raise NotImplementedError("Unsupported env, failed to do dlclose!")

        if f_dlclose is not None:
            f_dlclose.argtypes = [c_void_p]
            f_dlclose(self.DLL._handle)
        else:
            log.warning(
                "dll unloading function was not found, library may not be unloaded properly!"
            )

    def __getattr__(self, name):
        if not self.is_open:
            raise RuntimeError(f"Cannot use closed DLL library: {self.lib_path}")

        method = getattr(self.DLL, name)

        def _wrapped_func(*args):
            err = method(*args)
            if err:
                raise RuntimeError(f"Error in function: {method.__name__}")

        return _wrapped_func

    def __enter__(self):
        return self

    def __exit__(self, *args):
        self.close()

    def __del__(self):
        self.close()


@clear_on_fresh_inductor_cache
class CUDACodeCache:
    @dataclasses.dataclass
    class CacheEntry:
        input_path: str
        output_path: str

    cache: Dict[str, CacheEntry] = dict()
    cache_clear = staticmethod(cache.clear)
    _SOURCE_CODE_SUFFIX = "cu"

    @classmethod
    def write(cls, source_code, dst_file_ext) -> Tuple[str, str]:
        """
        Writes source code into a file with dst_file_ext as the file extension.
        Returns the hash key of source code, and the path to the file.
        """

        cuda_command = repr(
            cuda_compile_command(["dummy_input"], "dummy_output", dst_file_ext)
        )
        key, input_path = write(
            source_code, cls._SOURCE_CODE_SUFFIX, extra=cuda_command
        )
        return key, input_path

    @classmethod
    def compile(
        cls, source_code, dst_file_ext, extra_args: Optional[List[str]] = None
    ) -> Tuple[str, str, str]:
        """
        Compiles CUDA source_code into a file with dst_file_ext extension.
        Returns a tuple of dst_file_path, hash_key, source_code_path
        """
        key, input_path = cls.write(source_code, dst_file_ext)
        if key not in cls.cache:
            from filelock import FileLock

            lock_dir = get_lock_dir()
            lock = FileLock(os.path.join(lock_dir, key + ".lock"), timeout=LOCK_TIMEOUT)
            with lock:
                output_path = input_path[: -len(cls._SOURCE_CODE_SUFFIX)] + dst_file_ext
                if not os.path.exists(output_path):
                    cmd = cuda_compile_command(
                        [input_path], output_path, dst_file_ext, extra_args
                    )
                    start_time = time()
                    log.debug("CUDA Compilation: %s", cmd)
                    cmd_parts = cmd.split(" ")
                    try:
                        subprocess.check_output(
                            cmd_parts, stderr=subprocess.STDOUT, env=os.environ
                        )
                    except subprocess.CalledProcessError as error:
                        raise exc.CUDACompileError(cmd_parts, error.output) from error
                    end_time = time()
                    log_duration_msg = f"CUDA Compilation took {end_time-start_time} seconds. Compile command: {cmd}"
                    log.info(log_duration_msg)
                else:
                    log.debug(
                        "CUDA Compilation skipped: %s since output already exists",
                        input_path,
                    )
                cls.cache[key] = CUDACodeCache.CacheEntry(input_path, output_path)

        return (cls.cache[key].output_path, key, input_path)

    @classmethod
    def load(cls, source_code, dst_file_ext) -> Tuple[DLLWrapper, str, str]:
        """
        Compiles source code and loads the generated .so file.
        Returns a tuple of DLLWrapper, hash_key, source_code_path
        """

        if dst_file_ext != "so":
            raise RuntimeError(
                f"Only support loading a .so file for now. "
                f"Requested file extension: {dst_file_ext}. Source code: {source_code}"
            )
        dst_file_path, hash_key, source_code_path = cls.compile(
            source_code, dst_file_ext
        )
        return (DLLWrapper(dst_file_path), hash_key, source_code_path)


class CodeCacheFuture:
    def result(self):
        raise NotImplementedError


class TritonFuture(CodeCacheFuture):
    kernel: ModuleType

    def __init__(
        self,
        kernel: Any,
        future: Optional[Future[Any]],
    ) -> None:
        self.kernel = kernel
        self.future = future

    # @dynamo_utils.dynamo_timed
    def result(self) -> ModuleType:
        if self.future is not None:
            # If the worker failed this will throw an exception.
            result = self.future.result()
            assert result is None
            self.future = None
            self.kernel.precompile()
        return self.kernel


class LambdaFuture(CodeCacheFuture):
    def __init__(self, result_fn):
        self.result_fn = result_fn

    def result(self):
        return self.result_fn()<|MERGE_RESOLUTION|>--- conflicted
+++ resolved
@@ -1375,15 +1375,10 @@
 @dataclasses.dataclass
 class VecAVX2(VecISA):
     _bit_width = 256
-<<<<<<< HEAD
-    _macro = "-DCPU_CAPABILITY_AVX2"
-    _arch_flags = "-mavx2 -mfma -mf16c"
-=======
     _macro = ["CPU_CAPABILITY_AVX2"]
     _arch_flags = (
-        "-mavx2 -mfma" if not _IS_WINDOWS else "/arch:AVX2"
+        "-mavx2 -mfma -mf16c" if not _IS_WINDOWS else "/arch:AVX2"
     )  # TODO: use cflags
->>>>>>> 64781504
     _dtype_nelements = {torch.float: 8, torch.bfloat16: 16, torch.float16: 16}
 
     def __str__(self) -> str:
