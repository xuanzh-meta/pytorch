<<<<<<< HEAD
from typing import Any, Callable, cast, List, Optional, Union
=======
# mypy: allow-untyped-defs
from typing import cast, List, Optional
>>>>>>> 94fea82d

import torch
import torch.utils
from .. import ir, lowering as L

from ..kernel.mm_common import mm_args
from ..select_algorithm import DataProcessorTemplateWrapper
from ..utils import cache_on_self, has_free_symbols, parallel_num_threads
from ..virtualized import V
from .cpp_micro_gemm import create_micro_gemm
from .cpp_template import CppTemplate

from .cpp_template_kernel import CppTemplateKernel
from .cpp_utils import GemmBlocking

GEMM_TEMPLATE = r"""
{{template.header().getvalue()}}

{{micro_gemm.codegen_define(kernel)}}

extern "C"
{{kernel.def_kernel(inputs={"X": X, "W": W, "inp": inp}, outputs={"Y": Y}, aliases=buffer_aliases)}}
{
    {{kernel.maybe_codegen_profile()}}
    constexpr int64_t num_threads = {{num_threads}};
    constexpr int64_t N = {{kernel.size(GemmOut, 1)}};
    constexpr int64_t K = {{kernel.size(X, 1)}};
    constexpr int64_t M0 = {{micro_gemm.register_blocking.block_m}};
    constexpr int64_t N0 = {{micro_gemm.register_blocking.block_n}};
    constexpr int64_t K0 = {{micro_gemm.register_blocking.block_k}};
    constexpr int64_t N0_blocks = (N + N0 - 1) / N0;
    constexpr int64_t K0_blocks = (K + K0 - 1) / K0;

    static_assert(N % N0 == 0, "N dimension must be multiple of N0");

    // TODO(jgong5): improve cache blocking with CPU info (Mc, Kc)
    {%- if is_dynamic_M %}
    const int64_t M = {{kernel.size(GemmOut, 0)}};
    const int64_t M0_blocks = (M + M0 - 1) / M0;
    {%- if num_threads > 1 %}
    int64_t Mt_blocks, Nt_blocks, Kt_blocks;
    mm_get_thread_blocking(num_threads, M, N, K, M0, N0, K0, Mt_blocks, Nt_blocks, Kt_blocks);
    {%- else %}
    const auto Mt_blocks = M0_blocks;
    const auto Nt_blocks = N0_blocks;
    const auto Kt_blocks = K0_blocks;
    {%- endif %}
    const int64_t Mc_blocks = Mt_blocks;
    const int64_t Kc_blocks = Kt_blocks;
    {%- else %}
    constexpr int64_t M = {{kernel.size(GemmOut, 0)}};
    constexpr int64_t M0_blocks = (M + M0 - 1) / M0;
    constexpr int64_t Mt_blocks = {{template.thread_blocking().block_m}};
    constexpr int64_t Nt_blocks = {{template.thread_blocking().block_n}};
    constexpr int64_t Kt_blocks = {{template.thread_blocking().block_k}};
    constexpr int64_t Mc_blocks = {{template.cache_blocking().block_m}};
    constexpr int64_t Kc_blocks = {{template.cache_blocking().block_k}};
    {%- endif %}

    // TODO(jgong5): support k-slicing
    {{kernel.assert_function}}(Kt_blocks == K0_blocks, "Do not support k slicing yet.");
    // make sure all partitions are assigned
    {{kernel.assert_function}}(
        Mt_blocks * Nt_blocks * Kt_blocks * {{num_threads}} >= M0_blocks * N0_blocks * K0_blocks,
        "Not all partitions are assigned."
    );

    {%- if num_threads > 1 %}
    #pragma omp parallel num_threads({{num_threads}})
    {
        int tid = omp_get_thread_num();
        int64_t m_block_start, m_block_end, n_block_start, n_block_end, k_block_start, k_block_end;
        mm_get_thread_blocks(
            tid, M0_blocks, N0_blocks, K0_blocks, Mt_blocks, Nt_blocks, Kt_blocks,
            m_block_start, m_block_end, n_block_start, n_block_end, k_block_start, k_block_end);
    {%- else %}
    {
        int64_t m_block_start = 0;
        int64_t m_block_end = M0_blocks;
        int64_t n_block_start = 0;
        int64_t n_block_end = N0_blocks;
        int64_t k_block_start = 0;
        int64_t k_block_end = K0_blocks;
    {%- endif %}
        for (int64_t mc = m_block_start; mc < m_block_end; mc += Mc_blocks) {
            const int64_t m_start = mc * M0;
            const int64_t m_end = std::min((mc + Mc_blocks) * M0, M);
            const int64_t m_size = m_end - m_start;
            for (int64_t nc = n_block_start; nc < n_block_end; ++nc) {
                const int64_t n_start = nc * N0;
                const int64_t n_size = N0;
                {%- if use_local_acc %}
                {{ kernel.define_buffer(acc_buf_name, ["m_end - m_start", "N0"]) }}
                {%- set acc = kernel.local_buffers[acc_buf_name] %}
                {%- else %}
                {%- set acc = kernel.slice_nd(GemmOut, [("m_start", "m_end"), ("n_start", "n_start + N0")]) %}
                {%- endif %}
                {%- if inp is not none and beta != 0 %}
                for (int64_t m = 0; m < m_size; ++m) {
                    #pragma omp simd
                    for (int64_t n = 0; n < n_size; ++n) {
                        {{kernel.index(acc, ["m", "n"])}} = {{beta}} * {{kernel.index(inp, ["m + m_start", "n + n_start"])}};
                    }
                }
                {%- endif %}
                for (int64_t kc = k_block_start; kc < k_block_end; kc += Kc_blocks) {
                    int64_t k_start = kc * K0;
                    int64_t k_end = std::min((kc + Kc_blocks) * K0, K);
                    {%- set tile_X = kernel.slice_nd(X, [("m_start", "m_end"), ("k_start", "k_end")]) %}
                    {%- set tile_W_3d = kernel.slice_nd(W, [("nc", "nc + 1"), ("k_start", "k_end"), ()]) %}
                    {%- set tile_W = kernel.view(tile_W_3d, ["k_end - k_start", micro_gemm.register_blocking.block_n]) %}
                    {%- if inp is not none and beta != 0 %}
                    {{ micro_gemm.codegen_call(kernel, tile_X, tile_W, acc, accum=True)|indent(20, false) }}
                    {%- else %}
                    if (kc == k_block_start) {
                        {{ micro_gemm.codegen_call(kernel, tile_X, tile_W, acc, accum=False)|indent(24, false) }}
                    } else {
                        {{ micro_gemm.codegen_call(kernel, tile_X, tile_W, acc, accum=True)|indent(24, false) }}
                    }
                    {%- endif %}
                }
                {%- set tile_Y = kernel.slice_nd(Y_2d, [("m_start", "m_end"), ("n_start", "n_start + N0")]) %}
                {{ kernel.store_output(
                      tile_Y, acc, GemmOut, epilogue_nodes, offsets=("m_start", "n_start"), reindexers=reindexers
                   )|indent(16, false)
                }}
            }
        }
    }
}
"""


class CppPackedGemmTemplate(CppTemplate):
    def __init__(
        self,
        input_nodes,
        layout: ir.Layout,
        num_threads: int,
        register_blocking: GemmBlocking,
        beta=1,
        alpha=1,
        has_bias=False,
        epilogue_creator: Optional[Callable[[ir.Buffer], ir.Pointwise]] = None,
    ):
        assert layout.dtype in [torch.float, torch.bfloat16, torch.half]
        super().__init__(
            "packed_gemm", input_nodes, layout, epilogue_creator=epilogue_creator
        )
        self.beta = beta
        self.alpha = alpha
        self.has_bias = has_bias
        self.num_threads = num_threads
        self.register_blocking = register_blocking
        m, n = layout.size
        _, k = input_nodes[0].get_size()
        self.m, self.n, self.k = m, n, k
        self.is_dynamic_M = has_free_symbols((m,))

    @cache_on_self
    def thread_blocking(self) -> GemmBlocking:
        # TODO(jgong5): allow tuning various blocking options
        def get_factors(number):
            factors = []
            # priorize more evenly divided factors
            for i in range(int(number**0.5), 0, -1):
                if number % i == 0:
                    factors.append(number // i)
                    factors.append(i)
            return factors

        def get_blocking(num_threads, factor, m_blocks, n_blocks, k_blocks):
            thread_block_n = (n_blocks + factor - 1) // factor
            cofactor = num_threads // factor
            thread_block_m = (m_blocks + cofactor - 1) // cofactor
            return GemmBlocking(thread_block_m, thread_block_n, k_blocks)

        assert (
            not self.is_dynamic_M
        ), "Unable to determine thread blocking for dynamic M."
        register_blocking = self.register_blocking
        m_blocks = (self.m + register_blocking.block_m - 1) // register_blocking.block_m
        n_blocks = (self.n + register_blocking.block_n - 1) // register_blocking.block_n
        k_blocks = (self.k + register_blocking.block_k - 1) // register_blocking.block_k
        factors = get_factors(self.num_threads)
        assert len(factors) > 0
        for factor in factors:
            if n_blocks % factor == 0 and m_blocks % (self.num_threads // factor) == 0:
                return get_blocking(
                    self.num_threads, factor, m_blocks, n_blocks, k_blocks
                )
        for factor in factors:
            if n_blocks % factor == 0:
                return get_blocking(
                    self.num_threads, factor, m_blocks, n_blocks, k_blocks
                )
            cofactor = self.num_threads // factor
            if m_blocks % cofactor == 0:
                return get_blocking(
                    self.num_threads, factor, m_blocks, n_blocks, k_blocks
                )
        raise AssertionError("Should not reach here.")

    @cache_on_self
    def cache_blocking(self) -> GemmBlocking:
        # TODO(jgong5): improve cache blocking with CPU info
        assert (
            not self.is_dynamic_M
        ), "Unable to determine cache blocking for dynamic M."
        thread_blocking = self.thread_blocking()
        return GemmBlocking(thread_blocking.block_m, 1, thread_blocking.block_k)

    @staticmethod
    def add_choices(
        choices,
        layout,
        input_nodes,
        beta=1,
        alpha=1,
        has_bias=False,
        trans_w=False,
        input_indices=None,
        epilogue_creator: Optional[Callable[[ir.Buffer], ir.Pointwise]] = None,
    ):
        if input_indices is None:
            input_indices = list(range(len(input_nodes)))

        def reorder_and_filter(inputs, layout_or_out):
            if has_bias:
                assert len(input_indices) >= 3
                # assume the input order is [inp, x, w] and we reorder it to [x, w, inp]
                inp_idx = input_indices[0]
                x_idx = input_indices[1]
                w_idx = input_indices[2]
                return [
                    inputs[x_idx],
                    inputs[w_idx],
                    inputs[inp_idx],
                    *[inputs[idx] for idx in input_indices[3:]],
                ], layout_or_out
            else:
                assert len(input_indices) >= 2
                return [inputs[idx] for idx in input_indices], layout_or_out

        def maybe_to_dense(inputs, layout_or_out):
            new_inputs = list(inputs)
            if isinstance(inputs[1], torch.Tensor):
                W = inputs[1]
                new_inputs[1] = W.to_dense() if W.is_mkldnn else W
            return new_inputs, layout_or_out

        def normalize_shapes(inputs, layout_or_out):
            if not trans_w:
                return inputs, layout_or_out

            new_inputs = list(inputs)
            X = inputs[0]
            W = inputs[1]
            B = inputs[2] if len(inputs) > 2 else None
            if isinstance(W, ir.IRNode):
                if trans_w:
                    if not isinstance(W, ir.TensorBox):
                        W = ir.TensorBox(W)
                    W = L.permute(W, [1, 0])
            else:
                if trans_w:
                    assert isinstance(W, torch.Tensor)
                    W = W.transpose(0, 1)
            if B is not None:
                if isinstance(B, ir.IRNode):
                    if not isinstance(B, ir.TensorBox):
                        B = ir.TensorBox(B)
                    B = L.expand(B, (X.get_size()[0], B.get_size()[-1]))
                else:
                    assert isinstance(B, torch.Tensor)
                    B = B.expand(X.shape[0], B.shape[-1])
            new_inputs[1] = W
            if B is not None:
                new_inputs[2] = B
            return new_inputs, layout_or_out

        # TODO(jgong5): decide proper number of threads per problem size
        num_threads = parallel_num_threads()
        new_inputs, _ = normalize_shapes(
            *maybe_to_dense(*reorder_and_filter(input_nodes, layout))
        )
        m, n, k, *_ = mm_args(new_inputs[0], new_inputs[1])
        micro_gemm = create_micro_gemm(
            "micro_gemm",
            m,
            n,
            k,
            input_dtype=layout.dtype,
            output_dtype=torch.float,
            alpha=alpha,
            num_threads=num_threads,
        )
        assert micro_gemm is not None
        _, block_n, _ = micro_gemm.register_blocking

        def pack_weight(inputs, layout_or_out):
            W = inputs[1]
            new_inputs = list(inputs)
            if isinstance(W, ir.IRNode):
                if not isinstance(W, ir.TensorBox):
                    W = ir.TensorBox(W)
                k, n = W.get_size()
                assert (
                    n % block_n == 0
                ), f"The last dimension of W must be a multiple of {block_n}."
                blocked_w = L.permute(
                    L.view(W, (k, n // block_n, block_n)),
                    [1, 0, 2],
                )
                blocked_w = ir.ExternKernel.realize_input(blocked_w)
                blocked_w = ir.ExternKernel.require_contiguous(blocked_w)
                if isinstance(blocked_w, ir.ReinterpretView):
                    # normalize stride to be "contiguous_strides" per size
                    # this avoids the problems in L.view during template codegen
                    assert isinstance(blocked_w.layout, ir.FixedLayout)
                    blocked_w.layout = ir.FixedLayout(
                        blocked_w.layout.device,
                        blocked_w.layout.dtype,
                        blocked_w.layout.size,
                        ir.FlexibleLayout.contiguous_strides(blocked_w.layout.size),
                        blocked_w.layout.offset,
                    )
            else:
                k, n = list(W.shape)
                blocked_w = (
                    W.reshape(k, n // block_n, block_n).transpose(0, 1).contiguous()
                )
                # normalize stride to be "contiguous_strides" per size
                # this avoids the problems in L.view during template codegen
                new_stride = [1]
                for sz in reversed(blocked_w.shape[1:]):
                    new_stride.insert(0, new_stride[0] * sz)
                blocked_w = blocked_w.as_strided(blocked_w.shape, new_stride)
            new_inputs[1] = blocked_w
            return new_inputs, layout_or_out

        def preprocessor(inputs, layout):
            return pack_weight(
                *normalize_shapes(*maybe_to_dense(*reorder_and_filter(inputs, layout)))
            )

        def postprocessor(output):
            if isinstance(output, ir.TensorBox):
                # prepack the weight as input to the template buffer
                # TODO(jgong5): prune the unused constants in V.graph
                # Should we implement it with constant folding in the scheduler instead?
                template_buffer = ir.InputsKernel.unwrap_storage_for_input(output)
                assert isinstance(template_buffer, ir.CppTemplateBuffer)
                new_input_nodes, _ = reorder_and_filter(input_nodes, layout)
                W_node = new_input_nodes[1]
                assert W_node.get_name() in V.graph.constants
                W = V.graph.constants[W_node.get_name()]
                new_input_nodes[1] = W
                new_input_nodes, _ = pack_weight(
                    *normalize_shapes(*maybe_to_dense(new_input_nodes, layout))
                )
                W_packed = new_input_nodes[1]
                W_packed_constant = V.graph.add_tensor_constant(W_packed)
                template_buffer.inputs[1] = ir.InputsKernel.unwrap_storage_for_input(
                    W_packed_constant
                )
            return output

        template = DataProcessorTemplateWrapper(
            CppPackedGemmTemplate,
            preprocessor,
            postprocessor,
            input_nodes=input_nodes,
            layout=layout,
            num_threads=num_threads,
            register_blocking=micro_gemm.register_blocking,
            beta=beta,
            alpha=alpha,
            has_bias=has_bias,
            epilogue_creator=epilogue_creator,
        )
        template.maybe_append_choice(choices)
        return template

    def render(  # type: ignore[override]
        self,
        kernel: CppTemplateKernel,
        template_buffer_node: Optional[ir.CppTemplateBuffer] = None,
        epilogue_nodes: Optional[List[ir.IRNode]] = None,
        **kwargs,
    ) -> str:
        assert len(self.input_nodes) >= 2

        X, W = self.input_nodes[0], self.input_nodes[1]
        inp = self.input_nodes[2] if self.has_bias else None
        Y = self.output_node

        if template_buffer_node is not None:
            # Use the updated prepacked weight buffer
            W = template_buffer_node.inputs[1]
            Y = template_buffer_node

        template_buffer = Y
        gemm_output_buffer = template_buffer

        epilogues: List[ir.IRNode] = []
        reindexers: List[Optional[Callable[[List[Any]], List[Any]]]] = []
        if self.epilogue_creator is not None:
            gemm_output_name = "GemmOut"
            gemm_output_buffer = ir.Buffer(gemm_output_name, template_buffer.layout)
            epilogues.append(
                ir.ComputedBuffer(
                    name=template_buffer.get_name(),
                    layout=template_buffer.layout,
                    data=self.epilogue_creator(gemm_output_buffer),
                )
            )
            reindexers.append(None)

        Y_2d: Union[ir.Buffer, ir.ReinterpretView] = Y
        use_local_acc = self.layout.dtype != torch.float
        acc_buf_name = "local_acc_buf"
        if epilogue_nodes:
            epilogues.extend(epilogue_nodes)
            assert Y.get_numel() == epilogues[-1].get_numel()
            Y = cast(ir.Buffer, epilogues[-1])
            if (
                Y.get_size() == template_buffer.get_size()
                and Y.get_stride() == template_buffer.get_stride()
            ):
                reindexers.extend([None] * len(epilogue_nodes))
                Y_2d = Y
            else:
                stride_reversed_order = list(
                    reversed(ir.get_stride_order(Y.get_stride()))
                )
                stride_reindex = ir.same_reorder(stride_reversed_order)
                ordered_size = [Y.get_size()[i] for i in stride_reversed_order]
                reshape_reindex = ir.View.dynamic_reshape_indexer(
                    ordered_size, template_buffer.get_size()
                )
                reindexer = ir.fuse_reindexing(stride_reindex, reshape_reindex)
                reindexers.extend([reindexer] * len(epilogue_nodes))
                if isinstance(Y, ir.BaseView):
                    storage = ir.StorageBox(Y.unwrap_view())
                else:
                    assert isinstance(Y, ir.Buffer)
                    storage = ir.StorageBox(Y)
                Y_2d = ir.ReinterpretView(storage, template_buffer.get_layout())

        micro_gemm = create_micro_gemm(
            f"{kernel.kernel_name}_micro_gemm",
            self.m,
            self.n,
            self.k,
            input_dtype=self.layout.dtype,
            output_dtype=torch.float,
            alpha=self.alpha,
            num_threads=self.num_threads,
        )
        assert micro_gemm is not None
        assert self.register_blocking == micro_gemm.register_blocking

        options = dict(
            X=X,
            W=W,
            inp=inp,
            Y=Y,
            GemmOut=gemm_output_buffer,
            buffer_aliases=[(gemm_output_buffer, Y)]
            if gemm_output_buffer is not Y
            else None,
            beta=self.beta,
            alpha=self.alpha,
            num_threads=self.num_threads,
            micro_gemm=micro_gemm,
            is_dynamic_M=self.is_dynamic_M,
            template=self,
            kernel=kernel,
            epilogue_nodes=epilogues,
            reindexers=reindexers,
            Y_2d=Y_2d,
            use_local_acc=use_local_acc,
            acc_buf_name=acc_buf_name,
        )
        return self._template_from_string(GEMM_TEMPLATE).render(**options)<|MERGE_RESOLUTION|>--- conflicted
+++ resolved
@@ -1,9 +1,5 @@
-<<<<<<< HEAD
+# mypy: allow-untyped-defs
 from typing import Any, Callable, cast, List, Optional, Union
-=======
-# mypy: allow-untyped-defs
-from typing import cast, List, Optional
->>>>>>> 94fea82d
 
 import torch
 import torch.utils
