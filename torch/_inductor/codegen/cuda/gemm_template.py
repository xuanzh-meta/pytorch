import copy
<<<<<<< HEAD
import dataclasses
=======
import enum
>>>>>>> b4ccc615
import logging
import os
import random
import re
<<<<<<< HEAD
import subprocess
from dataclasses import dataclass, fields   

from torch._inductor import config

from typing import cast, Dict, List, Optional, Tuple, Union
=======
from typing import Dict, List, Optional, Tuple, Union
>>>>>>> b4ccc615

from ... import ir
from ...config import cuda as inductor_cuda_config
from ...ir import (
    Buffer,
    ChoiceCaller,
    CUDATemplateBuffer,
    FixedLayout,
    IRNode,
    Layout,
    ReinterpretView,
)
from ..common import IndentedBuffer

from . import cutlass_utils
from .cuda_kernel import CUDATemplateKernel
<<<<<<< HEAD
from .cuda_template import CKTemplate, CUTLASSTemplate
from .cutlass_epilogue_gen import (
    CutlassEVTEpilogueArgumentFormatter,
    CutlassEVTEpilogueTypeFormatter,
)
=======
from .cuda_template import CUTLASSTemplate
>>>>>>> b4ccc615

log = logging.getLogger(__name__)

# Jinja template for GEMM Kernel, used by the CUTLASSGemmTemplate class below.
GEMM_TEMPLATE = r"""
{{template.header().getvalue()}}
{{template.globals().getvalue()}}
{{instance_definition}}
// When workspace_size is not a nullptr, populates requested workspace_size and returns.
// Otherwise, computes the Gemm kernel using the given workspace ptr.
extern "C" {
{{kernel_call_signature}} {
  try {
  int64_t B = {{kernel.size(Y, 0, -3, default_value=1)}};
  int64_t M = {{kernel.size(X, -2)}};
  int64_t K = {{kernel.size(X, -1)}};
  int64_t N = {{kernel.size(W, -1)}};
  using ElementComputeEpilogue = {{instance_type}}::ElementAccumulator;
  using coord_t = cutlass::gemm::GemmCoord::Index;
  static cutlass::KernelHardwareInfo hw_info;
  if (hw_info.sm_count == 0) {
    hw_info.sm_count = cutlass::KernelHardwareInfo::query_device_multiprocessor_count(0);
    CUTLASS_TRACE_HOST("Query result for SM count per device: " << hw_info.sm_count);
  }
  {{instance_type}}::Arguments arguments;
  {{template.render_gemm_arguments(argument_template, epilogue_template, should_swap_xw,
                                    X, W, Bias, Y, alpha, beta, kernel, epilogue_args)}}
  {{instance_type}} gemm_op;
  if (workspace_size) {
    *workspace_size = gemm_op.get_workspace_size(arguments);
    return 0;
  }
  // check for null pointers after workspace size, since querying workspace size doesn't require valid data pointers
#ifndef CUTLASS_BACKEND_DISABLE_CHECKS
  {{kernel.check_not_null(X)}}
  {{kernel.check_not_null(W)}}
  {{kernel.check_not_null(Bias)}}
  {{kernel.check_not_null(Y)}}
  {
    auto status = gemm_op.can_implement(arguments);
    CUTLASS_CHECK(status);
  }
#endif
#ifdef CUTLASS_DEBUG_TRACE_LEVEL
#if CUTLASS_DEBUG_TRACE_LEVEL == 1
  {
    // Print the maximum number of active blocks per SM for the kernel if CUTLASS_DEBUG_TRACE_LEVEL == 1
    // we don't need a print statement, it's happening inside the function.
    gemm_op.maximum_active_blocks();
  }
#endif
#endif
  {
    auto status = gemm_op.initialize(arguments, workspace, stream);
    CUTLASS_CHECK(status);
  }
  {
    auto status = gemm_op(stream);
    CUTLASS_CHECK(status);
  }
  }
  catch (std::exception& e) {
    std::cerr << "Runtime error: " << e.what() << std::endl;
    return -1;
  }
  catch (...) {
    return -1;
  }
  return 0;
}
}
"""

# Jinja template for Cutlass 3.x GEMM Kernel arguments, used by the CUTLASSGemmTemplate class below.
GEMM_ARGS_CUTLASS_3X = r"""
  // Initialize GemmUniversal3xInstance arguments.
  arguments = {
    {{template.gemm_mode()}},  // GemmUniversalMode mode
    {
      static_cast<coord_t>({{M}}),
      static_cast<coord_t>({{N}}),
      static_cast<coord_t>(K),
      static_cast<coord_t>(B)
    }, // ProblemShape problem_shape
    {
      {{template.cutlass_type_cast(X, kernel.ptr(X))}},  // ElementA const* ptr_A
      {
        {{template.cute_int(kernel.stride(X, -2), "stride_x0")}},
        {{template.cute_int(kernel.stride(X, -1), "stride_x1")}},
        {{template.cute_int(kernel.stride(X, -3), "batch_stride_x")}}
      },  // StrideA dA
      {{template.cutlass_type_cast(W, kernel.ptr(W))}},  // ElementB const* ptr_B
      {
        {{template.cute_int(kernel.stride(W, -1), "stride_w1")}},
        {{template.cute_int(kernel.stride(W, -2), "stride_w0")}},
        {{template.cute_int(kernel.stride(W, -3), "batch_stride_w")}}
      },  // StrideB dB
    },  // MainloopArguments mainloop
    {{epilogue_arguments}},
    hw_info
  };
"""

# Jinja template for Cutlass 3.x GEMM Kernel arguments if epilogue fusion is applied,
# used by the CUTLASSGemmTemplate class below.
GEMM_ARGS_CUTLASS_3X_EPILOGUE = r"""
    // see https://tinyurl.com/4rk89z48
    {
      {{epilogue_args}},  // thread, typename FusionCallbacks::Arguments ( EVT ) or ThreadEpilogueOp::Params (non-EVT )
      {{template.cutlass_type_cast(Bias, kernel.ptr(Bias))}},  // ElementC const* ptr_C
      {
        {{template.cute_int(kernel.stride(Bias, -2, 1), "stride_bias0")}},
        {{template.cute_int(kernel.stride(Bias, -1, 1), "stride_bias1")}},
        {{template.cute_int(kernel.stride(Bias, -3), "batch_stride_bias")}}
      },  // StrideC dC
      {{template.cutlass_type_cast(Y, kernel.ptr(Y))}},  // ElementD const* ptr_D
      {
        {{template.cute_int(kernel.stride(Y, -2), "stride_y0")}},
        {{template.cute_int(kernel.stride(Y, -1), "stride_y1")}},
        {{template.cute_int(kernel.stride(Y, -3), "batch_stride_y")}}
      },  // StrideD dD
    },  // EpilogueArguments epilogue
"""

# Additional includes which are neccessary if the standalone test / debug runner is generated as wel
GEMM_STANDALONE_RUNNER_ADDITIONAL_INCLUDES = r"""
#ifdef GENERATE_STANDALONE_RUNNER
#include "cutlass/util/distribution.h"
#include "cutlass/util/host_tensor.h"
#include "cutlass/util/packed_stride.hpp"
#include "cutlass/util/tensor_view_io.h"
#include "cutlass/util/reference/device/gemm_complex.h"
#include "cutlass/util/reference/device/tensor_compare.h"
#include "cutlass/util/reference/device/tensor_fill.h"
#include <iostream>
#endif
"""

# Jinja template for the standalone runner that may be generated as part of the code.
GEMM_STANDALONE_RUNNER_TEMPLATE = r"""
#ifdef GENERATE_STANDALONE_RUNNER
/// Helper to initialize a block of device data
template <class Element>
bool initialize_block(
  cutlass::DeviceAllocation<Element>& block,
  uint64_t seed, float max=1.0, float min=-1.0) {
  if (block.size()<=0) return false;
  Element scope_max(static_cast<Element>(max)), scope_min(static_cast<Element>(min));
  cutlass::reference::device::BlockFillRandomUniform(
    block.get(), block.size(), seed, scope_max, scope_min, 0);

  return true;
}

extern "C" int run_standalone(uint64_t seed, int repetitions) {
    std::cout << "Starting GEMM Standalone test run with seed " << seed << std::endl;
    size_t workspace_size = 0;
    size_t* workspace_size_ptr = &workspace_size;

    using ElementA = {{kernel.cutlass_dtype(X)}};
    using ElementB = {{kernel.cutlass_dtype(W)}};
    using ElementC = {{kernel.cutlass_dtype(Bias, default_dtype='uint8_t')}}; // may not be void
    using ElementD = {{kernel.cutlass_dtype(Y)}};

    cutlass::DeviceAllocation<ElementA> X_data({{kernel.max_valid_index(X)+1}});
    initialize_block(X_data, seed++);
    cutlass::DeviceAllocation<ElementB> W_data({{kernel.max_valid_index(W)+1}});
    initialize_block(W_data, seed++);
    cutlass::DeviceAllocation<ElementC> Bias_data({{kernel.max_valid_index(Bias)+1}});
    initialize_block(Bias_data, seed++);
    cutlass::DeviceAllocation<ElementD> Y_data({{kernel.max_valid_index(Y)+1}});

    cutlass::DeviceAllocation<uint8_t> workspace_data;
    // Call once with workspace_size_ptr set to get workspace size

    std::cout << "Calling once to get workspace size" << std::endl;
    {{test_call_statement}};
    // Allocate workspace if neccessary
    if (workspace_size > 0) {
        workspace_data.reset(workspace_size);
        std::cout << "Allocated workspace size of " << workspace_size << " bytes" << std::endl;
    }
    std::cout << "Calling Kernel as {{test_call_statement}};" << std::endl;
    workspace_size_ptr = nullptr;
    for (int i=0; i<repetitions; i++) {
        {{test_call_statement}};
    }
    cudaError_t result = cudaDeviceSynchronize();
    if (result != cudaSuccess) {
      std::cerr << "Device synchronize failed with error "
        << cudaGetErrorString(result) << std::endl;
      return result;
    }
    return 0;
}

int main(int argc, char** argv) {
    // warmup
    run_standalone(1, 2);
    // repeat
    return run_standalone(2, 10);
}

#endif
"""  # noqa: B950


class CUTLASSGemmTemplate(CUTLASSTemplate):
    """
    CUTLASS GEMM Template, which is used to generate CUTLASS GEMM kernels
    including those which allow flexible fusions with epilogues.
    """

    def __init__(
        self,
        input_nodes: List[Buffer],
        layout: Layout,
        alpha: float,
        beta: float,
        input_reorder: Optional[List[int]] = None,
    ):
        """
        Args:
            input_nodes (List[Buffer]): List of input nodes of the GEMM kernel.
            layout (Layout): Layout type of the resulting output node.
            alpha (float): The scaling factor for the product of the inputs in the GEMM operation.
            beta (float): The scaling factor applied to the output matrix.
            input_reorder (Optional[List[int]]): Specifies the reordering of the input nodes. If not provided,
                            no reordering is performed. Defaults to None.
        """
        super().__init__("cutlass_gemm", input_nodes, layout, input_reorder)
        self.alpha = alpha
        self.beta = beta
        assert len(input_nodes) == 2 or len(input_nodes) == 3
        assert self._are_inputs_layout_compatible(
            [node.get_layout() for node in input_nodes]
        )

    def _are_inputs_layout_compatible(self, layouts: List[Layout]) -> bool:
        """
        Evaluates whether input layouts are compatible for General Matrix Multiply (GEMM).

        This function checks compatibility of A, B, and possibly C operand layouts for
        a General Matrix Multiply (GEMM) operation, expressed as 'alpha * matmul(A, B) + beta * C'.
        It verifies requirements such as matching data types, minimum rank, and suitability
        for broadcasting, as defined by PyTorch operations like `torch.matmul`, `torch.aten.mm`,
        `addmm`, `bmm`, `baddbmm`, etc.

        Args:
            layouts (List[Layout]): List containing 2 or 3 Layout objects representing
                                    the input matrices A, B, and possibly C.

        Returns:
            bool: True if layouts are GEMM compatible, otherwise False.
        """
        assert len(layouts) == 2 or len(layouts) == 3
        # Check if A and B are compatible
        A_layout, B_layout = layouts[:2]
        if len(A_layout.size) < 1:
            return False
        if len(B_layout.size) < 1:
            return False
        A_size = [int(i) for i in A_layout.size]
        B_size = [int(i) for i in B_layout.size]
        if len(A_size) < 2:
            A_size.insert(0, 1)
        if len(B_size) < 2:
            A_size.insert(1, 1)
        # Are batch dims broadcastable?
        while len(A_size) < len(B_size):
            A_size.insert(0, 1)
        while len(B_size) < len(A_size):
            B_size.insert(0, 1)
        K = max(A_size[-1], B_size[-2])
        M = A_size[-2]
        N = B_size[-1]
        if K != A_size[-1] and A_size[-1] != 1:
            return False
        if K != B_size[-2] and B_size[-1] != 1:
            return False
        # check batch dim broadcastable
        for i in range(len(A_size) - 2):
            if A_size[i] != B_size[i] and A_size[i] != 1 and B_size[i] != 1:
                return False
        if len(layouts) == 3:
            C_layout = layouts[2]
            C_size = [int(i) for i in C_layout.size]
            while len(C_size) < len(A_size):
                C_size.insert(0, 1)
            # check batch dims
            for i in range(len(A_size) - 2):
                bd = max(A_size[i], B_size[i])
                if bd != C_size[i] and C_size[i] != 1:
                    return False
            if len(C_size) > len(A_size):
                # This may happen if the last elements of C are contiguous and
                # their multiplied size equals the last dim size of B
                if M != C_size[len(A_size) - 2] and C_size[len(A_size) - 2] != 1:
                    return False
                remaining_size = 1
                for i in range(len(A_size) - 1, len(C_size)):
                    remaining_size *= C_size[i]
                if N != remaining_size and remaining_size != 1:
                    return False
                return True
            assert len(C_size) == len(A_size)
            if M != C_size[-2] and C_size[-2] != 1:
                return False
            if N != C_size[-1] and C_size[-1] != 1:
                return False
        return True

    @staticmethod
    def add_cutlass_gemm_choices(
        choices: List[ChoiceCaller],
        layout: ir.Layout,
        input_nodes: List[ir.IRNode],
        alpha: Union[float, int] = 1,
        beta: Union[float, int] = 0,
        input_reorder: Optional[List[int]] = None,
        **extra_kwargs,
    ) -> None:
        """
        Adds Cutlass GEMM configurations choices to the auto-tuning list.

        This function mutates the passed list of choices by appending the choices for Cutlass GEMM configs to it.

        Args:
            choices (list): The list to which choices are appended.
            layout (ir.Layout): The layout configuration.
            input_nodes (list): The list of input nodes.
            alpha (float,int): Scaling factor, defaults to 1.
            beta (float,int): Offset, defaults to 0.
            input_reorder (list, optional): Order of the inputs, defaults to None.
            **extra_kwargs: Additional keyword arguments.

        """

        cutlass_template = CUTLASSGemmTemplate(
            input_nodes,  # type: ignore[arg-type]
            layout,
            alpha=alpha,
            beta=beta,
            input_reorder=input_reorder,
        )
        ops = cutlass_template.gen_ops()
        for op in ops:
            cutlass_template.maybe_append_choice(
                choices,
                op=op,
            )
        if len(ops) == 0:
            input_layouts = [node.get_layout() for node in input_nodes]
            input_strides = [node.get_stride() for node in input_nodes]
            output_layout = layout
            warning_msg = f"No suitable Cutlass GEMM configs found, fallbacks used ( {len(ops)=}, {output_layout=}, {input_layouts=}, {input_strides=} )"  # noqa: B950
            log.warning(warning_msg)
        log.debug(
            "Added %d Cutlass gemm configs.",
            len(ops),
        )

    def header(self) -> IndentedBuffer:
        """
        Returns a buffer containing CUDA C++ code for the header section of the CUTLASS GEMM template.
        This section primarily includes the necessary header files.

        Returns:
            IndentedBuffer: An instance of IndentedBuffer that contains the generated CUDA C++ header code.
        """
        res = super().header()
        res.splice(
            """
                #include "cutlass/gemm/gemm.h"
                #include "cutlass/gemm/device/gemm_universal.h"
                #include "cutlass/gemm/device/gemm_universal_adapter.h"
                #include "cutlass/gemm/kernel/gemm_universal.hpp"
                #include "cutlass/gemm/collective/collective_builder.hpp"
                #include "cutlass/epilogue/collective/collective_builder.hpp"
                #include "cutlass/epilogue/collective/default_epilogue.hpp"
                #include "cutlass/epilogue/thread/linear_combination.h"
                #include "cutlass/epilogue/thread/activation.h"
                #include "cutlass/gemm/dispatch_policy.hpp"
                #include "cutlass/gemm/kernel/tile_scheduler.hpp"
                #include "cutlass/util/distribution.h"
                #include "cutlass/util/packed_stride.hpp"
                #include "cutlass/util/tensor_view_io.h"
            """
        )
        if inductor_cuda_config.generate_test_runner:
            res.splice(GEMM_STANDALONE_RUNNER_ADDITIONAL_INCLUDES)
        return res

    @staticmethod
    def cutlass_layout(torch_layout: ir.Layout) -> "Optional[cutlass_lib.LayoutType]":  # type: ignore[name-defined]  # noqa: F821
        """
        Converts an ir.Layout instance into the corresponding cutlass_library.LayoutType enum value
        (RowMajor, ColumnMajor, or None if no matching value is found ).

        Args:
            torch_layout (ir.Layout): The layout that needs to be looked up.

        Returns:
            cutlass_lib.LayoutType: The converted layout corresponding to the `torch_layout` or None if no matching
            value is found.
        """
        assert cutlass_utils.try_import_cutlass()
        import cutlass_library.library as cutlass_lib

        if torch_layout.stride[-1] == 1:
            return cutlass_lib.LayoutType.RowMajor
        elif torch_layout.stride[-2] == 1:
            return cutlass_lib.LayoutType.ColumnMajor
        else:
            return None

    @staticmethod
    def flip_cutlass_layout(
        cutlass_layout: "cutlass_lib.LayoutType",  # type: ignore[name-defined]  # noqa: F821
    ) -> "cutlass_lib.LayoutType":  # type: ignore[name-defined]  # noqa: F821
        """Helper method: Flips a given cutlass layout (cutlass_lib.LayoutType) from RowMajor
        to ColumnMajor or vice versa"""
        assert cutlass_utils.try_import_cutlass()
        import cutlass_library.library as cutlass_lib

        if cutlass_layout == cutlass_lib.LayoutType.RowMajor:
            return cutlass_lib.LayoutType.ColumnMajor
        else:
            return cutlass_lib.LayoutType.RowMajor

    @staticmethod
    def layout_match(
        torch_layout: ir.Layout,
        cutlass_layout: "cutlass_lib.LayoutType",  # type: ignore[name-defined] # noqa: F821
    ) -> bool:
        """Helper Method: Determines whether a given torch layout matches a given Cutlass layout"""
        return CUTLASSGemmTemplate.cutlass_layout(torch_layout) == cutlass_layout

    @staticmethod
    def set_alignment(torch_layout, op_element) -> bool:
        """
        Helper method to update the alignment of a given CUTLASS GEMM op operand's element.

        This method modifies the alignment of the given Cutlass GEMM op operand's element to match the
        layout of the corresponding ir.Buffer node.

        Args:
            torch_layout: The layout of the corresponding ir.Buffer node.
            op_element: The Cutlass GEMM op operand's element whose alignment is to be updated.

        Returns:
            bool: True if the alignment was successfully updated, False otherwise.
        """
        alignment = cutlass_utils.get_max_alignment(torch_layout)
        cuda_arch = cutlass_utils.get_cuda_arch()
        if cuda_arch and int(cuda_arch) >= 90 and alignment < op_element.alignment:
            return False
        else:
            op_element.alignment = alignment
            return True

    @staticmethod
    def has_tma_epilogue(  # noqa: F821 # type: ignore[arg-type,name-defined]
        op: "cutlass_library.gemm_op.GemmOperation",  # type: ignore[name-defined,arg-type] # noqa: F821
    ) -> bool:  # type: ignore[name-defined]
        """Helper method: Determine whether a given Cutlass GEMM op has a TMA Epilogue"""
        assert cutlass_utils.try_import_cutlass()
        import cutlass_library.library as cutlass_lib

        result = False
        if op.gemm_kind == cutlass_lib.GemmKind.Universal3x:
            epilogue_schedule_str = str(op.epilogue_schedule).split(".")[-1]
            result = epilogue_schedule_str.lower().startswith("tma")
        return result

    def define_gemm_instance(
        self,
        op: "cutlass_library.gemm_op.GemmOperation",  # type: ignore[name-defined]  # noqa: F821
    ) -> Tuple[str, str]:
        """Defines and renders the Cutlass / CUDA C++ code for a given GEMM operation instance.

        This function uses the Cutlass library to generate key parts of the codegen process. General Matrix Multiply
        forms a core part of a number of scientific applications, so this efficient and adaptable implementation is
        crucial.

        Args:
            op (cutlass_library.gemm_op.GemmOperation): This is the core GEMM operation that we are defining and rendering.

        Returns:
            Tuple[str, str]: A tuple where the first part is a string that constitutes the defined GEMM operation in C++
                             code (render) and the second part is the string that specifies the operation type.
        """
        assert cutlass_utils.try_import_cutlass()
        import cutlass_library.gemm_operation as cutlass_gemm_op
        import cutlass_library.library as cutlass_lib

        emitter = cutlass_gemm_op.EmitGemmUniversal3xInstance()
        if not hasattr(op, "epilogue_functor") or not isinstance(
            op.epilogue_functor, enum.Enum
        ):
            op = copy.deepcopy(op)
            op.epilogue_functor = cutlass_lib.EpilogueFunctor.LinearCombination
        op_def = emitter.emit(op)
        pattern = re.compile(r"\s*struct\s(.*?)\s:")
        decl = [line for line in op_def.split("\n") if "struct " in line][-1]

        match = pattern.match(decl)
        if match is None:
            raise RuntimeError("Invalid Gemm config: \n" + op_def)
        op_type = match.groups()[0]
        if op.gemm_kind == cutlass_lib.GemmKind.Universal3x:
            op_def += f"\n  using {op_type}_device_type = cutlass::gemm::device::GemmUniversalAdapter<{op_type}>;\n"
            op_type = f"{op_type}_device_type"
        return op_def, op_type

    @staticmethod
    def should_swap_XW(
        bias: IRNode,
    ) -> bool:
        """
        Helper method to determine whether we should do an explicit transpose by switching the order of the
        matmul operands. This might be neccessary when we can't otherwise arrive at the right memory
        layout for the given Bias operand.

        Note: This method is a workaround for CUDA Errors that seemingly non-deterministically
        occurred in practice in some CUTLASS GEMM Kernels with Linear epilogues that have a bias term.
        it might make sense to check on newer Cutlass releases whether it makes sense to keep
        returning True in certain cases or whether it becomes unneccessary.
        """
        # If bias is row major, swap all M and N dimensions
        if (
            bias is not None
            and len(bias.get_stride()) >= 2
            and bias.get_stride()[-1] in (0, 1)
        ):
            log.debug("GEMM Layout swapped X and W -> explicit transpose")
            return True
        return False

    @staticmethod
    def swap_XW(
        op: "cutlass_library.gemm_op.GemmOperation",  # type: ignore[name-defined]  # noqa: F821
    ) -> "cutlass_library.gemm_op.GemmOperation":  # type: ignore[name-defined]  # noqa: F821
        """
        Swap operands X and W (aka operans A and B) of the GEMM operation. This
        requires transposing the operands, which is done by swapping the strides.
        Note that we don't change the apparent external layout, just the operand layout.
        this is intentional.
        """
        new_op = copy.deepcopy(op)
        new_op.A.layout = CUTLASSGemmTemplate.flip_cutlass_layout(new_op.A.layout)
        new_op.B.layout = CUTLASSGemmTemplate.flip_cutlass_layout(new_op.B.layout)
        new_op.A, new_op.B = new_op.B, new_op.A
        new_op.C.layout = CUTLASSGemmTemplate.flip_cutlass_layout(new_op.C.layout)
        new_op.D.layout = CUTLASSGemmTemplate.flip_cutlass_layout(new_op.D.layout)
        return new_op

    def fix_op_layout(
        self,
        op: "cutlass_library.gemm_op.GemmOperation",  # type: ignore[name-defined] # noqa: F821
        X: Buffer,
        W: Buffer,
        Bias: Optional[Buffer],
        Y: Union[Buffer, ReinterpretView],
    ) -> "cutlass_library.gemm_op.GemmOperation":  # type: ignore[name-defined]  # noqa: F821
        # This is a workaround to deal with cases where the input layouts have changed
        # between autotuning and rendering. This happens if the inputs layout
        # are FlexibleLayout instances. In this case, we need to update the
        # op's input layouts. It is a hack, because now the op
        # we benchmarked is not the same as the op we render,
        # but there is no simple way to fix this in the autotuner, since that would
        # potentially disable other optimizations.
        a_layout = X.get_layout()
        b_layout = W.get_layout()
        c_layout = Bias.get_layout() if Bias is not None else None

        d_layout = copy.deepcopy(Y.get_layout())
        match_list = [
            CUTLASSGemmTemplate.layout_match(buf.get_layout(), op_layout)
            for buf, op_layout in zip(
                (X, W, Bias, Y),
                (op.A.layout, op.B.layout, op.C.layout, op.D.layout),
            )
            if buf is not None
        ]
        all_match = all(match_list)
        if all_match:
            return op
        log.warning(
            f"Cutlass GEMM Layout change: Input and/or output layouts have changed between autotuning/retuning and call to render on {self}. Applying workaround. This can lead to suboptimal performance. Match List: {match_list}"  # noqa: G004, B950
        )
        new_op = copy.deepcopy(op)

        if a_layout is not None:
            new_op.A.layout = CUTLASSGemmTemplate.cutlass_layout(a_layout)
        if b_layout is not None:
            new_op.B.layout = CUTLASSGemmTemplate.cutlass_layout(b_layout)
        if c_layout is not None:
            new_op.C.layout = CUTLASSGemmTemplate.cutlass_layout(c_layout)
            new_op.C.element = cutlass_utils.torch_dtype_to_cutlass_type(c_layout.dtype)
        if d_layout is not None:
            new_op.D.layout = CUTLASSGemmTemplate.cutlass_layout(d_layout)
        return new_op

    def filter_op(
        self,
        op: "cutlass_library.gemm_op.GemmOperation",  # type: ignore[name-defined]  # noqa: F821
    ) -> "cutlass_library.gemm_op.GemmOperation":  # type: ignore[name-defined]  # noqa: F821
        """
        Helper method:

        Determines whether a given Cutlass GEMM op definition is suitable for the current
        input / output of the operation that this template is supposed to implement.

        Takes memory layout, dtype and support for EVT operations into account,
        and filters potentially problematic ops.

        Returns None if the op is not suitable, otherwise returns the op to be used, which might
        have been mutated.
        """

        assert cutlass_utils.try_import_cutlass()
        import cutlass_library.library as cutlass_lib

        # Skip simt kernels
        if (
            op.tile_description.math_instruction.opcode_class
            == cutlass_lib.OpcodeClass.Simt
        ):
            return None

        # Only keep GemmUniversal kernels
        if op.gemm_kind not in {
            cutlass_lib.GemmKind.Universal3x,
        }:
            return None
        # Filter ops by dtypes.
        X = self.input_nodes[0]
        W = self.input_nodes[1]
        accumulator_torch_dtype = cutlass_utils.get_accumulator_dtype(
            [X.get_dtype(), W.get_dtype()],
        )
        if not (
            cutlass_utils.dtype_match(X.get_dtype(), op.A.element)
            and cutlass_utils.dtype_match(W.get_dtype(), op.B.element)
            and cutlass_utils.dtype_match(
                self.output_node.get_layout().dtype, op.C.element
            )
            and cutlass_utils.dtype_match(
                accumulator_torch_dtype, op.accumulator_type()
            )
        ):
            return None

        # Filter ops by input layouts.
        if not (
            self.layout_match(X.get_layout(), op.A.layout)
            and self.layout_match(W.get_layout(), op.B.layout)
        ):
            return None

        # Update op.
        op = copy.deepcopy(op)

        # Set output layout.
        op.D.layout = CUTLASSGemmTemplate.cutlass_layout(self.output_node.get_layout())

        # Filter ops by alignments and set alignments.
        if not (
            self.set_alignment(X.get_layout(), op.A)
            and self.set_alignment(W.get_layout(), op.B)
            and self.set_alignment(self.output_node.get_layout(), op.D)
        ):
            return None

        # Set epilogue.
        # TODO: update epilogue functor according to epilogues.
        op.element_epilogue = op.accumulator_type()
        if inductor_cuda_config.cutlass_op_allowlist_regex is not None:
            if not re.search(
                inductor_cuda_config.cutlass_op_allowlist_regex, op.configuration_name()
            ):
                return None
        if inductor_cuda_config.cutlass_op_denylist_regex is not None:
            if re.search(
                inductor_cuda_config.cutlass_op_denylist_regex, op.configuration_name()
            ):
                return None
        # Set bias layout and alignment.
        if len(self.input_nodes) >= 3 and self.input_nodes[2] is not None:
            Bias = self.input_nodes[2]
            bias_layout = CUTLASSGemmTemplate.cutlass_layout(Bias.get_layout())
            if op.gemm_kind != cutlass_lib.GemmKind.Universal3x:
                if bias_layout != op.D.layout:
                    # For cutlass2, bias and output layout must match
                    return None
            else:
                op.C.layout = bias_layout
            if not self.set_alignment(Bias.get_layout(), op.C):
                return None
        else:
            if op.gemm_kind == cutlass_lib.GemmKind.Universal3x:
                op.C.element = cutlass_lib.DataType.void
            else:
                op.C.layout = op.D.layout
        return op

    def gen_ops(self) -> "List[cutlass_gemm_op.GemmOperation]":  # type: ignore[name-defined]  # noqa: F821
        """
        Creates a list of Cutlass GemmOperation instances that match the operation this template is designed to represent.
        The matching is carried out with respect to the input and output specifications of the operation.

        No function arguments.

        Returns:
            List[cutlass_gemm_op.GemmOperation]: A list of GemmOperation instances that are compatible with the
            operation requirements of this template.
        """
        assert cutlass_utils.try_import_cutlass()
        import cutlass_library.gemm_operation as cutlass_gemm_op
        import cutlass_library.library as cutlass_lib

        ops = cutlass_utils.gen_ops()[cutlass_lib.OperationKind.Gemm]
        res: Dict[str, cutlass_gemm_op.GemmOperation] = dict()
        for op_dict in ops.values():
            for op_list in op_dict.values():
                for op in op_list:
                    assert isinstance(op, cutlass_gemm_op.GemmOperation)
                    filter_res = self.filter_op(op)
                    if (
                        filter_res is not None
                        and res.get(filter_res.configuration_name(), None) is None
                    ):
                        res[filter_res.configuration_name()] = filter_res
        log.debug("Got cutlass configs: total number of ops: %d, ", len(res))
        return list(res.values())[: inductor_cuda_config.cutlass_max_profiling_configs]

    def gemm_mode(self) -> str:
        """
        Returns a Cutlass GEMM mode string for the current operation, dependent on whether this op implements
        a batched GEMM or a simple GEMM without batch dimension.

        Returns:
        str: A string indicating the Cutlass GEMM mode. If the output node has more than two dimensions,
            "cutlass::gemm::GemmUniversalMode::kBatched" is returned, otherwise
            "cutlass::gemm::GemmUniversalMode::kGemm" is returned.
        """
        sizes = self.output_node.get_size()
        if len(sizes) > 2:
            return "cutlass::gemm::GemmUniversalMode::kBatched"
        else:
            return "cutlass::gemm::GemmUniversalMode::kGemm"

    def render_gemm_arguments(
        self,
        argument_template: str,
        epilogue_template: str,
        should_swap_xw: bool,
        X: IRNode,
        W: IRNode,
        Bias: IRNode,
        Y: IRNode,
        alpha: float,
        beta: float,
        kernel: CUDATemplateKernel,
        epilogue_args,
    ) -> str:
        """
        Render the Cutlass CUDA C++ code required for passing arguments to the GEMM operation.

        Args:
            argument_template (str): Template for the GEMM operation arguments.
            epilogue_template (str): Template for the epilogue arguments.
            should_swap_xw (bool): Determines whether X, W operands should be swapped. If True, applies an explicit
            transpose operation to X and W.
            X (IRNode): The X input tensor.
            W (IRNode): The W input tensor.
            Bias (IRNode): The bias tensor.
            Y (IRNode): The output tensor.
            alpha (float): Scaling factor for the product of the inputs.
            beta (float): Scaling factor for the output tensor.
            kernel (CUDATemplateKernel): CUDA Template kernel for the operation.
            epilogue_args (any): Additional arguments for the epilogue state.

        Returns:
            str: A block of CUDA C++ code as a string, ready to be used as arguments for the GEMM operation.

        Note: If `should_swap_xw` is True, a transpose operation will be applied to the X, W, Bias, and Y
        tensors. This operation also implies the M and N dimensions of Bias and GEMM output to be swapped
        before the function call.
        """
        options = dict(
            alpha=alpha,
            beta=beta,
            X=X,
            W=W,
            Y=Y,
            Bias=Bias,
            template=self,
            kernel=kernel,
            M="M",
            N="N",
            epilogue_args=epilogue_args,
        )
        assert epilogue_template is not None

        if should_swap_xw:
            # Swap
            def clone_with_transposed_stride(node: IRNode) -> IRNode:
                old_layout = node.get_layout()
                new_stride = list(old_layout.stride)
                new_stride[-2], new_stride[-1] = new_stride[-1], new_stride[-2]
                new_layout = FixedLayout(
                    old_layout.device,
                    old_layout.dtype,
                    list(old_layout.size),
                    new_stride,
                    old_layout.offset,
                )
                return Buffer(node.get_name(), new_layout)

            new_X = clone_with_transposed_stride(X)
            new_W = clone_with_transposed_stride(W)
            new_Bias = clone_with_transposed_stride(Bias)
            new_Y = clone_with_transposed_stride(Y)
            options["X"], options["W"], options["Bias"], options["Y"] = (
                new_W,
                new_X,
                new_Bias,
                new_Y,
            )
            options["M"], options["N"] = "N", "M"

        epilogue_arguments = self._template_from_string(epilogue_template).render(
            **options
        )
        arguments = self._template_from_string(argument_template).render(
            epilogue_arguments=epilogue_arguments, **options
        )

        return arguments

    def render(  # type: ignore[override]
        self,
        kernel: CUDATemplateKernel,
        op: "cutlass_gemm_op.GemmOperation" = None,  # type: ignore[name-defined]  # noqa: F821
        template_buffer_node: Optional[CUDATemplateBuffer] = None,
        **kwargs,
    ) -> str:
        """
        The primary entry point for the code rendering process used in this template.
        Renders the Cutlass based CUDA C++ code for the GEMM Kernel that this template is designed to implement,
        including potentially fused epilogues.

        Args:
            kernel (CUDATemplateKernel): The kernel to be rendered.
            op (cutlass_gemm_op.GemmOperation, optional): A GEMM operation that is required to be compatible with the
                input and output definitions as well as a possible epilogue. Defaults to None.
            **kwargs: Additional keyword arguments. Currently unused.

        Returns:
            str: Cutlass based CUDA C++ code fragment as a string, to be used by the current
            CUDATemplateKernel or autotuning code.

        Note:
            All inputs and their corresponding buffer addresses and names take precedence over previously
            passed inputs to the template at construction time. However, they should be layout compatible.
        """

        assert cutlass_utils.try_import_cutlass()
        import cutlass_library.gemm_operation as cutlass_gemm_op
        import cutlass_library.library as cutlass_lib

        assert isinstance(
            op, cutlass_gemm_op.GemmOperation
        ), "op argument is required and has to be an instance of GemmOperation"

        assert len(self.input_nodes) >= 2 and self.output_node is not None
        X, W = self.input_nodes[0], self.input_nodes[1]
        assert isinstance(X.layout, FixedLayout), "X.layout is not fixed"
        assert isinstance(W.layout, FixedLayout), "W.layout is not fixed"
        Y = self.output_node
        if template_buffer_node is not None:
            Y = template_buffer_node
        Bias = None if len(self.input_nodes) == 2 else self.input_nodes[2]

        # to make op mutable without affecting others
        op = copy.deepcopy(op)
        if Bias is not None:
            assert Bias.get_layout().dtype == X.get_layout().dtype
            # This might have been set to void during filtering, when the assumption was still that there's no C
            # operand
            op.C.element = op.A.element

        # Define Kernel call signature
        # Important: This step also populates Kernel name to node mapping data structures,
        # which are required further below ( for example by CutlassEVTEpilogueArgumentFormatter and
        # the template renderer )
        inputs = [X, W, Bias]
        names = ["X", "W", "Bias"] + ["Y"]
        names_str = ",".join(names)
        if self.input_reorder is not None:
            input_reorder = self.input_reorder
        else:
            input_reorder = None
        kernel_call_signature = kernel.def_kernel(
            inputs=inputs, outputs=[Y], names_str=names_str, input_reorder=input_reorder  # type: ignore[arg-type]
        )
        test_call_statement = self.test_call_statement(kernel, inputs, names_str)
        # The layouts might have changed between autotuning and this call if they were FlexibleLayout
        # we need to adapt, which might lead to suboptimal performance.

        op = self.fix_op_layout(op, X, W, Bias, Y)
        epilogue_template: str = GEMM_ARGS_CUTLASS_3X_EPILOGUE
        argument_template: str = GEMM_ARGS_CUTLASS_3X
        should_swap_xw: bool = False
        epilogue_args = f"{{ElementComputeEpilogue({self.alpha}), ElementComputeEpilogue({self.beta})}}"
        if Bias is not None and self.has_tma_epilogue(op):
            if (
                op.epilogue_schedule
                != cutlass_lib.EpilogueScheduleType.EpilogueTransposed
                and self.should_swap_XW(Bias)
            ):
                # TMA epilogue requires bias vector in column major to get best perf.
                op = self.swap_XW(op)
                should_swap_xw = True

        instance_definition, instance_type = self.define_gemm_instance(op)

        options = dict(
            alpha=self.alpha,
            beta=self.beta,
            X=X,
            W=W,
            Y=Y,
            kernel_call_signature=kernel_call_signature,
            Bias=Bias,
            epilogue_template=epilogue_template,
            argument_template=argument_template,
            should_swap_xw=should_swap_xw,
            template=self,
            kernel=kernel,
            instance_definition=instance_definition,
            instance_type=instance_type,
            input_reorder=self.input_reorder,
            epilogue_args=epilogue_args,
            test_call_statement=test_call_statement,
        )
        res = self._template_from_string(GEMM_TEMPLATE).render(**options)
<<<<<<< HEAD
        return res


@dataclass
class CKGemmOperation:
    a_layout: str
    b_layout: str
    c_layout: str

    a_element_dtype: str
    b_element_dtype: str
    c_element_dtype: str

    acc_dtype: str
    c_shuffle_dtype: str

    a_elementwise_op: str
    b_elementwise_op: str
    c_elementwise_op: str

    gemm_specialization: str

    block_size: int

    m_per_block: int
    n_per_block: int
    k_per_block: int

    a_k1: int
    b_k1: int

    m_per_xdl: int
    n_per_xdl: int

    m_xdl_per_wave: int
    n_xdl_per_wave: int

    a_block_transfer_thread_cluster_lengths_ak0_m_ak1: Tuple[
        int, int, int
    ]  # or sequence[int]?
    a_block_transfer_thread_cluster_arrange_order: Tuple[
        int, int, int
    ]  # or sequence[int]?
    a_block_transfer_src_access_order: Tuple[int, int, int]  # or sequence[int]?

    a_block_transfer_src_vector_dim: int
    a_block_transfer_src_scalar_per_vector: int
    a_block_transfer_dst_scalar_per_vector_ak1: int
    a_block_lds_extra_m: bool

    b_block_transfer_thread_cluster_lengths_bk0_n_bk1: Tuple[
        int, int, int
    ]  # or sequence[int]?
    b_block_transfer_thread_cluster_arrange_order: Tuple[
        int, int, int
    ]  # or sequence[int]?
    b_block_transfer_src_access_order: Tuple[int, int, int]  # or sequence[int]?

    b_block_transfer_src_vector_dim: int
    b_block_transfer_src_scalar_per_vector: int
    b_block_transfer_dst_scalar_per_vector_bk1: int
    b_block_lds_extra_n: bool

    c_shuffle_m_xdl_per_wave_per_shuffle: int
    c_shuffle_n_xdl_per_wave_per_shuffle: int

    c_shuffle_block_transfer_cluster_lengths_m_block_m_per_block_n_block_n_per_block: (
        Tuple[int, int, int, int]
    )
    c_shuffle_block_transfer_scalar_per_vector_n_per_block: int

    block_gemm_pipeline_scheduler: Optional[str]
    block_gemm_pipeline_version: Optional[str]

    a_compute_dtype: Optional[str]
    b_compute_dtype: Optional[str]

    def name(self):
        # cpp alias for template instance
        return f"ck_devicegemm_xdl_shuffle_v3_{self.key_name()}"

    def key_name(self):
        # TBD; must be unique per instance. Intended to use as dict key
        return f"{'_'.join(['K' + f.name.replace('_', '').lower() + 'V' + ('x'.join(map(str, iter(getattr(self, f.name)))) if isinstance(getattr(self, f.name), tuple) else str(getattr(self, f.name)).replace(':', '')) for f in fields(self)])}"


class CKGemmTemplate(CKTemplate):
    gemm_template = r"""
    {{headers}}
    {{globals}}
    {{instance_definition}}
    extern "C" {
    {{kernel_definition}} {
        auto gemm = {{instance_type}} {};
        auto invoker = gemm.MakeInvoker();

        constexpr auto M = {{M}};
        constexpr auto N = {{N}};
        constexpr auto K = {{K}};
        constexpr auto StrideA = std::is_same_v<{{a_layout}}, Row> ? K : M; 
        constexpr auto StrideB = std::is_same_v<{{b_layout}}, Row> ? N : K; 
        constexpr auto StrideC = std::is_same_v<{{c_layout}}, Row> ? N : M;  
        constexpr auto KBatch = 1; // split k into batches

        auto argument = gemm.MakeArgument(
            reinterpret_cast<const {{a_element_dtype}}*>(X),
            reinterpret_cast<const {{b_element_dtype}}*>(W),
            reinterpret_cast<{{c_element_dtype}}*>(Y),
            M,
            N,
            K,
            StrideA,
            StrideB,
            StrideC,
            KBatch,
            {{a_elementwise_op}} {},
            {{b_elementwise_op}} {},
            {{c_elementwise_op}} {}  
        );
        if (!gemm.IsSupportedArgument(argument)) {
            // magic spell to assign +inf to benchmarking time in select_algorithm.py:1052 (1/2)
            std::cerr << "invalid argument for gemm instance " << gemm.GetTypeString() << std::endl; 
            argument.Print();
            return -23;
        }
        // run the kernel
        float elapsed_time = invoker.Run(argument, StreamConfig{stream, /* time kernel */ false, /* log level */ kDEBUG_LOG});
        return 0;
    } // kernel definition
    } // extern C
    """

    preselected_instances = r"""
    # Compute-friendly, 7 instances
    DeviceGemm_Xdl_CShuffleV3<Row, Col, Row, F16, F16, F16, F32, F16, PassThrough, PassThrough, PassThrough, GemmSpecialization::MNKPadding, 256, 224, 256, 64, 8, 8, 16, 16, 7, 8, S<8, 32, 1>, S<1, 0, 2>, S<1, 0, 2>, 2, 8, 8, 0, S<8, 32, 1>, S<1, 0, 2>, S<1, 0, 2>, 2, 8, 8, 0, 1, 2, S<1, 32, 1, 8>, 8, BlockGemmPipelineScheduler::Intrawave, BlockGemmPipelineVersion::v3>,
    DeviceGemm_Xdl_CShuffleV3<Row, Col, Row, F16, F16, F16, F32, F16, PassThrough, PassThrough, PassThrough, GemmSpecialization::MNKPadding, 256, 128, 128, 64, 8, 8, 32, 32, 2, 2, S<8, 32, 1>, S<1, 0, 2>, S<1, 0, 2>, 2, 8, 8, 0, S<8, 32, 1>, S<1, 0, 2>, S<1, 0, 2>, 2, 8, 8, 0, 1, 1, S<1, 32, 1, 8>, 8, BlockGemmPipelineScheduler::Intrawave, BlockGemmPipelineVersion::v3>,
    DeviceGemm_Xdl_CShuffleV3<Row, Col, Row, F16, F16, F16, F32, F16, PassThrough, PassThrough, PassThrough, GemmSpecialization::MNKPadding, 256, 128, 128, 64, 8, 8, 32, 32, 2, 2, S<8, 32, 1>, S<1, 0, 2>, S<1, 0, 2>, 2, 8, 8, 0, S<8, 32, 1>, S<1, 0, 2>, S<1, 0, 2>, 2, 8, 8, 0, 1, 1, S<1, 32, 1, 8>, 8, BlockGemmPipelineScheduler::Intrawave, BlockGemmPipelineVersion::v4>,
    DeviceGemm_Xdl_CShuffleV3<Row, Col, Row, F16, F16, F16, F32, F16, PassThrough, PassThrough, PassThrough, GemmSpecialization::MNKPadding, 256, 128, 128, 64, 8, 8, 32, 32, 2, 2, S<8, 32, 1>, S<1, 0, 2>, S<1, 0, 2>, 2, 8, 8, 0, S<8, 32, 1>, S<1, 0, 2>, S<1, 0, 2>, 2, 8, 8, 0, 1, 1, S<1, 32, 1, 8>, 8, BlockGemmPipelineScheduler::Intrawave, BlockGemmPipelineVersion::v5>,
    DeviceGemm_Xdl_CShuffleV3<Row, Col, Row, F16, F16, F16, F32, F16, PassThrough, PassThrough, PassThrough, GemmSpecialization::Default,    256, 128, 128, 64, 8, 8, 32, 32, 2, 2, S<8, 32, 1>, S<1, 0, 2>, S<1, 0, 2>, 2, 8, 8, 0, S<8, 32, 1>, S<1, 0, 2>, S<1, 0, 2>, 2, 8, 8, 0, 1, 1, S<1, 32, 1, 8>, 8, BlockGemmPipelineScheduler::Intrawave, BlockGemmPipelineVersion::v3>,
    DeviceGemm_Xdl_CShuffleV3<Row, Col, Row, F16, F16, F16, F32, F16, PassThrough, PassThrough, PassThrough, GemmSpecialization::Default,    256, 128, 128, 64, 8, 8, 32, 32, 2, 2, S<8, 32, 1>, S<1, 0, 2>, S<1, 0, 2>, 2, 8, 8, 0, S<8, 32, 1>, S<1, 0, 2>, S<1, 0, 2>, 2, 8, 8, 0, 1, 1, S<1, 32, 1, 8>, 8, BlockGemmPipelineScheduler::Intrawave, BlockGemmPipelineVersion::v4>,
    DeviceGemm_Xdl_CShuffleV3<Row, Col, Row, F16, F16, F16, F32, F16, PassThrough, PassThrough, PassThrough, GemmSpecialization::Default,    256, 128, 128, 64, 8, 8, 32, 32, 2, 2, S<8, 32, 1>, S<1, 0, 2>, S<1, 0, 2>, 2, 8, 8, 0, S<8, 32, 1>, S<1, 0, 2>, S<1, 0, 2>, 2, 8, 8, 0, 1, 1, S<1, 32, 1, 8>, 8, BlockGemmPipelineScheduler::Intrawave, BlockGemmPipelineVersion::v5>,
    # Memory-friendly, 10 instances
    DeviceGemm_Xdl_CShuffleV3<Row, Col, Row, F16, F16, F16, F32, F16, PassThrough, PassThrough, PassThrough, GemmSpecialization::Default,    128, 16,  32,  64, 8, 8, 16, 16, 1, 1, S<8, 16, 1>, S<1, 0, 2>, S<1, 0, 2>, 2, 8, 8, 0, S<8, 16, 1>, S<1, 0, 2>, S<1, 0, 2>, 2, 8, 8, 0, 1, 1, S<1, 16, 1, 8>, 4, BlockGemmPipelineScheduler::Interwave, BlockGemmPipelineVersion::v2>,
    DeviceGemm_Xdl_CShuffleV3<Row, Col, Row, F16, F16, F16, F32, F16, PassThrough, PassThrough, PassThrough, GemmSpecialization::MNKPadding, 128, 16,  32,  64, 8, 8, 16, 16, 1, 1, S<8, 16, 1>, S<1, 0, 2>, S<1, 0, 2>, 2, 8, 8, 0, S<8, 16, 1>, S<1, 0, 2>, S<1, 0, 2>, 2, 8, 8, 0, 1, 1, S<1, 16, 1, 8>, 4, BlockGemmPipelineScheduler::Interwave, BlockGemmPipelineVersion::v2>,
    DeviceGemm_Xdl_CShuffleV3<Row, Col, Row, F16, F16, F16, F32, F16, PassThrough, PassThrough, PassThrough, GemmSpecialization::MNKPadding, 128, 16,  64,  64, 8, 8, 16, 16, 1, 2, S<8, 16, 1>, S<1, 0, 2>, S<1, 0, 2>, 2, 8, 8, 0, S<8, 16, 1>, S<1, 0, 2>, S<1, 0, 2>, 2, 8, 8, 0, 1, 2, S<1, 16, 1, 8>, 8, BlockGemmPipelineScheduler::Interwave, BlockGemmPipelineVersion::v2>,
    DeviceGemm_Xdl_CShuffleV3<Row, Col, Row, F16, F16, F16, F32, F16, PassThrough, PassThrough, PassThrough, GemmSpecialization::MNKPadding, 128, 32,  64,  64, 8, 8, 32, 32, 1, 1, S<8, 16, 1>, S<1, 0, 2>, S<1, 0, 2>, 2, 8, 8, 0, S<8, 16, 1>, S<1, 0, 2>, S<1, 0, 2>, 2, 8, 8, 0, 1, 1, S<1, 16, 1, 8>, 8, BlockGemmPipelineScheduler::Interwave, BlockGemmPipelineVersion::v2>,
    DeviceGemm_Xdl_CShuffleV3<Row, Col, Row, F16, F16, F16, F32, F16, PassThrough, PassThrough, PassThrough, GemmSpecialization::MNKPadding, 128, 32,  128, 64, 8, 8, 32, 32, 1, 2, S<8, 16, 1>, S<1, 0, 2>, S<1, 0, 2>, 2, 8, 8, 0, S<8, 16, 1>, S<1, 0, 2>, S<1, 0, 2>, 2, 8, 8, 0, 1, 1, S<1, 16, 1, 8>, 8, BlockGemmPipelineScheduler::Interwave, BlockGemmPipelineVersion::v2>,
    DeviceGemm_Xdl_CShuffleV3<Row, Col, Row, F16, F16, F16, F32, F16, PassThrough, PassThrough, PassThrough, GemmSpecialization::Default,    128, 32,  16,  64, 8, 8, 16, 16, 1, 1, S<8, 16, 1>, S<1, 0, 2>, S<1, 0, 2>, 2, 8, 8, 0, S<8, 16, 1>, S<1, 0, 2>, S<1, 0, 2>, 2, 8, 8, 0, 1, 1, S<1, 32, 1, 4>, 4, BlockGemmPipelineScheduler::Interwave, BlockGemmPipelineVersion::v2>,
    DeviceGemm_Xdl_CShuffleV3<Row, Col, Row, F16, F16, F16, F32, F16, PassThrough, PassThrough, PassThrough, GemmSpecialization::MNKPadding, 128, 32,  16,  64, 8, 8, 16, 16, 1, 1, S<8, 16, 1>, S<1, 0, 2>, S<1, 0, 2>, 2, 8, 8, 0, S<8, 16, 1>, S<1, 0, 2>, S<1, 0, 2>, 2, 8, 8, 0, 1, 1, S<1, 32, 1, 4>, 4, BlockGemmPipelineScheduler::Interwave, BlockGemmPipelineVersion::v2>,
    DeviceGemm_Xdl_CShuffleV3<Row, Col, Row, F16, F16, F16, F32, F16, PassThrough, PassThrough, PassThrough, GemmSpecialization::MNKPadding, 128, 64,  16,  64, 8, 8, 16, 16, 2, 1, S<8, 16, 1>, S<1, 0, 2>, S<1, 0, 2>, 2, 8, 8, 0, S<8, 16, 1>, S<1, 0, 2>, S<1, 0, 2>, 2, 8, 8, 0, 2, 1, S<1, 64, 1, 2>, 8, BlockGemmPipelineScheduler::Interwave, BlockGemmPipelineVersion::v2>,
    DeviceGemm_Xdl_CShuffleV3<Row, Col, Row, F16, F16, F16, F32, F16, PassThrough, PassThrough, PassThrough, GemmSpecialization::MNKPadding, 128, 64,  32,  64, 8, 8, 32, 32, 1, 1, S<8, 16, 1>, S<1, 0, 2>, S<1, 0, 2>, 2, 8, 8, 0, S<8, 16, 1>, S<1, 0, 2>, S<1, 0, 2>, 2, 8, 8, 0, 1, 1, S<1, 32, 1, 4>, 8, BlockGemmPipelineScheduler::Interwave, BlockGemmPipelineVersion::v2>,
    DeviceGemm_Xdl_CShuffleV3<Row, Col, Row, F16, F16, F16, F32, F16, PassThrough, PassThrough, PassThrough, GemmSpecialization::MNKPadding, 128, 128, 32,  64, 8, 8, 32, 32, 2, 1, S<8, 16, 1>, S<1, 0, 2>, S<1, 0, 2>, 2, 8, 8, 0, S<8, 16, 1>, S<1, 0, 2>, S<1, 0, 2>, 2, 8, 8, 0, 2, 1, S<1, 32, 1, 4>, 8, BlockGemmPipelineScheduler::Interwave, BlockGemmPipelineVersion::v2>,
    # Latency-friendly, 2 instances
    DeviceGemm_Xdl_CShuffleV3<Row, Col, Row, F16, F16, F16, F32, F16, PassThrough, PassThrough, PassThrough, GemmSpecialization::Default,    128, 16, 32,   64, 8, 8, 16, 16, 1, 1, S<8, 16, 1>, S<1, 0, 2>, S<1, 0, 2>, 2, 8, 8, 0, S<8, 16, 1>, S<1, 0, 2>, S<1, 0, 2>, 2, 8, 8, 0, 1, 1, S<1, 16, 1, 8>, 4, BlockGemmPipelineScheduler::Intrawave, BlockGemmPipelineVersion::v1>,
    DeviceGemm_Xdl_CShuffleV3<Row, Col, Row, F16, F16, F16, F32, F16, PassThrough, PassThrough, PassThrough, GemmSpecialization::Default,    128, 32, 16,   64, 8, 8, 16, 16, 1, 1, S<8, 16, 1>, S<1, 0, 2>, S<1, 0, 2>, 2, 8, 8, 0, S<8, 16, 1>, S<1, 0, 2>, S<1, 0, 2>, 2, 8, 8, 0, 1, 1, S<1, 32, 1, 4>, 4, BlockGemmPipelineScheduler::Intrawave, BlockGemmPipelineVersion::v1>,
    """

    def __init__(
        self,
        input_nodes: List[Buffer],
        layout: Layout,
        alpha: float,
        beta: float,
        input_reorder: Optional[List[int]] = None,
    ):
        super().__init__(
            "ck_gemm_template",
            input_nodes=input_nodes,
            layout=layout,
            input_reorder=input_reorder,
        )
        self.alpha = alpha
        self.beta = beta

    def header(self) -> IndentedBuffer:
        res = super().header()
        res.splice(
            """
                // CK GEMM header(s)

                #include "ck/tensor_operation/gpu/device/impl/device_gemm_xdl_cshuffle_v3.hpp"
            """
        )
        return res

    def globals(self) -> IndentedBuffer:
        res = super().globals()
        res.splice(
            """
                // CK GEMM globals

                using Row = ck::tensor_layout::gemm::RowMajor;
                using Col = ck::tensor_layout::gemm::ColumnMajor;

                using cudaStream_t = hipStream_t; 

                using BlockGemmPipelineScheduler = ck::BlockGemmPipelineScheduler;
                using GemmSpecialization = ck::tensor_operation::device::GemmSpecialization;
                using BlockGemmPipelineVersion = ck::BlockGemmPipelineVersion;
            """
        )
        return res

    def filter_op(self, op: CKGemmOperation) -> Optional[CKGemmOperation]:
        # TBD return None if alignment or layout or dtype is invalid
        def torch_layout_to_ck_layout(torch_layout):
            if torch_layout.stride[-1] == 1:
                return "Row"
            elif torch_layout.stride[-2] == 1:
                return "Col"
            else:
                return None

        X_meta, W_meta, Y_meta = map(lambda T: T.get_layout(), [*self.input_nodes, self.output_node])
        # disable the instance if dtypes don't match
        if op.a_element_dtype != self._TORCH_DTYPE_TO_CK[X_meta.dtype]:
            return None
        if op.b_element_dtype != self._TORCH_DTYPE_TO_CK[W_meta.dtype]:
            return None
        if op.c_element_dtype != self._TORCH_DTYPE_TO_CK[Y_meta.dtype]:
            return None
        # disable the instance if layouts don't match
        if op.a_layout != torch_layout_to_ck_layout(X_meta):
            return None
        if op.b_layout != torch_layout_to_ck_layout(W_meta):
            return None
        if op.c_layout != torch_layout_to_ck_layout(Y_meta):
            return None
        # try to avoid launching the instance with invalid problem size
        # see GridwiseGemm_xdl_cshuffle_v3::CheckValidity

        M = X_meta.size[-2]
        K = X_meta.size[-1]
        N = W_meta.size[-1]

        if not any(m_padding in op.gemm_specialization for m_padding in ["MPadding", "MNPadding", "MKPadding", "MNKPadding"]):
            if M % op.m_per_block != 0:
                return None
        if not any(n_padding in op.gemm_specialization for n_padding in ["NPadding", "MNPadding", "NKPadding", "MNKPadding"]):
            if N % op.n_per_block != 0:
                return None
        if not any(k_padding in op.gemm_specialization for k_padding in ["KPadding", "MKPadding", "NKPadding", "MNKPadding"]):
            if K % op.k_per_block != 0:
                return None

        if (K if op.a_layout == "Row" else M) % op.a_block_transfer_src_scalar_per_vector != 0:
            return None
        if (N if op.b_layout == "Row" else K) % op.b_block_transfer_src_scalar_per_vector != 0:
            return None
        if (N if op.c_layout == "Row" else M) % op.c_shuffle_block_transfer_scalar_per_vector_n_per_block != 0:
            return None

        # TBD disable instances with invalid number of pipeline prefetch stages
        # It will avoid compiling a small percentage of unrunnable instances which fail the gemm argument check

        return op

    def emit_ck_instance(self, op: CKGemmOperation):
        template_definition = r"""
    // Gemm operator {{operation_name}}
    using Operation_{{operation_name}} = 
        ck::tensor_operation::device::DeviceGemm_Xdl_CShuffleV3<
            {{template_params}}>;

"""
        template_type = r"""
    Operation_{{operation_name}}
"""
        template_params = []
        for f in fields(op):
            field_value = getattr(op, f.name)
            if isinstance(field_value, tuple):
                template_params.append(
                    f"/* {f.name} */ S<{', '.join(map(str, iter(field_value)))}>"
                )
            else:
                if field_value is not None:
                    template_params.append(f"/* {f.name} */ {field_value}")
        return self._template_from_string(template_definition).render(
            operation_name=op.name(),
            template_params=(",\n" + 12 * " ").join(template_params),
        ), self._template_from_string(template_type).render(operation_name=op.name())

    def render(self, kernel: CUDATemplateKernel, op: CKGemmOperation, **kwargs):
        epilogue_nodes = kwargs.get("epilogue_nodes", None)
        assert epilogue_nodes is None or 0 == len(epilogue_nodes)
        template_buffer_node = kwargs.get("template_buffer_node", None)
        if template_buffer_node is not None:
            self.output_node = template_buffer_node
        instance_definition, instance_type = self.emit_ck_instance(op)
        X, W = self.input_nodes[0], self.input_nodes[1]
        Y = self.output_node
        Bias = None  # TBD support gemm_bias

        return self._template_from_string(self.gemm_template).render(
            headers=self.header().getvalue(),
            globals=self.globals().getvalue(),
            instance_definition=instance_definition,
            kernel_definition=kernel.def_kernel(
                inputs=[X, W, Bias],
                outputs=[Y],
                names_str="X, W, Bias, Y",
                input_reorder=self.input_reorder,
            ),
            instance_type=instance_type,
            M=kernel.size(X, -2),
            K=kernel.size(X, -1),
            N=kernel.size(W, -1),
            a_elementwise_op=op.a_elementwise_op,
            b_elementwise_op=op.b_elementwise_op,
            c_elementwise_op=op.c_elementwise_op,
            a_element_dtype=op.a_element_dtype,
            b_element_dtype=op.b_element_dtype,
            c_element_dtype=op.c_element_dtype,
            a_layout=op.a_layout,
            b_layout=op.b_layout,
            c_layout=op.c_layout,
        )

    def _parse_instances(self, str_instances: List[str]):
        def maybe_int(s):
            try:
                return int(s)
            except ValueError:
                return s
        op_instances = []
        for line in str_instances:
            s_template_args = line.split("DeviceGemm_Xdl_CShuffleV3")[-1].strip("<>, ")
            template_args = []
            i_current = 0
            while i_current < len(s_template_args):
                if s_template_args[i_current] == " ":
                    # skip whitespace
                    i_current += 1
                    continue
                elif s_template_args[i_current : i_current + 2] == "S<":
                    # parse template S<Index...>
                    i_next = s_template_args.find(">", i_current)
                    template_args.append(
                        tuple(
                            map(int, s_template_args[i_current + 2 : i_next].split(","))
                        )
                    )
                    i_current = i_next + 2
                else:
                    # all string attributes must be either type aliases or global constants in C++
                    i_next = s_template_args.find(",", i_current)
                    template_args.append(
                        maybe_int(
                            s_template_args[
                                i_current : i_next if i_next != -1 else None
                            ]
                        )
                    )
                    if i_next != -1:
                        i_current = i_next + 1
                if i_next == -1:
                    break
            new_instance = CKGemmOperation(
                *template_args,
                *((None,) * (len(fields(CKGemmOperation)) - len(template_args))),
            )
            if new_instance.a_compute_dtype is None:
                new_instance.a_compute_dtype = new_instance.c_element_dtype
            if new_instance.b_compute_dtype is None:
                new_instance.b_compute_dtype = new_instance.c_element_dtype

            op_instances.append(new_instance)
        return op_instances

    def _default_instances(self):
        # fallback: known working op instance for problem size M=2240 K=256 N=2048
        # all string attributes must be either type aliases or global constants in C++

        return [CKGemmOperation(
            a_layout="Row",
            b_layout="Row",
            c_layout="Row",
            a_element_dtype="F16",
            b_element_dtype="F16",
            c_element_dtype="F16",
            a_compute_dtype="F16",
            b_compute_dtype="F16",
            acc_dtype="F32",
            c_shuffle_dtype="F16",
            a_elementwise_op="PassThrough",
            b_elementwise_op="PassThrough",
            c_elementwise_op="PassThrough",
            gemm_specialization="GemmSpecialization::Default",
            block_size=256,
            m_per_block=224,
            n_per_block=256,
            k_per_block=64,
            a_k1=8,
            b_k1=2,
            m_per_xdl=16,
            n_per_xdl=16,
            m_xdl_per_wave=7,
            n_xdl_per_wave=8,
            a_block_transfer_thread_cluster_lengths_ak0_m_ak1=(8, 32, 1),
            a_block_transfer_thread_cluster_arrange_order=(1, 0, 2),
            a_block_transfer_src_access_order=(1, 0, 2),
            a_block_transfer_src_vector_dim=2,
            a_block_transfer_src_scalar_per_vector=8,
            a_block_transfer_dst_scalar_per_vector_ak1=8,
            a_block_lds_extra_m=0,
            b_block_transfer_thread_cluster_lengths_bk0_n_bk1=(8, 32, 1),
            b_block_transfer_thread_cluster_arrange_order=(0, 2, 1),
            b_block_transfer_src_access_order=(0, 2, 1),
            b_block_transfer_src_vector_dim=1,
            b_block_transfer_src_scalar_per_vector=8,
            b_block_transfer_dst_scalar_per_vector_bk1=2,
            b_block_lds_extra_n=0,
            c_shuffle_m_xdl_per_wave_per_shuffle=1,
            c_shuffle_n_xdl_per_wave_per_shuffle=2,
            c_shuffle_block_transfer_cluster_lengths_m_block_m_per_block_n_block_n_per_block=(1, 32, 1, 8),
            c_shuffle_block_transfer_scalar_per_vector_n_per_block=8,
            block_gemm_pipeline_scheduler="BlockGemmPipelineScheduler::Intrawave",
            block_gemm_pipeline_version="BlockGemmPipelineVersion::v3")]

    def _gen_ops_library(self):
        grep_result = subprocess.run(
            [
                "grep",
                "-inR",
                "DeviceGemm_Xdl_CShuffleV3",
                os.path.join(config.rocm.ck_dir, "library"),
            ],
            capture_output=True,
            text=True,
        )

        op_instances = self._parse_instances(grep_result.stdout.strip().split("\n"))

        log.debug(f"ck instances from library: {len(op_instances)}")

        schedulers = [
            "BlockGemmPipelineScheduler::Intrawave",
            "BlockGemmPipelineScheduler::Interwave",
        ]
        gemm_specs = [
            "GemmSpecialization::Default",
            "GemmSpecialization::MPadding",
            "GemmSpecialization::NPadding",
            "GemmSpecialization::KPadding",
            "GemmSpecialization::MNPadding",
            "GemmSpecialization::MKPadding",
            "GemmSpecialization::NKPadding",
            "GemmSpecialization::MNKPadding",
        ]

        # substitute templated args by looping through their domains
        substitute_instances = []
        for instance in op_instances:
            sub_scheduler = (instance.block_gemm_pipeline_scheduler == "BlkGemmPipeSched")
            sub_spec = (instance.gemm_specialization == "GemmSpec")
            schedulers_range = schedulers if sub_scheduler else [instance.block_gemm_pipeline_scheduler]
            spec_range = gemm_specs if sub_spec else [instance.gemm_specialization]
            for scheduler in schedulers_range:
                for spec in spec_range:
                    substitute_instances.append(
                        dataclasses.replace(
                            instance,
                            block_gemm_pipeline_scheduler=scheduler,
                            gemm_specialization=spec,
                        )
                    )

        filtered_instances = list(filter(lambda op: self.filter_op(op), substitute_instances))
        log.debug(f"ck instances filtered: {len(filtered_instances)}")
        # chosen_instances = filtered_instances[:config.rocm.n_max_profiling_configs]
        # NB: when using a fixed list order, most likely we will pick the subset of instances
        # which are very similar to each other. Randomizing the choice seems to solve this.
        random.seed(-11)
        chosen_instances = random.sample(filtered_instances, config.rocm.n_max_profiling_configs) if config.rocm.n_max_profiling_configs else filtered_instances
        log.debug(f"generated {len(chosen_instances)} ck instances: {chosen_instances}")

        return chosen_instances

    def _gen_ops_preselected(self):
        unfiltered_instances = self._parse_instances(self.preselected_instances.split('\n'))
        filtered_instances = list(filter(lambda op: self.filter_op(op), unfiltered_instances))
        log.debug(f"ck instances filtered: {len(filtered_instances)}")
        return filtered_instances

    def gen_ops(self):
        return self._gen_ops_preselected() if config.rocm.use_preselected_instances else self._gen_ops_library()

    @staticmethod
    def add_ck_gemm_choices(
        choices,
        layout,
        input_nodes,
        alpha=1,
        beta=0,
        input_reorder=None,
    ):
        template = CKGemmTemplate(
            input_nodes,
            layout,
            alpha=alpha,
            beta=beta,
            input_reorder=input_reorder,
        )
        ops = template.gen_ops()
        log.debug(f"ck instance choices: {ops}")
        for op in ops:
            template.maybe_append_choice(
                choices,
                op=op,
            )
=======
        if inductor_cuda_config.generate_test_runner:
            test_runner_code = self._template_from_string(
                GEMM_STANDALONE_RUNNER_TEMPLATE
            ).render(**options)
            res += "\n\n" + test_runner_code
        return res

    def test_call_statement(
        self,
        kernel,
        input_nodes,
        names_str: str = "",
    ) -> str:
        """
        Helper method to render the Cutlass CUDA C++ code required for calling the GEMM operation in the standalone
        test runner that might also be generated along with the rest of the code, if the corresponding config is
        enabled.

        Returns a C++ statement that calls the GEMM operation with the correct arguments.
        """
        _, __, arg_types = kernel.args.cpp_argdefs()
        arg_names = [name.strip() for name in names_str.strip().split(",")]
        if input_nodes[2] is None:
            del arg_names[2]
        arguments = [
            f"(({arg_type}){arg_name}_data.get())"
            for arg_type, arg_name in zip(arg_types, arg_names)
        ]
        return f"{kernel.kernel_name}({', '.join(arguments)}, workspace_size_ptr, (uint8_t*)workspace_data.get(), 0);"
>>>>>>> b4ccc615
<|MERGE_RESOLUTION|>--- conflicted
+++ resolved
@@ -1,23 +1,15 @@
 import copy
-<<<<<<< HEAD
-import dataclasses
-=======
 import enum
->>>>>>> b4ccc615
 import logging
 import os
 import random
 import re
-<<<<<<< HEAD
 import subprocess
-from dataclasses import dataclass, fields   
+from dataclasses import dataclass, fields, replace   
 
 from torch._inductor import config
 
-from typing import cast, Dict, List, Optional, Tuple, Union
-=======
 from typing import Dict, List, Optional, Tuple, Union
->>>>>>> b4ccc615
 
 from ... import ir
 from ...config import cuda as inductor_cuda_config
@@ -34,15 +26,7 @@
 
 from . import cutlass_utils
 from .cuda_kernel import CUDATemplateKernel
-<<<<<<< HEAD
 from .cuda_template import CKTemplate, CUTLASSTemplate
-from .cutlass_epilogue_gen import (
-    CutlassEVTEpilogueArgumentFormatter,
-    CutlassEVTEpilogueTypeFormatter,
-)
-=======
-from .cuda_template import CUTLASSTemplate
->>>>>>> b4ccc615
 
 log = logging.getLogger(__name__)
 
@@ -992,8 +976,35 @@
             test_call_statement=test_call_statement,
         )
         res = self._template_from_string(GEMM_TEMPLATE).render(**options)
-<<<<<<< HEAD
+        if inductor_cuda_config.generate_test_runner:
+            test_runner_code = self._template_from_string(
+                GEMM_STANDALONE_RUNNER_TEMPLATE
+            ).render(**options)
+            res += "\n\n" + test_runner_code
         return res
+
+    def test_call_statement(
+        self,
+        kernel,
+        input_nodes,
+        names_str: str = "",
+    ) -> str:
+        """
+        Helper method to render the Cutlass CUDA C++ code required for calling the GEMM operation in the standalone
+        test runner that might also be generated along with the rest of the code, if the corresponding config is
+        enabled.
+
+        Returns a C++ statement that calls the GEMM operation with the correct arguments.
+        """
+        _, __, arg_types = kernel.args.cpp_argdefs()
+        arg_names = [name.strip() for name in names_str.strip().split(",")]
+        if input_nodes[2] is None:
+            del arg_names[2]
+        arguments = [
+            f"(({arg_type}){arg_name}_data.get())"
+            for arg_type, arg_name in zip(arg_types, arg_names)
+        ]
+        return f"{kernel.kernel_name}({', '.join(arguments)}, workspace_size_ptr, (uint8_t*)workspace_data.get(), 0);"
 
 
 @dataclass
@@ -1454,7 +1465,7 @@
             for scheduler in schedulers_range:
                 for spec in spec_range:
                     substitute_instances.append(
-                        dataclasses.replace(
+                        replace(
                             instance,
                             block_gemm_pipeline_scheduler=scheduler,
                             gemm_specialization=spec,
@@ -1503,35 +1514,4 @@
             template.maybe_append_choice(
                 choices,
                 op=op,
-            )
-=======
-        if inductor_cuda_config.generate_test_runner:
-            test_runner_code = self._template_from_string(
-                GEMM_STANDALONE_RUNNER_TEMPLATE
-            ).render(**options)
-            res += "\n\n" + test_runner_code
-        return res
-
-    def test_call_statement(
-        self,
-        kernel,
-        input_nodes,
-        names_str: str = "",
-    ) -> str:
-        """
-        Helper method to render the Cutlass CUDA C++ code required for calling the GEMM operation in the standalone
-        test runner that might also be generated along with the rest of the code, if the corresponding config is
-        enabled.
-
-        Returns a C++ statement that calls the GEMM operation with the correct arguments.
-        """
-        _, __, arg_types = kernel.args.cpp_argdefs()
-        arg_names = [name.strip() for name in names_str.strip().split(",")]
-        if input_nodes[2] is None:
-            del arg_names[2]
-        arguments = [
-            f"(({arg_type}){arg_name}_data.get())"
-            for arg_type, arg_name in zip(arg_types, arg_names)
-        ]
-        return f"{kernel.kernel_name}({', '.join(arguments)}, workspace_size_ptr, (uint8_t*)workspace_data.get(), 0);"
->>>>>>> b4ccc615
+            )