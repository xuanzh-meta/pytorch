from __future__ import annotations

import collections
import contextlib
import dataclasses
import functools
import itertools
import logging
import math
import operator
import os
import textwrap
from typing import (
    Any,
    Callable,
    Counter,
    Dict,
    Iterable,
    List,
    Optional,
    Set,
    Tuple,
    Union,
)

import sympy

import torch

import torch._logging
from torch._prims_common import is_integer_dtype
from torch.utils._sympy.functions import FloorDiv, ModularIndexing
from torch.utils._sympy.value_ranges import ValueRanges

from ..._dynamo.utils import counters
from .. import config, ir, scheduler
from ..codecache import code_hash, get_path, PyCodeCache
from ..dependencies import MemoryDep, StarDep
from ..ir import IRNode, ReductionHint, TritonTemplateBuffer
from ..optimize_indexing import indexing_dtype_strength_reduction
from ..scheduler import BaseScheduling, WhyNoFuse
from ..triton_heuristics import AutotuneHint
from ..utils import (
    do_bench,
    get_fused_kernel_name,
    get_kernel_metadata,
    green_text,
    is_welford_reduction,
    next_power_of_2,
    Placeholder,
    sympy_product,
    sympy_subs,
    sympy_symbol,
    unique,
    yellow_text,
)
from ..virtualized import ops, V
from ..wrapper_benchmark import get_kernel_category_by_source_code
from .common import (
    CSE,
    CSEVariable,
    DeferredLine,
    free_symbol_startswith,
    IndentedBuffer,
    index_prevent_reordering,
    Kernel,
    OpOverrides,
    PythonPrinter,
    SizeArg,
    TensorArg,
)
from .triton_utils import config_of, signature_of, signature_to_meta

log = logging.getLogger(__name__)
perf_hint_log = torch._logging.getArtifactLogger(__name__, "perf_hints")
schedule_log = torch._logging.getArtifactLogger(__name__, "schedule")
fusion_log = torch._logging.getArtifactLogger(__name__, "fusion")


class TritonPrinter(PythonPrinter):
    def _print_floor(self, expr):
        assert len(expr.args) == 1
        return f"tl.math.floor({self.paren(self._print(expr.args[0]))})"

    def _helper_sqrt(self, expr):
        return f"tl.math.sqrt({self.paren(self._print(expr))}.to(tl.float32))"

    def _print_Where(self, expr):
        c = self.doprint(expr.args[0])
        p = self.doprint(expr.args[1])
        q = self.doprint(expr.args[2])
        return f"tl.where({c}, {p}, {q})"

    def _print_Min(self, expr):
        nargs = len(expr.args)
        if len(expr.args) == 1:
            return self._print(expr.args[0])

        mid = len(expr.args) // 2
        a = self._print(sympy.Min(*expr.args[:mid]))
        b = self._print(sympy.Min(*expr.args[mid:]))
        return f"tl.math.min({a}, {b})"

    def _print_Max(self, expr):
        nargs = len(expr.args)
        if len(expr.args) == 1:
            return self._print(expr.args[0])

        mid = len(expr.args) // 2
        a = self._print(sympy.Max(*expr.args[:mid]))
        b = self._print(sympy.Max(*expr.args[mid:]))
        return f"tl.math.max({a}, {b})"

    def _print_Abs(self, expr):
        assert len(expr.args) == 1
        return f"tl.abs({self._print(expr.args[0])})"

    def _print_FloorDiv(self, expr):
        if expr.is_integer:
            return super()._print_FloorDiv(expr)

        x, div = expr.args
        x = self.paren(self.doprint(x))
        div = self.paren(self.doprint(div))
        return f"tl.math.floor({x} / {div})"


texpr = TritonPrinter().doprint
pexpr = PythonPrinter().doprint


def triton_compute_type(dtype):
    triton_type_name = str(dtype).split(".")[-1]
    if triton_type_name == "bool":
        triton_type_name = "int1"
    elif triton_type_name in ("float16", "bfloat16"):
        # float16 math is done in float32 inside the kernel
        triton_type_name = "float32"
    elif triton_type_name == "float8_e4m3fn":
        triton_type_name = "float8e4nv"
    elif triton_type_name == "float8_e5m2":
        triton_type_name = "float8e5"
    return f"tl.{triton_type_name}"


def triton_acc_type(dtype):
    if is_integer_dtype(dtype) and dtype.is_signed:
        nbits = 64 if dtype == torch.int64 else 32
        return f"tl.int{nbits}"
    return triton_compute_type(dtype)


def triton_constant(value):
    if value == float("inf"):
        return 'float("inf")'
    elif value == float("-inf"):
        return 'float("-inf")'
    elif math.isnan(value):
        return 'float("nan")'
    return repr(value)


class TritonCSEVariable(CSEVariable):
    def __init__(self, name, bounds: ValueRanges):
        super().__init__(name, bounds)
        # We'll use this to track which masks the variable needs when used for indirect indexing
        self.mask_vars: Set[str] = set()

    def update_on_args(self, name, args, kwargs):
        # When making a variable that is going to be used in indirect indexing
        # if a where clause is used it should mean that the result is always a
        # valid index, so you shouldn't include any of the dependent variables
        # in the resulting load mask
        if name == "where":
            return
        for arg in args:
            if isinstance(arg, TritonCSEVariable):
                self.mask_vars.update(arg.mask_vars)
            elif isinstance(arg, sympy.Symbol) and arg.name[0] in "xyr":
                # most of the time index vars don't need masks associated with them
                # however, when index vars are used to compute indices for indirect reads
                # those reads should subsequently be masked,
                self.mask_vars.update({f"{arg.name[0]}mask"})


class TritonOverrides(OpOverrides):
    """Map element-wise ops to Triton"""

    @staticmethod
    def to_dtype(x, dtype: torch.dtype, src_dtype: Optional[torch.dtype] = None):
        def _get_min_elements_per_thread(
            src_dtype: torch.dtype, dst_dtype: torch.dtype
        ) -> int:
            if src_dtype == dst_dtype:
                # No data type conversion is needed. No requirements on min_elem_per_thread.
                return 0

            # fp8 data type conversions has min_elem_per_thread requirements.
            # Refer to Triton implementations here:
            # https://github.com/openai/triton/blob/10f59d8ce04052521c1bc0cb3a3f8b98918fc7e3/lib/Conversion/TritonGPUToLLVM/ElementwiseOpToLLVM.cpp#L10.
            fp8_dtypes = {
                torch.float8_e4m3fn,
                torch.float8_e5m2,
            }
            # Triton doesn't support type conversions between fp8_e4m3 and fp8_e5m2.
            assert not (
                src_dtype in fp8_dtypes
                and dst_dtype in fp8_dtypes
                and src_dtype != dst_dtype
            ), "Conversions between float8_e5m2 and float8_e4m3fn is not supported!"
            if src_dtype == torch.float8_e5m2 or dst_dtype == torch.float8_e5m2:
                return 4
            if src_dtype == torch.float8_e4m3fn or dst_dtype == torch.float8_e4m3fn:
                return 2
            # No requirements on min_elem_per_thread.
            return 0

        if src_dtype is not None:
            # Both dtype and src_dtype are set. This is used by torch to(dtype=dtype).
            # It takes the maximum min_elem_per_thread if there are multiple fp8 conversions
            # in the same kernel.
            V.kernel.min_elem_per_thread = max(
                _get_min_elements_per_thread(src_dtype, dtype),
                V.kernel.min_elem_per_thread,
            )

        if dtype == torch.bool:
            return f"({x} != 0)"
        elif dtype == torch.uint8:
            # to work around llvm uint conversion semantics
            # that produces 0's for negative values
            return f"{x}.to(tl.int8).to(tl.uint8)"
        return f"{x}.to({triton_compute_type(dtype)})"

    @staticmethod
    def to_dtype_bitcast(x, dtype: torch.dtype, src_dtype: torch.dtype):
        triton_dtype = triton_compute_type(dtype)
        # We may promote float16 or bfloat16 to float32 and cause the
        # bitwidth of dtype to be different from the input tensor (i.e. float32).
        # In such as case, we will have to convert the input tensor to
        # its src_type, perform bitcast, and then convert the bit-casted
        # tensor back to float to ensure we use values with the right precision.
        if src_dtype in (torch.float16, torch.bfloat16):
            triton_src_dtype = str(src_dtype).split(".")[-1]
            cast_x = f"{x}.to(tl.{triton_src_dtype})"
            cast_x = f"{cast_x}.to({triton_dtype}, bitcast=True)"
            return f"{cast_x}.to(tl.float32)"
        else:
            return f"{x}.to({triton_dtype}, bitcast=True)"

    @staticmethod
    def _shaped_constant(value, dtype, shape):
        type_ = torch._prims_common.dtype_to_type(dtype)
        triton_val = triton_constant(type_(value))
        triton_type = triton_compute_type(dtype)

        if triton_type == "tl.float32":
            # Float constants are always f32 in triton
            return triton_val

        # NOTE: We use a tensor here in order to get the expected type.
        # Otherwise, e.g. float64 constants would be trunctated to float32.
        return f"tl.full({shape}, {triton_val}, {triton_type})"

    @classmethod
    def constant(cls, value, dtype):
        return cls._shaped_constant(value, dtype, shape=[])

    @staticmethod
    def abs(x):
        return f"tl.abs({x})"

    @staticmethod
    def libdevice_abs(x):
        return f"tl.math.abs({x})"

    @staticmethod
    def exp(x):
        return f"tl.exp({x})"

    @staticmethod
    def libdevice_exp(x):
        return f"tl.math.exp({x})"

    @staticmethod
    def exp2(x):
        return f"tl.math.exp2({x})"

    @staticmethod
    def expm1(x):
        return f"tl.math.expm1({x})"

    @staticmethod
    def sqrt(x):
        return f"tl.sqrt({x})"

    @staticmethod
    def libdevice_sqrt(x):
        return f"tl.math.sqrt({x})"

    @staticmethod
    def relu(x):
        bug = config.triton.inject_relu_bug_TESTING_ONLY
        if bug == "compile_error":
            return "compile error!"
        elif bug == "runtime_error":
            # NB: this only triggers runtime error as long as input
            # is not all zero
            return f'triton_helpers.device_assert_then({x} == 0, "injected assert fail", {x})'
        elif bug == "accuracy":
            return f"{x} + 1"
        elif bug is None:
            return ops.maximum("0", x)
        else:
            raise AssertionError(
                f"unrecognized config triton.inject_relu_bug_TESTING_ONLY = {bug!r}"
            )

    @staticmethod
    def minimum(a, b):
        return f"triton_helpers.minimum({a}, {b})"

    @staticmethod
    def maximum(a, b):
        return f"triton_helpers.maximum({a}, {b})"

    @staticmethod
    def where(a, b, c):
        return f"tl.where({a}, {b}, {c})"

    @staticmethod
    def cos(x):
        return f"tl.cos({x})"

    @staticmethod
    def libdevice_cos(x):
        return f"tl.math.cos({x})"

    @staticmethod
    def sin(x):
        return f"tl.sin({x})"

    @staticmethod
    def libdevice_sin(x):
        return f"tl.math.sin({x})"

    @classmethod
    def index_expr(cls, expr, dtype):
        raise NotImplementedError("ops.index_expr not implemented outside a kernel")

    @staticmethod
    def masked(mask, body, other):
        raise NotImplementedError("ops.masked not implemented outside a kernel")

    @staticmethod
    def lgamma(x):
        return f"tl.math.lgamma({x})"

    @staticmethod
    def erf(x):
        return f"tl.math.erf({x})"

    @staticmethod
    def cosh(x):
        return f"tl.math.cosh({x})"

    @staticmethod
    def sinh(x):
        return f"tl.math.sinh({x})"

    @staticmethod
    def acos(x):
        return f"tl.math.acos({x})"

    @staticmethod
    def acosh(x):
        return f"tl.math.acosh({x})"

    @staticmethod
    def asin(x):
        return f"tl.math.asin({x})"

    @staticmethod
    def asinh(x):
        return f"tl.math.asinh({x})"

    @staticmethod
    def atan2(x, y):
        return f"tl.math.atan2({x}, {y})"

    @staticmethod
    def atan(x):
        return f"tl.math.atan({x})"

    @staticmethod
    def atanh(x):
        return f"tl.math.atanh({x})"

    @staticmethod
    def copysign(x, y):
        return f"tl.math.copysign({x}, {y})"

    @staticmethod
    def erfc(x):
        return f"tl.math.erfc({x})"

    @staticmethod
    def erfinv(x):
        return f"tl.math.erfinv({x})"

    @staticmethod
    def hypot(x, y):
        return f"tl.math.hypot({x}, {y})"

    @staticmethod
    def log10(x):
        return f"tl.math.log10({x})"

    @staticmethod
    def nextafter(x, y):
        return f"tl.math.nextafter({x}, {y})"

    @staticmethod
    def logical_and(a, b):
        return f"{a} & {b}"

    @staticmethod
    def logical_not(a):
        return f"{a} == 0"

    @staticmethod
    def logical_or(a, b):
        return f"{a} | {b}"

    @staticmethod
    def logical_xor(a, b):
        return f"({a} ^ {b})"

    @staticmethod
    def bitwise_and(a, b):
        return f"{a} & {b}"

    @staticmethod
    def bitwise_not(a):
        return f"~{a}"

    @staticmethod
    def bitwise_or(a, b):
        return f"{a} | {b}"

    @staticmethod
    def bitwise_xor(a, b):
        return f"{a} ^ {b}"

    @staticmethod
    def bitwise_left_shift(a, b):
        return f"{a} << {b}"

    @staticmethod
    def bitwise_right_shift(a, b):
        return f"{a} >> {b}"

    @staticmethod
    def rand(seed, offset):
        offset = f"({offset}).to(tl.uint32)"
        return f"tl.rand({seed}, {offset})"

    @staticmethod
    def randn(seed, offset):
        offset = f"({offset}).to(tl.uint32)"
        return f"tl.randn({seed}, {offset})"

    @staticmethod
    def randint64(seed, offset, low, high):
        offset = f"({offset}).to(tl.uint32)"
        return f"triton_helpers.randint64({seed}, {offset}, {low}, {high})"

    @staticmethod
    def load_seed(name, offset):
        raise NotImplementedError("ops.load_seed not implemented outside a kernel")

    @staticmethod
    def rsqrt(x):
        return f"tl.math.rsqrt({x})"

    @staticmethod
    def log1p(x):
        return f"tl.math.log1p({x})"

    @staticmethod
    def tan(x):
        return f"tl.math.tan({x})"

    @staticmethod
    def tanh(x):
        return f"tl.math.tanh({x})"

    @staticmethod
    def sigmoid(x):
        return f"tl.sigmoid({x})"

    @staticmethod
    def libdevice_sigmoid(x):
        return f"1/(1 + tl.math.exp(-({x})))"

    @staticmethod
    def signbit(x):
        # XX: This is wrong for the value -0.0 in floating point
        return f"tl.math.signbit({x}) if ({x}).dtype is tl.float32 else {x} < 0"

    @staticmethod
    def fmod(a, b):
        return f"tl.math.fmod({a}, {b})"

    @staticmethod
    def pow(a, b):
        return f"tl.math.pow({a}, {b})"

    @staticmethod
    def log(x):
        return f"tl.log({x})"

    @staticmethod
    def libdevice_log(x):
        return f"tl.math.log({x})"

    @staticmethod
    def isinf(x):
        return f"tl.math.isinf({x}).to(tl.int1)"

    @staticmethod
    def isnan(x):
        return f"tl.math.isnan({x}).to(tl.int1)"

    @staticmethod
    def round(x):
        return f"tl.math.nearbyint({x})"

    @staticmethod
    def floor(x):
        return f"tl.math.floor({x})"

    @staticmethod
    def floordiv(a, b):
        # See the comment in lowering.div_mode. a and b are integer type.
        # Similar to div_floor_kernel_cuda in pytorch core.
        # Notice that // in triton behaves as truncdiv instead of floordiv
        quot = f"{a} // {b}"
        rem = f"{a} % {b}"
        return f"tl.where(({a} < 0) != ({b} < 0), tl.where({rem} != 0, {quot} - 1, {quot}), {quot})"

    @staticmethod
    def sign(x):
        def to_int(s):
            return f"{s}.to(tl.int8)"

        left = to_int(ops.lt("0", x))
        right = to_int(ops.lt(x, "0"))
        sub = ops.sub(left, right)
        return f"{sub}.to({x}.dtype)"

    @staticmethod
    def trunc(x):
        return f"tl.math.trunc({x})"

    @staticmethod
    def truncdiv(a, b):
        # See the comment in lowering.div_mode. a and b are integer type.
        # Notice that // in triton behaves as truncdiv instead of floordiv
        return f"{a} // {b}"

    @staticmethod
    def ceil(x):
        return f"tl.math.ceil({x})"


class TritonKernelOverrides(TritonOverrides):
    """Map element-wise ops to Triton within a TritonKernel

    Unlike TritonOverrides, these assume the code is going to be inserted into
    the body of the main triton kernel and so it may use indexing and mask
    variables which are assumed to already be defined in the current scope.
    """

    @classmethod
    def constant(cls, value, dtype):
        # NOTE: Cannot use shape=[] as it's not supported by triton-rocm
        # We could use shape=[1] instead but starting with the correct
        # ndim avoids extra `tt.expand_dim` ops appearing in the triton IR.
        ndim = V.kernel.triton_tensor_ndim()
        shape = [1] * ndim
        return cls._shaped_constant(value, dtype, shape=shape)

    @classmethod
    def index_expr(cls, expr, dtype):
        index_str, mask_vars, mask, expand_str = V.kernel.indexing(expr)
        # This is called from CSEProxy.__getattr__,  so we'll set the bounds there
        var = V.kernel.cse.generate(V.kernel.compute, index_str)

        if dtype not in {torch.int32, torch.int64}:
            var = V.kernel.cse.generate(V.kernel.compute, cls.to_dtype(var, dtype))
        var.mask_vars = mask_vars
        return var

    @staticmethod
    def masked(mask, body, other):
        with V.kernel.mask_loads(mask) as new_mask:
            result = body()

        # Take dtype from result to prevent accidental promotion
        other = V.kernel.cse.generate(
            V.kernel.compute,
            f"tl.full({result}.shape, {triton_constant(other)}, {result}.dtype)",
        )
        return ops.where(new_mask, result, other)

    @staticmethod
    def load_seed(name, offset):
        var = V.kernel.args.input(name)
        return (
            f"tl.load({var} + {V.kernel.args.seed_offset('load_seed_offset', offset)})"
        )


@dataclasses.dataclass
class IterationRanges:
    """
    Each range tree represents multiple sets of iteration indexing
    in a single tiled dimension in the output kernel.

    If you have two loops ranges one (4, 3, 2) and another (4, 6),
    then the range tree will be:
            4 (i0)
        3 (i1)  6 (i3)
        2 (i2)
    Where i0 is shared between both loops, but then the split into
    different indexing vars.  All loop ranges must iterate over
    the same number of elements.
    """

    def __init__(
        self,
        name: str,
        var_list: List[sympy.Symbol],
        var_ranges: Dict[sympy.Symbol, sympy.Expr],
        numel: sympy.Expr,
        prefix: str,
        *,
        kernel: TritonKernel,
        divisor=sympy.Integer(1),
        length=sympy.Integer(1),
    ):
        super().__init__()
        self.name = name
        self.var_list = var_list
        self.var_ranges = var_ranges
        self.numel = numel
        self.prefix = prefix
        self.divisor = divisor
        self.length = length
        self.kernel = kernel

    def is_loop(self):
        return self.prefix == "r" and not self.kernel.persistent_reduction


class IterationRangesRoot(IterationRanges):
    def __init__(
        self,
        name: str,
        numel: sympy.Expr,
        prefix: str,
        index: int,
        kernel: TritonKernel,
        pid_cache=None,
    ):
        if pid_cache is None:
            pid_cache = {}
        super().__init__(
            name=name,
            var_list=[],
            var_ranges={},
            numel=numel,
            prefix=prefix,
            kernel=kernel,
        )
        self.index = index
        # Store all the nodes in one flat list
        self.nodes: Dict[sympy.Expr, IterationRangesEntry] = {}
        # This is for re-ordering program ID in triton mm template
        # pid_cache["tl.program_id(0)"] = pid_m
        self.pid_cache: Dict[str, str] = pid_cache

    def cache_clear(self):
        for node in self.nodes.values():
            node.cache_clear()

    def lookup(self, divisor, length):
        """
        Lookup a given RangeTreeEntry, creating it if needed
        """
        if V.graph.sizevars.statically_known_equals(divisor * length, self.numel):
            expr = FloorDiv(sympy_symbol(f"{self.prefix}index"), divisor)
        else:
            expr = ModularIndexing(sympy_symbol(f"{self.prefix}index"), divisor, length)

        if expr not in self.nodes:
            node = IterationRangesEntry(
                f"{self.prefix}{next(V.kernel.iter_vars_count)}",
                divisor,
                length,
                expr,
                self,
            )
            V.kernel.range_tree_nodes[node.symbol()] = node
            self.var_list.append(node.symbol())
            self.var_ranges[node.symbol()] = length
            self.nodes[expr] = node
        return self.nodes[expr]

    def construct_entries(self, lengths: List[sympy.Expr]):
        divisor = sympy.Integer(1)
        itervars = []
        for length in reversed(lengths):
            itervars.append(self.lookup(divisor, length))
            divisor = divisor * length
        return list(reversed(itervars))

    def construct(self, lengths: List[sympy.Expr]):
        return [e.symbol() for e in self.construct_entries(lengths)]

    def vars_and_sizes(self, index: sympy.Expr):
        """Figure out vars from this tree used in index"""
        nodes = [V.kernel.range_tree_nodes.get(s) for s in index.free_symbols]
        nodes = [n for n in nodes if n and n.prefix == self.prefix]
        nodes.sort(key=lambda x: V.graph.sizevars.size_hint(x.divisor))
        divisor = sympy.Integer(1)
        index_vars = []
        sizes = []

        def add(node):
            nonlocal divisor
            index_vars.append(node.symbol())
            sizes.append(node.length)
            divisor = divisor * node.length

        for node in nodes:
            if not V.graph.sizevars.statically_known_equals(node.divisor, divisor):
                # fill in unused index var
                add(self.lookup(divisor, FloorDiv(node.divisor, divisor)))
                divisor = node.divisor
            add(node)
        if not V.graph.sizevars.statically_known_equals(self.numel, divisor):
            # fill in unused index var
            add(self.lookup(divisor, FloorDiv(self.numel, divisor)))

        return list(reversed(index_vars)), list(reversed(sizes))

    def ranges_code(self):
        size = self.kernel.indexing_size_str(self.index, self.prefix)
        index_dtype = self.kernel.index_dtype
        convert = f".to({index_dtype})" if index_dtype != "tl.int32" else ""
        return f"tl.arange(0, {self.prefix.upper()}BLOCK){size}{convert}"

    def scalar_code(self, value):
        index_dtype = self.kernel.index_dtype
        ndim = self.kernel.triton_tensor_ndim()
        size = [1] * ndim
        return f"tl.full({size}, {value}, {index_dtype})"

    def get_pid(self):
        key = f"tl.program_id({self.index})"
        pid = self.pid_cache.get(key, key)
        if self.kernel.index_dtype != "tl.int32":
            return f"{pid}.to({self.kernel.index_dtype})"
        return pid

    def codegen_header(self, code, no_x_dim=False):
        x = self.prefix
        if self.is_loop():
            code.writeline(f"{self.name} = {x}offset + {x}base")
        elif x == "r" and self.kernel.persistent_reduction:
            # no need to "roffset = "
            code.writeline(
                f"{self.name} = {self.ranges_code()}",
            )
        else:
            if not no_x_dim:
                line = f"{x}offset + {self.ranges_code()}"
            else:
                line = self.scalar_code(f"{x}offset")
            code.writelines(
                [
                    f"{x}offset = {self.get_pid()} * {x.upper()}BLOCK",
                    f"{self.name} = {line}",
                ]
            )
        code.writeline(f"{x}mask = {self.name} < {x}numel")


class IterationRangesEntry(IterationRanges):
    def __init__(
        self,
        name: str,
        divisor: sympy.Expr,
        length: sympy.Expr,
        expr: sympy.Expr,
        parent: IterationRanges,
    ):
        super().__init__(
            name=name,
            numel=parent.numel / length,
            var_list=parent.var_list,
            var_ranges=parent.var_ranges,
            prefix=parent.prefix,
            divisor=divisor,
            length=length,
            kernel=parent.kernel,
        )
        self.parent = parent
        self.codegen = functools.lru_cache(None)(self._codegen)
        self.expr = expr

    def set_name(self, name):
        self.codegen = lambda: name  # type: ignore[assignment]
        self.codegen.cache_clear = lambda: None  # type: ignore[method-assign]
        self.name = name

    def cache_clear(self):
        self.codegen.cache_clear()

    def writeline(self, line):
        if self.is_loop():
            V.kernel.indexing_code.writeline(line)
        else:
            # lift non-reduction stores outside loop
            V.kernel.body.writeline(line)

    def _codegen(self):
        self.writeline(f"{self.name} = " + texpr(V.kernel.rename_indexing(self.expr)))
        return self.name

    def precomputed_args(self):
        # for dynamic shapes, find parts of indexing expressions that have to be precomputed
        precomputed_args: List[sympy.Expr] = []
        if isinstance(self.expr, sympy.Symbol):
            return precomputed_args
        assert isinstance(self.expr, (FloorDiv, ModularIndexing)), type(self.expr)
        for arg in self.expr.args[1:]:
            if not isinstance(arg, (sympy.Integer, sympy.Symbol)):
                symbols = arg.free_symbols
                if len(symbols) > 0 and all(s.name.startswith("s") for s in symbols):
                    precomputed_args.append(arg)
        return precomputed_args

    def symbol(self):
        return sympy_symbol(self.name)

    def __hash__(self):
        return hash(self.name)

    def __eq__(self, other):
        return self.name == other.name


class HelperFunctions:
    """An ordered set of helper functions."""

    _templates_seen: Dict[str, str]  # Template code to function name
    finalized_helpers: List[str]

    def __init__(self):
        self._templates_seen = {}
        self.finalized_helpers = []

    def add(self, template_code: str) -> str:
        """This accepts a function definition with the function name
        left as a format specifier e.g.

            @triton.jit
            def {name}(arg0, arg1):
                return arg0 + arg1

        We add the templated code to the function set and return the name
        assigned to that function.

        """
        existing_name = self._templates_seen.get(template_code)
        if existing_name is not None:
            # Don't duplicate existing helpers
            return existing_name

        name = f"_triton_helper_fn{len(self.finalized_helpers)}"
        self._templates_seen[template_code] = name
        self.finalized_helpers.append(template_code.format(name=name))
        return name

    def __iter__(self):
        return iter(self.finalized_helpers)

    def __getitem__(self, idx):
        return self.finalized_helpers[idx]


class TritonKernel(Kernel):
    overrides = TritonKernelOverrides  # type: ignore[assignment]
    sexpr = pexpr

    helper_functions: HelperFunctions

    def __init__(
        self,
        *groups,
        index_dtype: str,
        mutations: Optional[Set[str]] = None,
        pid_cache=None,
        reduction_hint=ReductionHint.DEFAULT,
        min_elem_per_thread=0,
    ):
        if pid_cache is None:
            pid_cache = {}
        super().__init__()
        self.numels = [V.graph.sizevars.simplify(s) for s in groups]
        self.mutations: Set[str] = mutations if mutations is not None else set()
        self.range_trees: List[IterationRangesRoot] = []
        self.range_tree_nodes: Dict[sympy.Symbol, IterationRangesEntry] = {}
        self.iter_vars_count = itertools.count()
        self.inside_reduction = self.numels[-1] != 1
        self.body = IndentedBuffer()
        self.indexing_code = IndentedBuffer()
        self.suffix: IndentedBuffer = IndentedBuffer()  # type: ignore[assignment]
        self.outside_loop_vars: Set[Any] = set()
        self.reduction_hint = reduction_hint
        self.index_dtype: str = index_dtype
        self.min_elem_per_thread = min_elem_per_thread
        self.last_usage: Set[str] = set()

        self.persistent_reduction: bool = self.should_use_persistent_reduction()
        self.no_x_dim = (
            self.reduction_hint == ReductionHint.INNER
            and self.persistent_reduction
            and len(self.numels) == 2
            and self.numels[-1] >= 256
        )
        self.initialize_range_tree(pid_cache)

        self.helper_functions = HelperFunctions()

        # A set of autotuning hints to pass as part of triton_meta
        self.autotune_hints: Set[AutotuneHint] = set()

        # define this in a closure to make cache local to object
        @functools.lru_cache(None)
        def simplify_indexing(index: sympy.Expr):
            index = V.graph.sizevars.simplify_with_ranges(index, self.var_ranges())
            for tree in self.range_trees:
                index = self.combine_contiguous_dims(index, tree)
            return index

        self.simplify_indexing = simplify_indexing

    def need_numel_args(self):
        r"""
        Indicate whether we need provide numel as arguments for the generated
        kernel calls in the benchmark.

        Should be true for pointwise/reduction kernels but false for triton
        matmul kernels.
        """
        return True

    def should_use_persistent_reduction(self) -> bool:
        """
        Heuristic to set self.persistent_reduction and add guards
        if needed.
        """
        if not (self.inside_reduction and config.triton.persistent_reductions):
            return False
        threshold = {
            ReductionHint.INNER: 1024,
        }.get(self.reduction_hint, 64)
        last_numel = self.numels[-1]
        if not isinstance(last_numel, (int, sympy.Integer)):
            # Not static
            return False
        hint = V.graph.sizevars.size_hint(last_numel)
        if hint > threshold:
            return False
        # will need to recompile if we cross a larger power of 2 boundary
        V.graph.sizevars.guard_leq(self.numels[-1], next_power_of_2(hint))
        return True

    def set_last_usage(self, nodes):
        if not self.inside_reduction or self.persistent_reduction:
            return
        self.last_usage = set(
            itertools.chain.from_iterable(
                n.last_usage for n in nodes if n is not EnableReduction
            )
        )

    def initialize_range_tree(self, pid_cache):
        names = list(
            reversed(["xindex", "yindex", "zindex"][: len(self.numels) - 1])
        ) + ["rindex"]
        for i in range(len(self.numels)):
            pid_idx = i if names[i][0] == "r" else "xyz".find(names[i][0])
            self.range_trees.append(
                IterationRangesRoot(
                    names[i], self.numels[i], names[i][0], pid_idx, self, pid_cache
                )
            )
        for tree in self.range_trees:
            # reduction indexing goes inside a loop
            if not tree.is_loop():
                tree.codegen_header(self.body, self.no_x_dim)
        if self.inside_reduction and self.range_trees[-1].is_loop():
            # workaround for this issue:
            # https://gist.github.com/jansel/6527126f781559095c5531f98a4235a7
            self.body.writeline(f"rbase = {self.range_trees[-1].ranges_code()}")

    def disable_reduction(self):
        @contextlib.contextmanager
        def ctx():
            if self.numels[-1] == 1:
                assert not self.inside_reduction
                yield
                return
            if not self.persistent_reduction:
                # calling codegen_body() will flush all the pending buffers
                # and write out a reduction loop
                self.codegen_body()
            self.inside_reduction = False
            try:
                yield
                if not self.persistent_reduction:
                    # flush out any code before opening the next loop
                    self.codegen_body()
            finally:
                self.inside_reduction = True

        return ctx()

    def set_ranges(self, *lengths):
        assert len(lengths) == len(self.range_trees)
        return [
            ranges.construct(length)
            for length, ranges in zip(lengths, self.range_trees)
        ]

    @staticmethod
    def _split_iteration_ranges(
        groups: Iterable[sympy.Expr], lengths: List[List[sympy.Expr]]
    ):
        sv = V.graph.sizevars
        new_ranges: List[List[sympy.Expr]] = [[] for _ in groups]
        remaining = [sv.simplify(g) for g in groups]
        var_count = itertools.count()

        def add_range(i, expr):
            expr = sv.simplify(expr)
            if not sv.statically_known_multiple_of(remaining[i], expr):
                raise CantSplit()
            # guard on the last item out
            remaining[i] = FloorDiv(remaining[i], expr)
            new_ranges[i].append(expr)
            return next(var_count)

        def make_combined(size, idx1, idx2):
            def getter(flat_vars):
                return size * flat_vars[idx1] + flat_vars[idx2]

            return getter

        return_getters_groups = []
        current_group = 0
        for length_group in lengths:
            return_getters = []
            for size in length_group:
                if sv.statically_known_equals(size, 1):
                    return_getters.append(lambda _: sympy.Integer(0))
                    continue

                while (
                    current_group < len(remaining)
                    and sv.size_hint(remaining[current_group]) == 1
                ):
                    # scroll to next group with remaining elements
                    current_group += 1

                if sv.size_hint(size) > sv.size_hint(remaining[current_group]):
                    # need to break size in two
                    if not sv.statically_known_multiple_of(
                        size, remaining[current_group]
                    ):
                        raise CantSplit()
                    size1 = remaining[current_group]
                    size2 = FloorDiv(size, remaining[current_group])
                    return_getters.append(
                        make_combined(
                            size2,
                            add_range(current_group, size1),
                            add_range(current_group + 1, size2),
                        )
                    )
                else:
                    return_getters.append(
                        operator.itemgetter(add_range(current_group, size))
                    )
            return_getters_groups.append(return_getters)

        assert all(
            V.graph.sizevars.size_hint(s) == 1 for s in remaining
        ), f"failed to set ranges {remaining} {lengths}"

        return new_ranges, return_getters_groups

    @classmethod
    def is_compatible(
        cls, groups: Iterable[sympy.Expr], lengths: List[List[sympy.Expr]]
    ):
        try:
            cls._split_iteration_ranges(groups, lengths)
            return True
        except CantSplit:
            return False

    def split_and_set_ranges(self, lengths: List[List[sympy.Expr]]):
        """
        We may want to fuse `for i0 in s0*s1` into a tiled kernel with groups (s0, s1).

        To do this we need to split up the iteration space of i0 into something like:
            for i1 in s0:
              for i2 in s1:
                i0 = i1*s1 + i2
                ....

        This function matches and resplits lengths to the groups of
        this kernel to enable tiled + non-tiled fusions.
        """
        groups = [rt.numel for rt in self.range_trees]
        if not self.inside_reduction:
            groups[-1] = sympy.Integer(1)

        if len(lengths) == len(self.range_trees) and all(
            V.graph.sizevars.simplify(sympy_product(x) - g) == 0
            for x, g in zip(lengths, groups)
        ):
            return self.set_ranges(*lengths)

        new_ranges, return_getters_groups = self._split_iteration_ranges(
            groups, lengths
        )
        itervars = list(itertools.chain(*self.set_ranges(*new_ranges)))
        return [[fn(itervars) for fn in fns] for fns in return_getters_groups]

    def is_indirect_indexing(self, index: sympy.Expr):
        # tmpX  means indirect indexing
        return free_symbol_startswith(index, "tmp")

    def is_broadcasted(self, index: sympy.Expr):
        # Note. This may not be correct when there is indirect indexing
        if self.is_indirect_indexing(index):
            return False

        index_numels = [1] * len(self.numels)
        for symbol in index.free_symbols:
            if symbol not in self.range_tree_nodes:
                # Non-iterated variables, e.g. strides
                continue
            entry = self.range_tree_nodes[symbol]
            assert isinstance(entry.parent, IterationRangesRoot)
            index_numels[entry.parent.index] *= entry.length

        # If the index variables only iterate over a subset of the kernel
        # numels, then it must be broadcasted.
        simplify = V.graph.sizevars.simplify
        return any(
            simplify(idx_range) != simplify(iter_range)
            for idx_range, iter_range in zip(index_numels, self.numels)
        )

    def combine_contiguous_dims(self, index: sympy.Expr, tree: IterationRangesRoot):
        """
        More aggressive simplification to merge contiguous dims
        """
        if isinstance(index, (sympy.Integer, sympy.Symbol)):
            return index
        index_vars, sizes = tree.vars_and_sizes(index)
        if len(sizes) <= 1:
            return index
        new_sizes, reindex, prune = V.graph.sizevars._simplify_loops(
            index_vars, sizes, index_prevent_reordering([index], index_vars, sizes)
        )
        if new_sizes == sizes:
            return index
        new_index_vars = tree.construct(new_sizes)
        new_index = sympy_subs(index, dict(zip(index_vars, reindex(new_index_vars))))
        return new_index

    def index_to_str(self, index: sympy.Expr) -> str:
        """
        Convert an index expr to a string that can be used in triton code.
        e.g. a sympy expression "s2" may actually appear as "ks1" in the triton kernel.

        Index expressions often need to be passed in as arguments to the triton kernel.
        Rename_indexing and codegen_indexing keep track of the needed indices and add
        new parameters to the function signature.
        """
        return texpr(self.rename_indexing(self.codegen_indexing(index)))

    def indexing(
        self,
        index: sympy.Expr,
        *,
        copy_shape=None,
        dense_indexing=False,
        override_mask=None,
    ):
        """
        Compute the index and mask to pass to tl.load() or tl.store()
        """
        index = self.simplify_indexing(index)
        index = sympy_subs(index, V.graph.sizevars.precomputed_replacements)
        # if simple replacements didn't get rid of floor/ceil, try full subs
        if len(index.atoms(sympy.floor)) or len(index.atoms(sympy.ceiling)):
            index = index.subs(V.graph.sizevars.precomputed_replacements)
        # last resort, if no range vars are in the expr, hoist it
        # TODO instead of trying to blindly find complicated exprs, we should hoist the
        # inputs/outputs sizes and strides, but at the time indexing is generated
        # kernel inputs and outputs are not set yet, we'd need a deeper refactor
        # to do it this way

        if len(index.atoms(sympy.ceiling)):
            for a in index.atoms(sympy.ceiling):
                # for nested exprs, atoms yields top level first (?)
                # so if everything goes fine, lower level replacements will come up empty
                symbols = a.free_symbols
                if len(symbols) > 0 and all(
                    s.name.startswith("s") or s.name.startswith("ps") for s in symbols
                ):
                    replacements = {a: V.graph.sizevars.lookup_precomputed_size(a)}
                    index = sympy_subs(index, replacements)

        index_vars = index.free_symbols
        index = self.simplify_indexing(index)
        index_str = self.index_to_str(index)

        mask_vars: Set[str] = set()
        for var in index_vars:
            assert isinstance(var, sympy.Symbol)
            if override_mask:
                pass
            elif var.name.startswith("tmp"):
                # indirect indexing
                cse_var = self.cse.varname_map[var.name]
                mask_vars.update(cse_var.mask_vars)
            elif var.name.startswith(("s", "ps", "i")):
                pass
            else:
                # var is one of xN, yN or rN
                assert var.name[0] in "xyr", var.name
                mask_vars.add(f"{var.name[0]}mask")

        need_dense = (
            config.triton.dense_indexing
            or dense_indexing
            or self._load_mask is not None
        ) and index != 0

        have_dense = True
        have_loop_vars = False
        dense_mask_vars = set()

        for tree in self.range_trees:
            if tree.prefix == "r" and not self.inside_reduction:
                continue
            if index_vars.intersection(tree.var_list):
                have_loop_vars = True
            else:
                have_dense = False
            dense_mask_vars.add(f"{tree.prefix}mask")

        expand_str = None

        if isinstance(index, sympy.Integer):
            expand_str = f"{copy_shape}.shape" if copy_shape else self.dense_size_str()
            index_str = f"tl.full({expand_str}, {index_str}, tl.int32)"
            return index_str, set(), "None", expand_str

        if need_dense and not have_dense:
            expand_str = f"{copy_shape}.shape" if copy_shape else self.dense_size_str()
            index_str = f"tl.broadcast_to({index_str}, {expand_str})"
            mask_vars = dense_mask_vars
        elif not have_loop_vars and copy_shape:
            index_str = f"tl.broadcast_to({index_str}, {copy_shape}.shape)"
            mask_vars = dense_mask_vars

        if override_mask:
            mask_vars = {override_mask}

        if self._load_mask:
            mask_vars.add(self._load_mask)

        self.filter_masks(mask_vars)

        mask_str = " & ".join(sorted(map(str, mask_vars))) if mask_vars else "None"
        return index_str, mask_vars, mask_str, expand_str

    def filter_masks(self, mask_vars):
        for tree in self.range_trees:
            # Masks are superfluous if we only have one element
            if V.graph.sizevars.statically_known_equals(tree.numel, 1):
                mask_vars.discard(f"{tree.prefix}mask")
                continue
            # Masks are superfluous if numel is a multiple of BLOCK
            # (We use the fact that BLOCK is required by triton to be a power of 2)
            if tree.prefix.upper() not in config.triton.max_block:
                continue
            max_block = config.triton.max_block[tree.prefix.upper()]
            # Optional optimization: if block divides numel exactly, we will
            # never need to do a masked load to handle stragglers at the end.
            # It's faster to avoid masking at all.  But it is sound to always
            # mask.
            if V.graph.sizevars.statically_known_multiple_of(tree.numel, max_block):
                mask_vars.discard(f"{tree.prefix}mask")

    def var_ranges(self):
        return dict(
            itertools.chain.from_iterable(
                tree.var_ranges.items() for tree in self.range_trees
            )
        )

    def codegen_indexing(self, expr: sympy.Expr):
        expr = V.graph.sizevars.simplify_with_ranges(expr, self.var_ranges())
        for sym in sorted(expr.free_symbols, key=str):
            if sym in self.range_tree_nodes:
                # if indexing expression is complicated, we precompute it on the host side
                # and send the result as a kernel argument
                replacements = {}
                for ps in self.range_tree_nodes[sym].precomputed_args():
                    replacements[ps] = V.graph.sizevars.lookup_precomputed_size(ps)
                if len(replacements) > 0:
                    self.range_tree_nodes[sym].expr = sympy_subs(
                        self.range_tree_nodes[sym].expr, replacements
                    )
                self.range_tree_nodes[sym].codegen()
        return expr

    @contextlib.contextmanager
    def mask_loads(self, mask):
        """Context manager to add an additional mask to tl.load/store"""
        prior = self._load_mask
        if prior:
            mask = self.cse.generate(self.compute, f"{mask} & {prior}")

        self._load_mask = mask
        try:
            # TODO(jansel): do we need a reshape here?
            yield mask
        finally:
            self._load_mask = prior

    def generate_assert(self, check):
        return torch.version.hip is None and super().generate_assert(check)

    def load_mask(self, var):
        mask = ""
        mask_vars = set(var.mask_vars)
        if self._load_mask:
            mask_vars.add(self._load_mask)

        if mask_vars:
            mask = (
                f"{next(iter(mask_vars))}"
                if len(mask_vars) == 1
                else f"({' & '.join(str(v) for v in mask_vars)})"
            )
        return mask

    @property
    def assert_function(self) -> str:
        return "tl.device_assert"

    def get_strides_of_load(self, index: sympy.Expr):
        """
        This gets the stride of the index for each of the tiling variables
        (technically, it does it at index 0)

        For example, if
        xindex = x0 + 512*x1 + 1024*r0
        x0 = (xindex//512)
        x1 = (xindex % 512)
        r0 = rindex // 1024

        this function would return
        {xindex: 512, rindex: 1024}
        """
        index_to_tile_indexes = {k: v.expr for k, v in self.range_tree_nodes.items()}
        index_in_tile_vars = sympy_subs(index, index_to_tile_indexes)
        strides = {}
        for range_tree in self.range_trees:
            s = sympy_symbol(range_tree.name)
            strides[s] = sympy_subs(index_in_tile_vars, {s: 1}) - sympy_subs(
                index_in_tile_vars, {s: 0}
            )
        return strides

    def load(self, name: str, index: sympy.Expr):
        var = self.args.input(name)
        indirect_indexing = self.is_indirect_indexing(index)
        original_index = index
        index, mask_vars, mask, expand_str = self.indexing(index)

        # Keep the variable in cache if were going to reuse it. Equiv., if any of the following hold
        #  1) We are doing broadcasting
        #  2) It is a non-coalesced load. The intuition is that if it's
        #  non-coalesced, we will likely load each element multiple times in
        #  practice.
        #  3) It will be used later and it won't be CSE'd. Equiv., if all the following hold
        #   3.1) We are in a reduction loop
        #   3.2) Its not its last use
        #   3.3) This load will not be lifted to the body
        #
        is_coalesced = any(
            i == 1 for i in self.get_strides_of_load(original_index).values()
        )
        if self.is_broadcasted(original_index):
            ep = ", eviction_policy='evict_last'"
        elif not is_coalesced:
            ep = ", eviction_policy='evict_last'"
        elif self.inside_reduction and not self.persistent_reduction:
            if name in self.args.inplace_buffers:
                names = set(self.args.inplace_buffers[name].other_names)
            else:
                names = {name}
            last_use = len(names & self.last_usage) > 0
            evict_last = not last_use and ("rmask" in mask or indirect_indexing)
            if evict_last:
                ep = ", eviction_policy='evict_last'"
            else:
                ep = ", eviction_policy='evict_first'"
        else:
            ep = ""
        # "other" below is a workaround for https://github.com/openai/triton/issues/737
        # for bool, even though it's likely subject to the same bug, setting `other` leads
        # to LLVM errors so we are skipping it for now
        if ("tmp" in mask or "rmask" in mask) and V.graph.get_dtype(name) != torch.bool:
            other = ", other=0.0"
        else:
            other = ""

        append_broadcast = None
        if V.graph.is_unspec_arg(name):
            line = var
        else:
            if isinstance(original_index, sympy.Integer):
                line = f"tl.load({var} + ({original_index}))"
                append_broadcast = expand_str
            else:
                line = f"tl.load({var} + ({index}), {mask}{ep}{other})"

            dtype = V.graph.get_dtype(name)
            if dtype in (torch.float16, torch.bfloat16):
                line += ".to(tl.float32)"
<<<<<<< HEAD
            if dtype == torch.bool:
                # Workaround for https://github.com/openai/triton/issues/2151
                # tl.load returns int8 when loading from pointer to int1
=======
            if dtype == torch.bool and torch.version.hip is None:
                # Workaround for https://github.com/openai/triton/issues/2151
                # tl.load returns int8 when loading from pointer to int1
                # NOTE: Currently causes hangs on bool UTs for ROCm
>>>>>>> 87ea6fb8
                line += ".to(tl.int1)"

        if "tmp" in mask:
            # Masked loads must come after the mask is computed
            load_buffer = self.compute
        elif (
            self.inside_reduction
            and not self.persistent_reduction
            and "rmask" not in mask
            and not indirect_indexing
        ):
            # can lift a common load outside of reduction loop
            # One exception is when this is an indirect_load.
            load_buffer = self.body
        else:
            load_buffer = self.loads

        result_var = self.cse.generate(load_buffer, line)
        assert isinstance(result_var, TritonCSEVariable)
        result_var.mask_vars = mask_vars

        if append_broadcast:
            line = f"tl.broadcast_to({result_var}, {append_broadcast})"
            result_var = self.cse.generate(load_buffer, line)

        if not self.inside_reduction or "rmask" not in mask:
            self.outside_loop_vars.add(result_var)

        return result_var

    def store(self, name, index, value, mode=None):
        var = self.args.output(name)
        indirect_indexing = self.is_indirect_indexing(index)
        original_index = index
        index, mask_vars, mask, expand_str = self.indexing(index, dense_indexing=True)

        # Guard against write-after-read corruption in triton.
        # See # https://github.com/openai/triton/issues/1615
        # This triton bug means that a load which is broadcasted over multiple
        # warps may see the result of a store that happens later in the triton
        # program. The workaround is to add a barrier before storing, which
        # enforces that all warps have already read the data.
        is_inplace = name in self.args.inplace_buffers
        is_broadcasted = self.is_broadcasted(original_index)
        if is_inplace and is_broadcasted:
            self.stores.writeline(DeferredLine(name, "tl.debug_barrier()"))

        if mode is None:
            line = f"tl.store({var} + ({index}), {value}, {mask})"
        elif mode == "atomic_add":
            line = f"tl.atomic_add({var} + ({index}), {value}, {mask})"
        else:
            raise NotImplementedError(f"store mode={mode}")
        self.stores.writeline(DeferredLine(name, line))
        if not self.inside_reduction:
            self.outside_loop_vars.add(value)

    def bucketize(
        self,
        values: CSEVariable,
        offsets_name: str,
        offsets_size: sympy.Expr,
        indexing_dtype: torch.dtype,
        right: bool,
    ):
        """
        See [Note: Inductor bucketize op]
        """

        # Triton performance for bucketize_binary_search is much better when the number
        # of threads equals the number of elements.
        # If we're trying to use a bucketize kernel, we should make sure that an
        # autotuning config with num_elements_per_warp=32 exists.
        self.autotune_hints.add(AutotuneHint.ELEMENTS_PER_WARP_32)

        offsets_ptr = self.args.input(offsets_name)
        block_size = self.dense_size_str()
        offsets_size_str = self.index_to_str(offsets_size)

        if indexing_dtype == torch.int32:
            triton_dtype = "tl.int32"
        elif indexing_dtype == torch.int64:
            triton_dtype = "tl.int64"
        else:
            raise NotImplementedError(
                "Bucketize only supports indexing with int32 and int64"
            )

        result = self.cse.generate(
            self.compute,
            f"triton_helpers.bucketize_binary_search({values}, {offsets_ptr}, {triton_dtype}, {right}, {offsets_size_str}, {block_size})",  # noqa: B950 line too long
        )

        return result

    def reduction_resize(self, value):
        ndims = self.triton_tensor_ndim()
        if ndims == 1:
            return f"triton_helpers.promote_to_tensor({value})"

        sizes = [":"] * ndims
        sizes[-1] = "None"
        return f"{value}[{', '.join(sizes)}]"

    @staticmethod
    def _map_tuple_or_scalar(fn, value):
        if isinstance(value, tuple):
            return tuple(map(fn, value))
        return fn(value)

    def reduction(self, dtype, src_dtype, reduction_type, value):
        assert self.inside_reduction
        masks = {f"{tree.prefix}mask" for tree in self.range_trees}
        self.filter_masks(masks)
        masks = sorted(masks)
        if self._load_mask:
            masks.append(self._load_mask)
        reduction_range_prefix = self.range_trees[-1].prefix

        # Say we have
        #     tmp0 = ops.constant(1, torch.int64)
        #     tmp1 = ops.reduction(torch.int64, torch.int64, "sum", tmp0)
        # tmp0 in the triton code is either a scalar, or single-element tensor
        # so if we emit tl.sum directly, it will only give 1 instead of RBLOCK * 1
        # To avoid this, we broadcast to the expected shape first.
        dense_size_str = self.dense_size_str()
        value = self._map_tuple_or_scalar(
            lambda v: self.cse.generate(
                self.compute, f"tl.broadcast_to({v}, {dense_size_str})"
            ),
            value,
        )

        dim: int
        root_op: str

        def final_reduction(value):
            use_helper = reduction_type in {"any", "max", "min", "prod"}
            module = "triton_helpers" if use_helper else "tl"
            if reduction_type in {"max", "min"}:
                return self.reduction_resize(
                    f"{module}.{reduction_type}2({value}, {dim})"
                )
            return self.reduction_resize(f"{module}.{reduction_type}({value}, {dim})")

        def final_argreduce(buffer, result_var, value, index):
            buffer.splice(
                f"""\
                _, {result_var}_tmp = triton_helpers.{root_op}_with_index({value}, {index}, {dim})
                {result_var} = {self.reduction_resize(f'{result_var}_tmp')}
                """
            )

        cache_key = (src_dtype, reduction_type, value)
        if cache_key in self.cse.reduction_cache:
            return self.cse.reduction_cache[cache_key]

        dim = len(self.range_trees) - 1 - int(bool(self.no_x_dim))
        acc_type = triton_acc_type(src_dtype)
        result_var: Any = self.cse.newvar()
        result_var.mask_vars = {var for var in masks if var[0] != "r"}
        cond = " & ".join(masks)

        if self.persistent_reduction:
            default = ir.Reduction.default_value(reduction_type, src_dtype)
            default = self._map_tuple_or_scalar(triton_constant, default)

            def _mask_value(value, default):
                return self.cse.generate(
                    self.compute, f"tl.where({cond}, {value}, {default})"
                )

            if isinstance(value, tuple):
                masked_value = [_mask_value(v, d) for v, d in zip(value, default)]
            else:
                masked_value = _mask_value(value, default)

            if reduction_type in {"argmax", "argmin"}:
                accumulator_index = str(
                    self.cse.generate(
                        self.compute,
                        f"tl.broadcast_to({reduction_range_prefix}index, {masked_value}.shape)",
                    )
                )
                root_op = {"argmax": "max", "argmin": "min"}[reduction_type]
                final_argreduce(
                    self.compute, result_var, masked_value, accumulator_index
                )
            elif reduction_type == "welford_reduce":
                # For persistent reductions, don't bother with
                # welford's algorithm since it uses more registers, and
                # taking two reductions doesn't increase memory usage.
                sum_ = ops.reduction(dtype, dtype, "sum", value)
                self.inside_reduction = False
                rnumel = ops.index_expr(self.numels[-1], dtype)
                mean = ops.truediv(sum_, rnumel)

                self.inside_reduction = True
                dx = ops.sub(value, mean)
                dx2 = ops.mul(dx, dx)
                m2 = ops.reduction(dtype, dtype, "sum", dx2)
                result_var = (mean, m2, rnumel)
            elif reduction_type == "welford_combine":
                mean, m2, weight = masked_value
                welford = f"triton_helpers.welford({mean}, {m2}, {weight}, {dim})"
                mean, m2, weight = (self.cse.newvar() for _ in range(3))
                self.compute.writeline(f"{mean}, {m2}, {weight} = {welford}")

                result_var = tuple(
                    self.cse.generate(self.compute, self.reduction_resize(var_name))
                    for var_name in (mean, m2, weight)
                )
            else:
                result_var = self.cse.generate(
                    self.compute, final_reduction(masked_value)
                )
        else:
            accumulator = f"_{result_var}"
            default = ir.Reduction.default_accumulator(reduction_type, src_dtype)
            default = self._map_tuple_or_scalar(triton_constant, default)
            if not isinstance(default, tuple):
                self.body.writeline(
                    f"{accumulator} = tl.full({self.dense_size_str()}, {default}, {acc_type})"
                )

            if reduction_type in {"argmax", "argmin"}:
                accumulator_index = f"_{result_var}_index"
                long_max = torch.iinfo(torch.int64).max
                self.body.writeline(
                    f"{accumulator_index} = tl.full({self.dense_size_str()}, {long_max}, tl.int64)"
                )
                root_op = {"argmax": "max", "argmin": "min"}[reduction_type]

                self.compute.splice(
                    f"""\
                {accumulator}_next, {accumulator_index}_next = triton_helpers.{root_op}imum_with_index(
                    {accumulator}, {accumulator_index}, {value}, {reduction_range_prefix}index
                )
                {accumulator} = tl.where({cond}, {accumulator}_next, {accumulator})
                {accumulator_index} = tl.where({cond}, {accumulator_index}_next, {accumulator_index})
                """
                )
                final_argreduce(self.suffix, result_var, accumulator, accumulator_index)
            elif is_welford_reduction(reduction_type):
                accumulator = f"{result_var}_mean"
                accumulator_m2 = f"{result_var}_m2"
                accumulator_weight = f"{result_var}_weight"
                self.body.writeline(
                    f"{accumulator} = tl.zeros({self.dense_size_str()}, {acc_type})"
                )
                self.body.writeline(
                    f"{accumulator_m2} = tl.zeros({self.dense_size_str()}, {acc_type})"
                )
                self.body.writeline(
                    f"{accumulator_weight} = tl.zeros({self.dense_size_str()}, {acc_type})"
                )

                if reduction_type == "welford_combine":
                    mean, m2, weight = value
                    self.compute.splice(
                        f"""\
                    {accumulator}_next, {accumulator_m2}_next, {accumulator_weight}_next = triton_helpers.welford_combine(
                        {accumulator}, {accumulator_m2}, {accumulator_weight},
                        {mean}, {m2}, {weight}
                    )
                    """
                    )
                else:
                    assert reduction_type == "welford_reduce"
                    self.compute.splice(
                        f"""\
                    {accumulator}_next, {accumulator_m2}_next, {accumulator_weight}_next = triton_helpers.welford_reduce(
                        {value}, {accumulator}, {accumulator_m2}, {accumulator_weight},
                    )
                    """
                    )

                self.compute.splice(
                    f"""\
                {accumulator} = tl.where({cond}, {accumulator}_next, {accumulator})
                {accumulator_m2} = tl.where({cond}, {accumulator_m2}_next, {accumulator_m2})
                {accumulator_weight} = tl.where({cond}, {accumulator_weight}_next, {accumulator_weight})
                """
                )

                result_mean = result_var
                result_m2 = self.cse.newvar()
                result_weight = self.cse.newvar()
                self.suffix.splice(
                    f"""\
                {result_mean}_tmp, {result_m2}_tmp, {result_weight}_tmp = triton_helpers.welford(
                    {accumulator}, {accumulator_m2}, {accumulator_weight}, {dim}
                )
                {result_mean} = {self.reduction_resize(f'{result_mean}_tmp')}
                {result_m2} = {self.reduction_resize(f'{result_m2}_tmp')}
                {result_weight} = {self.reduction_resize(f'{result_weight}_tmp')}
                """
                )
                result_var = result_mean, result_m2, result_weight
            else:
                combine_fn = ir.get_reduction_combine_fn(reduction_type, src_dtype)
                updated = combine_fn(accumulator, value)
                self.compute.writeline(
                    f"{accumulator} = tl.where({cond}, {updated}, {accumulator})"
                )

                if src_dtype == torch.bool:
                    # This is only really used for aten.any. It changes the
                    # final reduction of a non-persistent reduction from
                    #     tmp5 = triton_helpers.max(_tmp5, 1)[:, None]
                    # to
                    #     tmp5 = triton_helpers.max(_tmp5.to(tl.int8), 1)[:, None].to(tl.int1)
                    # which is needed because tl.reduce doesn't support tl.int1
                    accumulator = f"{accumulator}.to(tl.int8)"
                    result_type = triton_compute_type(dtype)
                    self.suffix.writeline(
                        f"{result_var} = {final_reduction(accumulator)}.to({result_type})"
                    )
                else:
                    self.suffix.writeline(
                        f"{result_var} = {final_reduction(accumulator)}"
                    )

        self.cse.reduction_cache[cache_key] = result_var

        if isinstance(result_var, tuple):
            self.outside_loop_vars |= set(result_var)
        else:
            self.outside_loop_vars.add(result_var)

        return result_var

    def store_reduction(self, name, index, value):
        assert self.inside_reduction
        self.inside_reduction = False
        index, mask_vars, mask, _ = self.indexing(index)
        assert "rmask" not in index
        self.inside_reduction = True

        var = self.args.output(name)
        self.suffix.writeline(
            DeferredLine(name, f"tl.store({var} + ({index}), {value}, {mask})")
        )

    def _lift_helper(self, fn, num_args) -> str:
        # Lift IR function into a triton function in the global namespace
        helper = IndentedBuffer()
        helper.writeline("@triton.jit")
        args = [f"arg{n}" for n in range(num_args)]
        signature = ", ".join(args)
        helper.writeline(f"def {{name}}({signature}):")

        cse = CSE(prefix="", suffix="")
        overrides = TritonOverrides(V.MockHandler())

        class CSEProxy:
            def __getattr__(self, name: str) -> Callable[..., CSEVariable]:
                def inner(*args, **kwargs):
                    return cse.generate(
                        helper,
                        getattr(overrides, name)(*args, **kwargs),
                    )

                return inner

        with helper.indent(), V.set_ops_handler(CSEProxy()):
            outputs = fn(*args)
            helper.writeline(f"return {outputs}")

        return self.helper_functions.add(helper.getvalue())

    def scan(self, dtype, combine_fn, value, init):
        assert self.inside_reduction
        masks = {f"{tree.prefix}mask" for tree in self.range_trees}
        self.filter_masks(masks)
        masks = sorted(masks)
        if self._load_mask:
            masks.append(self._load_mask)
        reduction_range_prefix = self.range_trees[-1].prefix

        value = self.cse.generate(
            self.compute, f"tl.broadcast_to({value}, {self.dense_size_str()})"
        )

        default = init
        default_tensor = self.cse.generate(
            self.body,
            f"tl.full({[1] * self.triton_tensor_ndim()}, {default}, {triton_compute_type(dtype)})",
        )
        dim = len(self.range_trees) - 1 - int(bool(self.no_x_dim))
        acc_type = triton_acc_type(dtype)
        cond = " & ".join(masks)

        combine_helper_fn = self._lift_helper(combine_fn, 2)

        if self.persistent_reduction:
            masked_value = self.cse.generate(
                self.compute, f"tl.where({cond}, {value}, {default_tensor})"
            )
            result_var = self.cse.generate(
                self.compute,
                f"tl.associative_scan({masked_value}, {dim}, {combine_helper_fn})",
            )
        else:
            accumulator = self.cse.newvar()
            reduced_size = self.dense_size_list()
            reduced_size[-1] = "1"
            reduced_size = f"[{', '.join(reduced_size)}]"

            self.body.writeline(
                f"{accumulator} = tl.full({reduced_size}, {default}, {acc_type})"
            )

            masked_value = self.cse.generate(
                self.compute, f"tl.where({cond}, {value}, {default_tensor})"
            )
            partial_reduce = self.cse.generate(
                self.compute,
                self.reduction_resize(
                    f"tl.reduce({value}, {dim}, {combine_helper_fn})"
                ),
            )
            acc_next = combine_fn(accumulator, partial_reduce)
            partial_scan = self.cse.generate(
                self.compute,
                f"tl.associative_scan({masked_value}, {dim}, {combine_helper_fn})",
            )
            result_var = self.cse.generate(
                self.compute, combine_fn(accumulator, partial_scan)
            )
            self.compute.writeline(f"{accumulator} = {acc_next}")

        result_var.mask_vars = masks  # type: ignore[attr-defined]
        return result_var

    def codegen_body(self):
        """
        Concat output code from index_code, loads, compute, stores,
        suffix into self.body.

        For pointwise kernels, this is called just once at the end.

        For reduction kernels, this generates a loop over the reduction
        axis.
        """
        if not (
            self.indexing_code
            or self.loads
            or self.stores
            or self.compute
            or self.suffix
        ):
            return

        if self.inside_reduction and not self.persistent_reduction:
            self.body.writeline("for roffset in range(0, rnumel, RBLOCK):")
            with self.body.indent():
                # last range tree is always reduction
                self.range_trees[-1].codegen_header(self.body)
                self.body.splice(self.indexing_code)
                self.body.splice(self.loads)
                self.body.splice(self.compute)
                self.body.splice(self.stores)

            # invalidate any caches that came from inside the reduction loop
            self.cse.invalidate(self.outside_loop_vars)
            self.range_trees[-1].cache_clear()
        else:
            self.body.splice(self.indexing_code)
            self.body.splice(self.loads)
            self.body.splice(self.compute)
            self.body.splice(self.stores)
        self.body.splice(self.suffix)
        self.indexing_code.clear()
        self.loads.clear()
        self.compute.clear()
        self.stores.clear()
        self.suffix.clear()

    def codegen_kernel_benchmark(self):
        result = IndentedBuffer()
        argdefs, call_args, signature = self.args.python_argdefs()

        result.writelines(["", "", "def get_args():"])
        with result.indent():
            name_cnt = itertools.count()
            var_names = []
            for arg_name, arg_sig in zip(call_args, signature):
                var_name = f"arg_{next(name_cnt)}"
                buf = V.graph.get_buffer(arg_name)
                if buf:
                    result.writeline(
                        f"{var_name} = rand_strided({V.graph.sizevars.size_hints(buf.get_size())}, {V.graph.sizevars.size_hints(buf.get_stride())}, device='{buf.get_device()}', dtype={buf.get_dtype()})"  # noqa: B950 line too long
                    )
                elif arg_name in V.graph.constants:
                    # note that random seed is put in V.graph.constants
                    const_tensor = V.graph.constants[arg_name]
                    result.writeline(
                        f"{var_name} = rand_strided({V.graph.sizevars.size_hints(const_tensor.size())}, {V.graph.sizevars.size_hints(const_tensor.stride())}, device='{const_tensor.device}', dtype={const_tensor.dtype})"  # noqa: B950 line too long
                    )
                elif isinstance(arg_sig, SizeArg):
                    symval_hint = V.graph.sizevars.size_hint(arg_sig.expr)

                    # Force the seed_offset to be 0 so calls to the same kernel
                    # using different seed offset will have the same benchmark harness.
                    # We can dedup kernel definitions in this case.
                    if "seed_offset" in arg_sig.name:
                        symval_hint = 0
                    result.writeline(f"{var_name} = {symval_hint}")
                else:
                    raise KeyError(
                        f"Don't find the buffer or const tensor for {arg_name}"
                    )
                var_names.append(var_name)
            result.writeline(f"return {', '.join(var_names)},")

        result.writelines(["\n", "\n", "def call(args):"])
        grid = []
        extra_args = []
        extra_args_str = None
        index = V.graph.scheduler.current_device.index
        with result.indent():
            result.writeline(f"with torch.cuda._DeviceGuard({index}):")
            with result.indent():
                result.writeline(
                    f"torch.cuda.set_device({index})"
                )  # no-op to ensure context
                for tree in self.range_trees:
                    expr = pexpr(V.graph.sizevars.size_hint(tree.numel))
                    if tree.prefix != "r" or self.inside_reduction:
                        extra_args.append(expr)
                    if tree.prefix != "r":
                        grid.append(expr)

                stream_name = f"stream{index}"
                result.writeline(f"{stream_name} = get_cuda_stream({index})")

                if self.need_numel_args():
                    extra_args_str = ", ".join(map(str, extra_args)) + ", "
                else:
                    extra_args_str = ""

                result.writeline(
                    f"{str(Placeholder.KERNEL_NAME)}.run(*args, {extra_args_str}grid=grid({', '.join(grid)}), stream={stream_name})"
                )

        # benchmark all configs
        result.writelines(["\n", "\n", "def benchmark_all_configs(args):"])
        with result.indent():
            result.writeline(f"with torch.cuda._DeviceGuard({index}):")
            with result.indent():
                result.writeline(
                    f"torch.cuda.set_device({index})"
                )  # no-op to ensure context
                result.writeline(
                    f"return {str(Placeholder.KERNEL_NAME)}.benchmark_all_configs(*args, {extra_args_str}grid=grid({', '.join(grid)}))"  # noqa: B950 line too long
                )

        ninplace_args = len(unique(self.args.inplace_buffers.values()))
        result.writelines(["\n", "\n", "if __name__ == '__main__':"])
        with result.indent():
            result.writeline("from torch._inductor.utils import get_num_bytes")
            result.writeline("from triton.testing import do_bench")
            result.writeline("")

            result.writeline("args = get_args()")
            result.writeline(
                "ms = do_bench(lambda: call(args), rep=40, fast_flush=True)"
            )
            result.writeline(
                f"num_gb = get_num_bytes(*args, num_in_out_args={ninplace_args}) / 1e9"
            )
            result.writeline("gb_per_s = num_gb / (ms / 1e3)")
            result.writeline(
                'print(f"{ms:.3f}ms    {num_gb:.3f}GB    {gb_per_s:.2f}GB/s")'
            )

        return result

    def imports_for_benchmark_kernel(self):
        return textwrap.dedent(
            """
            from torch._dynamo.testing import rand_strided
            from torch._C import _cuda_getCurrentRawStream as get_cuda_stream
            import torch
            from torch._inductor.triton_heuristics import grid
        """
        )

    def codegen_kernel(self, name=None):
        from triton import next_power_of_2

        code = IndentedBuffer()

        size_hints = []
        for numel in self.numels:
            numel_hint = V.graph.sizevars.symbolic_hint(numel)
            if not isinstance(numel_hint, (int, sympy.Integer)):
                # This default heuristic hint was picked carefully: it is
                # large, to ensure that we don't shrink the block size (since
                # if you don't have many elements, it'd be wasteful to pick a
                # large block size).  Since we don't know how many elements we
                # might have, we should be OK with some inefficiency to make
                # sure we handle the large case well.  8192 is the largest
                # block size we support, so we pick that.
                #
                # If we have a better hint for unbacked SymInts (e.g., because
                # a user told us, or we are tracking upper bounds) we could
                # use that here.
                size_hint = 8192
            else:
                size_hint = next_power_of_2(int(numel_hint))
            size_hints.append(size_hint)
        if self.persistent_reduction:
            assert self.inside_reduction
            heuristics = "persistent_reduction"
        elif self.inside_reduction:
            heuristics = "reduction"
        else:
            size_hints.pop()
            heuristics = "pointwise"

        if name is None:
            code.splice(
                f"""
                    import triton
                    import triton.language as tl
                    from torch._inductor.ir import ReductionHint
                    from torch._inductor.ir import TileHint
                    from torch._inductor.triton_heuristics import AutotuneHint, {heuristics}
                    from torch._inductor.utils import instance_descriptor
                    from torch._inductor import triton_helpers
                """
            )
            if config.benchmark_kernel:
                code.splice(self.imports_for_benchmark_kernel())

        argdefs, _, signature = self.args.python_argdefs()
        # maps actual expression to SizeArg if its in sizevars replacements
        for i, arg in enumerate(signature):
            if (
                isinstance(arg, SizeArg)
                and arg.expr in V.graph.sizevars.inv_precomputed_replacements
            ):
                signature[i] = SizeArg(
                    arg.name, V.graph.sizevars.inv_precomputed_replacements[arg.expr]
                )

        mutated_args = set()
        for mutation in self.mutations:
            if mutation in self.args.input_buffers:
                mutated_args.add(self.args.input_buffers[mutation])
            if (
                mutation in self.args.inplace_buffers
                and mutation not in V.graph.removed_buffers
                and mutation not in self.removed_buffers
            ):
                mutated_args.add(self.args.inplace_buffers[mutation].inner_name)
            if mutation in self.args.output_buffers:
                mutated_args.add(self.args.output_buffers[mutation])
        mutated_args = sorted(mutated_args)

        triton_meta_signature = signature_to_meta(
            signature, size_dtype=self.index_dtype
        )
        triton_meta = {
            "signature": triton_meta_signature,
            "device": V.graph.scheduler.current_device.index,
            "device_type": V.graph.scheduler.current_device.type,
            "constants": {},
        }

        inductor_meta = {
            "autotune_hints": set(self.autotune_hints),
            "kernel_name": str(Placeholder.DESCRIPTIVE_NAME),
            "mutated_arg_names": mutated_args,
        }

        for tree in self.range_trees:
            if tree.prefix != "r" or self.inside_reduction:
                sizearg = SizeArg(f"{tree.prefix}numel", tree.numel)
                signature.append(sizearg)
                triton_meta_signature[len(argdefs)] = signature_of(
                    sizearg, size_dtype=self.index_dtype
                )
                argdefs.append(f"{tree.prefix}numel")
                # constexpr version causes issues, see
                # https://github.com/pytorch/torchdynamo/pull/1362
                # triton_meta["constants"][len(argdefs)] = V.graph.sizevars.size_hint(
                #     tree.numel
                # )
                # argdefs.append(f"{tree.prefix}numel: tl.constexpr")
        triton_meta["configs"] = [config_of(signature)]

        for tree in self.range_trees:
            if tree.prefix == "r" and (
                not self.inside_reduction or self.persistent_reduction
            ):
                continue
            if tree.prefix == "x" and self.no_x_dim:
                continue
            argdefs.append(f"{tree.prefix.upper()}BLOCK : tl.constexpr")

        self.codegen_body()

        for helper in self.helper_functions:
            code.writeline("")
            code.splice(helper)

        if self.inside_reduction:
            reduction_hint = self.reduction_hint
            heuristics_line = f"""
                @{heuristics}(
                    size_hints={size_hints!r},
                    reduction_hint={reduction_hint},
                    filename=__file__,
                    triton_meta={triton_meta!r},
                    inductor_meta={inductor_meta!r}
                )
                @triton.jit
            """
        else:
            tile_hint = ""
            if len(size_hints) == 2:
                if len(signature) == 4:  # input, output and 2 args
                    tile_hint = "tile_hint=TileHint.SQUARE,"
                else:
                    tile_hint = "tile_hint=TileHint.DEFAULT,"
            heuristics_line = f"""
                @{heuristics}(
                    size_hints={size_hints!r}, {tile_hint}
                    filename=__file__,
                    triton_meta={triton_meta!r},
                    inductor_meta={inductor_meta!r},
                    min_elem_per_thread={self.min_elem_per_thread}
                )
                @triton.jit
            """
        code.splice(heuristics_line)
        code.writeline(
            f"def {name or str(Placeholder.KERNEL_NAME)}({', '.join(argdefs)}):"
        )
        with code.indent():
            self.codegen_static_numels(code)
            for old, new in self.args.aliases():
                code.writeline(f"{old} = {new}")
            code.splice(self.body)

        if config.benchmark_kernel:
            code.splice(self.codegen_kernel_benchmark())

        return code.getvalue()

    def codegen_static_numels(self, code):
        """
        We get a small speedup from hard coding numels if they are static.

        This code stomps on the passed-in values by writing an constant to the top of the kernel.

        In a kernel like:
        def KERNEL_NAME(in_ptr0, in_ptr1, out_ptr2, xnumel, rnumel, XBLOCK : tl.constexpr, RBLOCK : tl.constexpr):

        We would add
        xnumel = 4096
        rnumel = 768

        After the signature, before the kernel code, if we decided to make these static. As its hardcoded, it becomes
        a better signal to triton on how to unroll and do some static indexing. So, it's not so much that downstream
        knows that its a static numel, as that you just plop a constant into the kernel.
        """
        for tree in self.range_trees:
            if tree.prefix != "r" or self.inside_reduction:
                simplified_tree_numel = V.graph.sizevars.simplify(tree.numel)
                if isinstance(simplified_tree_numel, (sympy.Integer, int)):
                    code.writeline(f"{tree.prefix}numel = {int(simplified_tree_numel)}")

            if tree.prefix == "r" and self.persistent_reduction:
                simplified_tree_numel = V.graph.sizevars.simplify(tree.numel)
                if isinstance(simplified_tree_numel, (sympy.Integer, int)):
                    val = int(simplified_tree_numel)
                else:
                    continue
                val = next_power_of_2(val)
                code.writeline(f"RBLOCK: tl.constexpr = {val}")

            if tree.prefix == "x" and self.no_x_dim:
                code.writeline("XBLOCK: tl.constexpr = 1")

    def triton_tensor_ndim(self):
        no_x_dim = int(bool(self.no_x_dim))
        no_r_dim = self.numels[-1] == 1
        return len(self.range_trees) - no_x_dim - no_r_dim

    def indexing_size_str(self, i=None, x=None):
        # no_x_dim is sympy.logic.boolalg.BooleanTrue
        no_x_dim = int(bool(self.no_x_dim))
        sizes = ["None"] * self.triton_tensor_ndim()
        if i is not None:
            idx = i - no_x_dim
            sizes[idx] = ":"
        return f"[{', '.join(sizes)}]"

    def dense_size_list(self) -> List[str]:
        sizes = []
        for tree in self.range_trees:
            if self.no_x_dim and tree.prefix == "x":
                continue
            if tree.prefix != "r" or self.inside_reduction:
                sizes.append(f"{tree.prefix.upper()}BLOCK")
            elif tree.prefix == "r" and tree.numel != 1:
                sizes.append("1")

        if sizes[0:3] == ["ZBLOCK", "YBLOCK", "XBLOCK"]:
            sizes[0:3] = reversed(sizes[0:3])

        if sizes[0:2] == ["YBLOCK", "XBLOCK"]:
            sizes[0:2] = reversed(sizes[0:2])

        return sizes

    def dense_size_str(self):
        sizes = self.dense_size_list()
        return f"[{', '.join(sizes)}]"

    def call_kernel(self, name: str, node: Optional[IRNode] = None):
        wrapper = V.graph.wrapper_code
        _, call_args, _ = self.args.python_argdefs()
        # dynamo wraps unspec variable as 0d CPU tensor, need convert to scalar
        for i in range(len(call_args)):
            if V.graph.is_unspec_arg(call_args[i]):
                call_args[i] = call_args[i] + ".item()"
        grid = []
        # TODO(jansel): if there are constants, we shouldn't bother passing them as args
        for tree in self.range_trees:
            if isinstance(tree.numel, (sympy.Integer, sympy.Symbol)):
                expr = tree.numel
            else:
                expr = wrapper.generate_numel_expr(name, tree)

            if tree.prefix != "r" or self.inside_reduction:
                call_args.append(expr)
            if tree.prefix != "r":
                grid.append(expr)

        grid = wrapper.generate_default_grid(name, grid)
        wrapper.generate_kernel_call(
            name,
            call_args,
            grid,
            V.graph.scheduler.current_device.index,
            cuda=True,
            triton=True,
        )

    def codegen_nan_check(self):
        if not config.nan_asserts:
            return

        wrapper = V.graph.wrapper_code
        _, call_args, arg_types = self.args.python_argdefs()
        for arg, arg_type in zip(call_args, arg_types):
            if isinstance(arg_type, TensorArg):
                line = f"assert not {arg}.isnan().any().item()"
                wrapper.writeline(line)
                line = f"assert not {arg}.isinf().any().item()"
                wrapper.writeline(line)

    def warn_mix_layout(self, kernel_name):
        """
        Print message if the kernel have mixed layout inputs.
        Only care about 4D tensor for now.
        """
        if (
            len(self.args.input_buffers) == 1
            and len(self.args.output_buffers) == 1
            and len(self.args.inplace_buffers) == 0
        ):
            # even if input buffer and output buffer have different layout,
            # this can be a layout conversion kernel. No need to warn for
            # the mix layouts.
            return

        argdefs, call_args, signature = self.args.python_argdefs()
        uniform_stride_order = None
        for arg_name in call_args:
            buf = V.graph.get_buffer(arg_name)
            if buf and len(buf.layout.size) == 4:
                # ignore the tensor if only 1 dimension is non-zero
                if len([x for x in buf.layout.size if x == 1]) == 3:
                    continue
                stride_order = ir.get_stride_order(buf.layout.stride)
                if uniform_stride_order is None:
                    uniform_stride_order = stride_order
                elif uniform_stride_order != stride_order:
                    msg = yellow_text(
                        f"Expected stride order {uniform_stride_order}, but found stride order"
                        + f" {stride_order} for kernel {kernel_name}"
                    )
                    log.warning(msg)

                    stride_order_list = [
                        ir.get_stride_order(V.graph.get_buffer(name).layout.stride)
                        if V.graph.get_buffer(name)
                        else None
                        for name in call_args
                    ]
                    size_list = [
                        V.graph.get_buffer(name).layout.size
                        if V.graph.get_buffer(name)
                        else None
                        for name in call_args
                    ]
                    source_list = [
                        "GraphInput"
                        if name in V.graph.graph_inputs
                        else "IntermediateBuffer"
                        if name in V.graph.name_to_buffer
                        else None
                        for name in call_args
                    ]

                    msg = yellow_text(
                        f"  param names {argdefs}\n  buf names {call_args}\n  strides {stride_order_list}"
                        + f"\n  sizes {size_list}\n  sources {source_list}\n"
                    )
                    log.warning(msg)
                    return
        msg = green_text(
            f"All the inputs for the triton kernel {kernel_name} have uniform layout"
        )
        log.warning(msg)

    def create_cse_var(self, *args, **kwargs):
        return TritonCSEVariable(*args, **kwargs)


class TritonScheduling(BaseScheduling):
    def __init__(self, scheduler):
        self.scheduler = scheduler

    def group_fn(self, sizes):
        return tuple(V.graph.sizevars.simplify(sympy_product(s)) for s in sizes)

    def can_fuse(self, node1, node2):
        """
        Hook called by Scheduler to determine if the Triton backend
        can fuse node1 and node2.  These nodes might already be
        FusedSchedulerNodes.
        """
        if isinstance(node1, scheduler.ForeachKernelSchedulerNode) or isinstance(
            node2, scheduler.ForeachKernelSchedulerNode
        ):
            return scheduler.ForeachKernelSchedulerNode.can_fuse(node1, node2)

        _, (numel1, rnumel1) = node1.group
        _, (numel2, rnumel2) = node2.group
        why = WhyNoFuse(node1, node2)

        if node1.is_reduction() and node2.is_reduction():
            reduction_can_fuse = numel1 == numel2 and rnumel1 == rnumel2
            if not reduction_can_fuse:
                why(
                    "numel/rnumel mismatch (reduce) (%s, %s), (%s, %s)",
                    numel1,
                    numel2,
                    rnumel1,
                    rnumel2,
                )
            return reduction_can_fuse

        if not node1.is_reduction() and not node2.is_reduction():
            if not (numel1 == numel2 and rnumel1 == rnumel2):
                why(
                    "numel/rnumel mismatch (non-reduce) (%s, %s), (%s, %s)",
                    numel1,
                    numel2,
                    rnumel1,
                    rnumel2,
                )
                return False

            if node1.is_template():
                # Only allow fusion for TritonTemplates for now.
                # Fusion for CUDATemplates are not supported.
                is_triton_template = isinstance(node1.node, TritonTemplateBuffer)
                if not is_triton_template:
                    why("node1 is not TritonTemplateBuffer")
                return is_triton_template

            # check for a bad combined tiling
            tiling1 = self.select_tiling(node1.get_nodes(), numel1, rnumel1)
            tiling2 = self.select_tiling(node2.get_nodes(), numel1, rnumel1)
            tiling3 = self.select_tiling(
                node1.get_nodes() + node2.get_nodes(), numel1, rnumel1
            )
            if config.triton.tiling_prevents_pointwise_fusion:
                cond = True
                if len(tiling1) > 2:
                    if len(tiling2) > 2:
                        cond = tiling1 == tiling2 == tiling3
                    else:
                        cond = tiling1 == tiling3
                elif len(tiling2) > 2:
                    cond = tiling2 == tiling3
                if not cond:
                    why(
                        "tiling mismatch (%s, %s, %s)",
                        tiling1,
                        tiling2,
                        tiling3,
                    )
                    return False

            return True

        if not node1.is_reduction() and node2.is_reduction():
            assert rnumel1 == 1 and rnumel2 != 1
            if numel1 == numel2 * rnumel2:
                if not all(
                    TritonKernel.is_compatible((numel2, rnumel2), n.get_ranges())
                    for n in node1.get_nodes()
                ):
                    why("nodes numel/rnumel incompatibility")
                    return False
                if (
                    config.triton.tiling_prevents_reduction_fusion
                    and not node1.is_template()
                ):
                    is_reduction_tiling_valid = self.select_tiling(
                        node1.get_nodes(), numel1
                    ) in (
                        (numel1, 1),
                        (numel2, rnumel2, 1),
                    )
                    if not is_reduction_tiling_valid:
                        why("invalid tiling for reduction")
                    return is_reduction_tiling_valid
                return True

            if numel1 != numel2:
                why("nodes numel incompatibility")
            return numel1 == numel2

        assert node1.is_reduction() and not node2.is_reduction()
        # swap args to hit the case above
        return self.can_fuse_horizontal(node2, node1)

    can_fuse_vertical = can_fuse
    can_fuse_horizontal = can_fuse

    def generate_node_schedule(self, nodes, numel, rnumel):
        node_schedule: List[Any] = []
        current_loop_writes: Set[str] = set()

        # Writes with a reduced shape, meaning they are only present once the
        # reduction loop has ended
        current_loop_reduced_writes = set()
        current_loop_has_writes = False
        done = set()

        def fits_in_main_body(n):
            _, (node_numel, node_rnumel) = n.group
            return (node_numel == numel and node_rnumel == rnumel) or (
                node_numel == numel * rnumel and node_rnumel == 1
            )

        def fits_outside_reduction(n):
            _, (node_numel, node_rnumel) = n.group
            return node_numel == numel and node_rnumel == 1 and rnumel != 1

        def schedule_node_in_loop(n):
            nonlocal current_loop_has_writes
            done.add(n)
            node_schedule.append(n)
            current_loop_has_writes = True
            # A scan is modelled as a reduction in the scheduler but has a
            # full sized output that can be used inside the loop body
            if (
                n.is_reduction()
                and isinstance(n, scheduler.SchedulerNode)
                and isinstance(n.node, ir.ComputedBuffer)
                and not isinstance(n.node.data, ir.Scan)
            ):
                current_loop_reduced_writes.add(n.get_name())

        @contextlib.contextmanager
        def end_current_reduction_loop():
            nonlocal current_loop_has_writes
            if current_loop_has_writes:
                # flush out any other runnable nodes to reduce number of loops
                for other_node in nodes[index + 1 :]:
                    if (
                        node not in done
                        and fits_in_main_body(other_node)
                        and not (current_loop_reduced_writes & other_node.ancestors)
                    ):
                        schedule_node_in_loop(node)

            if node_schedule and node_schedule[-1] is EnableReduction:
                node_schedule.pop()
            else:
                node_schedule.append(DisableReduction)
            yield
            node_schedule.append(EnableReduction)
            current_loop_reduced_writes.clear()
            current_loop_has_writes = False

        for index, node in enumerate(nodes):
            if node in done:
                continue
            done.add(node)

            def requires_closing_previous_reduction(node, node_schedule):
                if rnumel == 1:
                    return False
                if not current_loop_reduced_writes & node.ancestors:
                    return False
                assert node_schedule and not isinstance(
                    node_schedule[-1], (EnableReduction, DisableReduction)
                )
                return bool(current_loop_reduced_writes)

            if fits_in_main_body(node):
                if requires_closing_previous_reduction(node, node_schedule):
                    with end_current_reduction_loop():
                        pass  # need to start a new reduction loop

                schedule_node_in_loop(node)
            elif fits_outside_reduction(node):
                with end_current_reduction_loop():
                    node_schedule.append(node)
            else:
                raise NotImplementedError(
                    f"unexpected group: ({numel}, {rnumel}) != {node.group[1]}"
                )

        return node_schedule

    def codegen_nodes(self, nodes):
        """
        Given a set of pre-fused nodes, generate a Triton kernel.
        """
        _, (numel, rnumel) = max(nodes, key=lambda x: int(x.is_reduction())).group

        node_schedule = self.generate_node_schedule(nodes, numel, rnumel)

        schedule_log.debug("Schedule:\n %s", node_schedule)

        return self.codegen_node_schedule(node_schedule, numel, rnumel)

    @staticmethod
    def reduction_hint(node):
        assert node.is_reduction()
        if all(
            dep.is_contiguous()
            for dep in itertools.chain(node.read_writes.reads, node.read_writes.writes)
        ):
            return ReductionHint.INNER
        else:
            return node.node.data.reduction_hint

    @staticmethod
    def can_use_32bit_indexing(
        numel: sympy.Expr, buffers: Iterable[Union[ir.Buffer, ir.TensorBox]]
    ) -> bool:
        int_max = torch.iinfo(torch.int32).max
        size_hint = V.graph.sizevars.size_hint
        has_hint = V.graph.sizevars.shape_env.has_hint

        def within_32bit(e):
            # Allow for unhinted e as long as we can still statically prove
            # (e.g., via ValueRanges) that it is still in bounds
            if V.graph.sizevars.is_expr_static_and_true(e <= int_max):
                return True
            # Otherwise, the hint MUST exist and be in range
            return has_hint(e) and size_hint(e) <= int_max

        if not within_32bit(numel):
            return False

        # Any use of a MultiOutputLayout will create a buffer with a
        # Layout whose sizes are accounted for
        buf_sizes = [
            buf.get_layout().storage_size()
            for buf in buffers
            if not isinstance(buf.get_layout(), ir.MultiOutputLayout)
        ]

        if not all(within_32bit(size) for size in buf_sizes):
            return False

        # Only install guards for 32-bit indexing as there is no correctness
        # issue with using 64-bit for everything
        V.graph.sizevars.guard_leq(numel, int_max)
        for size in buf_sizes:
            V.graph.sizevars.guard_leq(size, int_max)
        return True

    @staticmethod
    def select_index_dtype(node_schedule, numel, reduction_numel):
        # Gather all used buffer names
        buffer_names = set()
        for node in node_schedule:
            if not isinstance(node, scheduler.BaseSchedulerNode):
                continue

            buffer_names.update(node.get_names())
            buffer_names.update(node.used_buffer_names())

        # Get buffers objects
        def _get_buffer(name: str) -> Union[ir.Buffer, ir.TensorBox]:
            if name in V.graph.name_to_buffer:
                return V.graph.name_to_buffer[name]
            elif name in V.graph.graph_inputs:
                return V.graph.graph_inputs[name]
            elif name in V.graph.constants:
                data = V.graph.constants[name]
                return ir.ConstantBuffer(
                    name,
                    ir.FixedLayout(
                        data.device, data.dtype, *V.graph.static_sizes_strides(data)
                    ),
                )
            raise RuntimeError(f"Failed to find buffer matching name {name}")

        buffers = [_get_buffer(name) for name in buffer_names]

        # In theory we can separately check xnumel and rnumel are <= int_max
        # but some indexers do use the full linear index so we need to be
        # conservative here.
        total_numel = numel * reduction_numel

        if TritonScheduling.can_use_32bit_indexing(total_numel, buffers):
            return "tl.int32"
        return "tl.int64"

    def get_kernel_args(self, node_schedule, numel, reduction_numel):
        reductions = list(
            filter(
                lambda n: n not in (EnableReduction, DisableReduction)
                and n.is_reduction(),
                node_schedule,
            )
        )
        if len(reductions) > 0:
            hints = [self.reduction_hint(n) for n in reductions]
            if hints.count(hints[0]) == len(hints):
                reduction_hint_val = hints[0]
            else:
                reduction_hint_val = ReductionHint.DEFAULT
        else:
            reduction_hint_val = ReductionHint.DEFAULT

        mutations = set()
        for node in node_schedule:
            if hasattr(node, "get_mutations"):
                mutations.update(node.get_mutations())

        index_dtype = self.select_index_dtype(node_schedule, numel, reduction_numel)

        return reduction_hint_val, mutations, index_dtype

    def codegen_comment(self, node_schedule):
        wrapper = V.graph.wrapper_code
        origins, detailed_origins = get_kernel_metadata(node_schedule, wrapper)
        if origins:
            wrapper.writeline(origins)

        if config.debug_fusion:
            from torch._inductor.scheduler import (
                BaseSchedulerNode,
                ForeachKernelSchedulerNode,
            )

            if not any(
                isinstance(n, ForeachKernelSchedulerNode) for n in node_schedule
            ):
                # We probably should look what are the nodes inside a foreach
                # schedule node
                node_names = [
                    n.get_name()
                    for n in node_schedule
                    if isinstance(n, BaseSchedulerNode)
                ]
                wrapper.writeline(
                    f"{wrapper.comment} Fused node name list: {', '.join(node_names)}"
                )

    def codegen_node_schedule(self, node_schedule, numel, reduction_numel):
        tiled_groups = self.select_tiling(node_schedule, numel, reduction_numel)
        reduction_hint_val, mutations, index_dtype = self.get_kernel_args(
            node_schedule, numel, reduction_numel
        )

        kernel = TritonKernel(
            *tiled_groups,
            reduction_hint=reduction_hint_val,
            mutations=mutations,
            index_dtype=index_dtype,
        )

        self.codegen_node_schedule_with_kernel(node_schedule, kernel)

        with V.set_kernel_handler(kernel):
            src_code = kernel.codegen_kernel()

            for node in node_schedule:
                if node not in (EnableReduction, DisableReduction):
                    node.mark_run()

        kernel_name = self.define_kernel(src_code, node_schedule)
        log.debug("Generating kernel code with kernel_name: %s", kernel_name)
        self.codegen_comment(node_schedule)
        kernel.call_kernel(kernel_name)
        kernel.codegen_nan_check()
        V.graph.removed_buffers |= kernel.removed_buffers
        V.graph.inplaced_to_remove |= kernel.inplaced_to_remove

        if config.warn_mix_layout:
            kernel.warn_mix_layout(kernel_name)

        if (
            V.graph.wrapper_code.supports_intermediate_hooks
            and config.generate_intermediate_hooks
        ):
            # Not every node in the schedule will actually be live on output;
            # we can't check dead buffers.
            live_outs = kernel.args.live_output_buffers()
            for node in node_schedule:
                if not isinstance(node, scheduler.BaseSchedulerNode):
                    continue
                name = node.get_name()
                if name not in live_outs:
                    continue
                origin_node = node.node.get_origin_node()
                if origin_node is not None:
                    counters["inductor"]["intermediate_hooks"] += 1
                    V.graph.wrapper_code.writeline(
                        f"run_intermediate_hooks({origin_node.name!r}, {name})"
                    )

        self.scheduler.free_buffers()

    def codegen_node_schedule_with_kernel(self, node_schedule, kernel):
        def current_reduction_nodes(nodes):
            return itertools.takewhile(lambda n: n is not DisableReduction, nodes)

        with kernel:
            stack = contextlib.ExitStack()
            kernel.set_last_usage(current_reduction_nodes(node_schedule))

            for node in node_schedule:
                if node not in (EnableReduction, DisableReduction):
                    node.decide_inplace_update()
            for i, node in enumerate(node_schedule):
                if node is DisableReduction:
                    stack.enter_context(kernel.disable_reduction())
                elif node is EnableReduction:
                    stack.close()
                    kernel.set_last_usage(current_reduction_nodes(node_schedule[i:]))
                else:
                    # TODO - use split ranges ?
                    indexing_dtype_strength_reduction(node._body)
                    index_vars = kernel.split_and_set_ranges(node.get_ranges())
                    node.codegen(index_vars)

    def define_kernel(self, src_code, node_schedule):
        wrapper = V.graph.wrapper_code
        if src_code in wrapper.src_to_kernel:
            kernel_name = wrapper.src_to_kernel[src_code]
        else:
            fused_name = (
                get_fused_kernel_name(node_schedule, config.triton.descriptive_names)
                if config.triton.descriptive_names
                else ""
            )
            kernel_category = get_kernel_category_by_source_code(src_code)[:3]
            kernel_name = "_".join(
                ["triton", kernel_category, fused_name, wrapper.next_kernel_suffix()]
            )
            # use the original src_code as the key
            wrapper.src_to_kernel[src_code] = kernel_name
            subs_name = kernel_name if config.triton.unique_kernel_names else "triton_"

            # DESCRIPTIVE_NAME is used for profiling purposes; it shows the full kernel name
            # even when unique_kernel_names is turned off. Meanwhile, KERNEL_NAME is sometimes set
            # to "triton_" to maximize caching opportunities (when unique_kernel_names = False).
            src_code = src_code.replace(str(Placeholder.DESCRIPTIVE_NAME), kernel_name)
            src_code = src_code.replace(str(Placeholder.KERNEL_NAME), subs_name)

            # TODO(voz): Ostensibly, we should not need this. But there are cases where C++ codegen does
            # not use BracesBuffer, so we have no good indicator of a C++ buffer atm.
            src_code = src_code.replace("#pragma CMT", "#")

            basename, _, kernel_path = get_path(code_hash(src_code.strip()), "py")

            compile_wrapper = IndentedBuffer()
            compile_wrapper.writeline(f"async_compile.triton({subs_name!r}, '''")
            compile_wrapper.splice(src_code, strip=True)
            compile_wrapper.writeline("''')")

            metadata_comment = f"# kernel path: {kernel_path}"
            origins, detailed_origins = get_kernel_metadata(node_schedule, wrapper)
            metadata_comment += "\n" + origins + "\n" + detailed_origins
            wrapper.define_kernel(
                kernel_name, compile_wrapper.getvalue(), metadata_comment
            )
        return kernel_name

    def codegen_template(self, template_node, epilogue_nodes):
        """
        Codegen a triton template
        """
        _, (numel, rnumel) = template_node.group
        assert rnumel == 1
        kernel, render = template_node.node.make_kernel_render(template_node.node)
        with kernel:
            for node in [template_node, *epilogue_nodes]:
                node.mark_run()
            partial_code = render()
            for node in epilogue_nodes:
                node.codegen(kernel.split_and_set_ranges(node.get_ranges()))

        # finalize must be called after adding epilogue above
        with V.set_kernel_handler(kernel):
            # TODO: Maybe unify CUDATemplateKernel to also use PartialRender for flexible epilogue fusion.
            src_code = (
                partial_code
                if isinstance(partial_code, str)
                else partial_code.finalize()
            )
            node_schedule = [template_node, *epilogue_nodes]

            if config.benchmark_kernel:
                src_code = f"{kernel.imports_for_benchmark_kernel()}\n{src_code}\n{kernel.codegen_kernel_benchmark().getvalue()}"

            kernel_name = self.define_kernel(src_code, node_schedule)
        self.codegen_comment(node_schedule)
        kernel.call_kernel(kernel_name, template_node.node)
        V.graph.removed_buffers |= kernel.removed_buffers
        V.graph.inplaced_to_remove |= kernel.inplaced_to_remove
        self.scheduler.free_buffers()

    def codegen_sync(self):
        V.graph.wrapper_code.writeline("torch.cuda.synchronize()")

    def codegen_foreach(self, foreach_node):
        from .triton_foreach import ForeachKernel

        for partitions_with_metadata in ForeachKernel.horizontal_partition(
            foreach_node.get_subkernel_nodes(), self
        ):
            kernel = ForeachKernel()
            for nodes, tiled_groups, numel, rnumel in partitions_with_metadata:
                node_schedule = self.generate_node_schedule(nodes, numel, rnumel)
                (
                    reduction_hint_val,
                    mutations,
                    index_dtype,
                ) = self.get_kernel_args(node_schedule, numel, rnumel)

                subkernel = kernel.create_sub_kernel(
                    *tiled_groups,
                    reduction_hint=reduction_hint_val,
                    mutations=mutations,
                    index_dtype=index_dtype,
                )

                self.codegen_node_schedule_with_kernel(
                    node_schedule,
                    subkernel,
                )

                with V.set_kernel_handler(subkernel):
                    for node in node_schedule:
                        if node not in (EnableReduction, DisableReduction):
                            node.mark_run()
                V.graph.removed_buffers |= subkernel.removed_buffers
                V.graph.inplaced_to_remove |= subkernel.inplaced_to_remove

            src_code = kernel.codegen_kernel()
            kernel_name = self.define_kernel(src_code, [foreach_node])
            self.codegen_comment([foreach_node])
            kernel.call_kernel(V.graph.wrapper_code, kernel_name)

        self.scheduler.free_buffers()

    @staticmethod
    @functools.lru_cache(32)
    def candidate_tilings(node):
        ranges, reduction_ranges = node.get_ranges()
        if len(ranges) <= 1:
            return ()

        rw = node.pointwise_read_writes()
        assert len(rw.range_vars) == len(ranges)

        # isinstance(dep, MemoryDep): this filters out StarDeps. StarDeps refer to reads
        # that need to access the entire tensor; they don't contribute read indexing
        # information (and practically, they don't have dep.index so they can't be used
        # for stride_hints below
        dep_sources = [rw.reads, rw.writes]
        assert all(
            isinstance(dep, (MemoryDep, StarDep))
            for dep in itertools.chain(*dep_sources)
        )
        deps = [
            dep
            for dep in itertools.chain(*dep_sources)
            if dep.name not in V.graph.removed_buffers and isinstance(dep, MemoryDep)
        ]
        write_names = {dep.name for dep in rw.writes}

        tilings: List[CandidateTiling] = []

        for dep in deps:
            strides = V.graph.sizevars.stride_hints(dep.index, rw.range_vars)
            assert len(strides) == len(ranges)
            try:
                split = strides.index(1) + 1
                if split == len(ranges):
                    continue
                if all(s == 0 for s in strides[split:]):
                    # if this is a broadcasted tensor and all dimensions after split are broadcast,
                    # this is not a real split
                    continue

            except ValueError:
                continue
            tiled_groups = (
                V.graph.sizevars.simplify(sympy_product(ranges[:split])),
                V.graph.sizevars.simplify(sympy_product(ranges[split:])),
            )
            # score by number of elements
            score = V.graph.sizevars.size_hint(
                sympy_product(
                    size for size, stride in zip(ranges, strides) if stride != 0
                )
            )
            if dep.name in write_names:
                # ngimel said contiguous writes is more important than reads
                score *= 2
            if CandidateTiling.is_good_size(tiled_groups[0]):
                score *= 2
            if CandidateTiling.is_good_size(tiled_groups[1]):
                score *= 2

            if (
                V.graph.sizevars.size_hint(
                    score - sympy_product(itertools.chain(ranges, reduction_ranges))
                )
                >= 0
            ):
                tilings.append(CandidateTiling(tiled_groups, score, dep.name))
        return tilings

    @classmethod
    def select_tiling(cls, node_schedule, numel, reduction_numel=sympy.Integer(1)):
        """
        Heuristics to decide how to tile kernels.
        Currently, we tile based on stride-1 dimensions.

        Returns:
            `(tile1, tile2, reduction_numel)` s.t. `tile1 * tile2 == numel`

        """
        if reduction_numel != 1 or config.triton.max_tiles <= 1:
            # TODO(jansel): should we tile reductions?
            # do perf hint here if stride-1 dim is not being reduced
            if perf_hint_log.level <= logging.WARNING:
                for node in EnableReduction.filter(node_schedule):
                    if len(cls.candidate_tilings(node)) > 0:
                        perf_hint_log.info("reduction over non-contiguous dims")
                        break
            return (numel, reduction_numel)

        seen_names = set()
        candidate_tiles: Counter[Any] = collections.Counter()
        for node in EnableReduction.filter(node_schedule):
            for tiling in cls.candidate_tilings(node):
                if tiling.name in seen_names:
                    continue
                seen_names.add(tiling.name)
                candidate_tiles[tiling.tiling] += tiling.score

        ranked_tilings = [tiling for tiling, score in candidate_tiles.most_common()]

        if config.triton.max_tiles >= 3:
            # Consider adding a third dimension of tiling, but only
            # when a1 is a multiple of b1; otherwise, you have a lot
            # of stragglers which is annoying to generate code for.
            #
            # NB: More than three max tiles is not enabled by default.

            # Add one 3D tiling choice
            for i in range(1, len(ranked_tilings)):
                a0, a1 = ranked_tilings[0]
                b0, b1 = ranked_tilings[i]
                if V.graph.sizevars.size_hint(a1 - b1) == 0:
                    continue
                if V.graph.sizevars.size_hint(a1 - b1) < 0:
                    # swap so a0 is bigger
                    a0, a1 = ranked_tilings[i]
                    b0, b1 = ranked_tilings[0]
                assert V.graph.sizevars.size_hint(a1 - b1) > 0
                if V.graph.sizevars.statically_known_multiple_of(a1, b1):
                    tiling = (a0, FloorDiv(a1, b1), b1)
                    ranked_tilings = [tiling] + ranked_tilings
                    break  # only 1 choice for now

        if len(ranked_tilings) > 1:
            perf_hint_log.info("possibly bad tiling: %s", ranked_tilings)

        for tiled_groups in ranked_tilings:
            new_groups = (*tiled_groups, reduction_numel)
            if all(
                TritonKernel.is_compatible(new_groups, node.get_ranges())
                for node in node_schedule
                if isinstance(node, scheduler.SchedulerNode)
            ):
                return new_groups

        return (numel, reduction_numel)

    def flush(self):
        pass

    def ready_to_flush(self) -> bool:
        return False

    def benchmark_fused_nodes(self, nodes):
        _, (numel, rnumel) = max(nodes, key=lambda x: int(x.is_reduction())).group
        node_schedule = self.generate_node_schedule(nodes, numel, rnumel)
        tiled_groups = self.select_tiling(node_schedule, numel, rnumel)
        reduction_hint_val, mutations, index_dtype = self.get_kernel_args(
            node_schedule, numel, rnumel
        )

        kernel = TritonKernel(
            *tiled_groups,
            reduction_hint=reduction_hint_val,
            mutations=mutations,
            index_dtype=index_dtype,
        )

        # empty last_usage. May cause more aggressive 'evict_last'. Should be fine.
        for n in nodes:
            n.last_usage = set()

        self.codegen_node_schedule_with_kernel(node_schedule, kernel)
        with config.patch("benchmark_kernel", True), V.set_kernel_handler(kernel):
            src_code = kernel.codegen_kernel()

        src_code = src_code.replace(str(Placeholder.KERNEL_NAME), "triton_")
        mod = PyCodeCache.load(src_code)

        def cache_file_path():
            assert mod.__file__ is not None
            return os.path.splitext(mod.__file__)[0] + ".kernel_perf"

        def load_cache():
            path = cache_file_path()
            if os.path.exists(path):
                with open(path) as fd:
                    return float(fd.read())
            return None

        def store_cache():
            path = cache_file_path()
            with open(path, "w") as fd:
                fd.write(str(ms))

        log.debug(
            "kernel src code for %s written to: %s",
            {n.get_name() for n in nodes},
            mod.__file__,
        )
        ms = load_cache()
        if ms is not None:
            return ms, mod.__file__

        args = mod.get_args()
        call = mod.call
        wrapped_jit_function = mod.triton_

        # call once to trigger the compilation
        call(wrapped_jit_function.clone_args(*args)[0])

        launchers = wrapped_jit_function.launchers
        assert len(launchers) == 1
        if launchers[0].n_spills > 0:
            # skip benchmarking the kernel if there are register spills
            ms = float("inf")
        else:
            # We have to clone the inplace updated arguments to avoid earlier calls
            # generating out of range indices for later calls.
            ms = do_bench(lambda: call(wrapped_jit_function.clone_args(*args)[0]))

        log.debug(
            "The fused kernel for %s took %.3f ms to run",
            {n.get_name() for n in nodes},
            ms,
        )
        store_cache()
        return ms, mod.__file__


@dataclasses.dataclass
class CandidateTiling:
    tiling: Tuple[sympy.Expr, sympy.Expr]
    score: int  # higher is better
    name: Optional[str] = None

    @staticmethod
    def is_good_size(s):
        """Somewhat arbitrary heuristic used to boost scores for some sizes"""
        s = V.graph.sizevars.size_hint(s)
        return s >= 32 and (s % 32 == 0)


class DisableReduction:
    """
    Marker to invoke `kernel.disable_reduction()`.  This closes a
    reduction loop and allows for pointwise ops to occur on the output
    of a reduction.
    """


class EnableReduction:
    """
    Marker to end a DisableReduction block.
    """

    @staticmethod
    def filter(node_schedule):
        """
        Get the nodes from node_schedule skipping those in a
        DisableReduction block.
        """
        disabled = False
        for node in node_schedule:
            if node in (EnableReduction, DisableReduction):
                # Don't tile stuff outside the main reduction loop
                disabled = node is DisableReduction
            elif disabled:
                pass
            else:
                yield node


class CantSplit(Exception):
    pass<|MERGE_RESOLUTION|>--- conflicted
+++ resolved
@@ -1464,16 +1464,10 @@
             dtype = V.graph.get_dtype(name)
             if dtype in (torch.float16, torch.bfloat16):
                 line += ".to(tl.float32)"
-<<<<<<< HEAD
-            if dtype == torch.bool:
-                # Workaround for https://github.com/openai/triton/issues/2151
-                # tl.load returns int8 when loading from pointer to int1
-=======
             if dtype == torch.bool and torch.version.hip is None:
                 # Workaround for https://github.com/openai/triton/issues/2151
                 # tl.load returns int8 when loading from pointer to int1
                 # NOTE: Currently causes hangs on bool UTs for ROCm
->>>>>>> 87ea6fb8
                 line += ".to(tl.int1)"
 
         if "tmp" in mask:
