--- conflicted
+++ resolved
@@ -227,6 +227,14 @@
 
     def setUp(self):
         super().setUp()
+        # Need to skip return code checking for these tests since the child
+        # processes don't exit cleanly in some cuda versions
+        self.skip_return_code_checks = [
+            self.test_nan_assert_float16.__wrapped__,
+            self.test_nan_assert_float32.__wrapped__,
+            self.test_nan_assert_float64.__wrapped__,
+        ]
+
         # TORCH_NCCL_BLOCKING_WAIT overrides TORCH_NCCL_ASYNC_ERROR_HANDLING hence tests
         # that use TORCH_NCCL_BLOCKING_WAIT will test it as expected.
         os.environ["TORCH_NCCL_ASYNC_ERROR_HANDLING"] = "1"
@@ -331,8 +339,6 @@
     )
 
     @requires_nccl()
-<<<<<<< HEAD
-=======
     @skip_but_pass_in_sandcastle_if(
         not (TEST_MULTIGPU and CUDA_12_AND_ABOVE),
         "NCCL test requires 2+ GPUs and Device side assert could cause unexpected errors in lower versions of CUDA",
@@ -357,7 +363,6 @@
         os.environ["TORCH_NCCL_NAN_CHECK"] = "0"
 
     @requires_nccl()
->>>>>>> 0910429d
     @skip_but_pass_in_sandcastle_if(not TEST_MULTIGPU, "NCCL test requires 2+ GPUs")
     def test_destruct_before_terminate_pg(self):
         # Disable ASYNC_ERROR_HANDLING for this test to ensure we can programmatically
@@ -2582,6 +2587,27 @@
 
     @requires_nccl()
     @skip_if_lt_x_gpu(2)
+    def test_all_reduce_coalesced_nccl_float8_errors(self):
+        store = c10d.FileStore(self.file_name, self.world_size)
+        c10d.init_process_group(
+            backend="nccl", store=store, rank=self.rank, world_size=self.world_size
+        )
+        process_group = c10d.distributed_c10d._get_default_group()
+        device = torch.device("cuda:%d" % self.rank)
+        tensors = [
+            torch.full(
+                (60 + i,), self.rank + 1 + i, device=device, dtype=torch.float
+            ).to(torch.float8_e4m3fn)
+            for i in range(5)
+        ]
+        with self.assertRaisesRegex(
+            RuntimeError,
+            "Float8 dtypes are not currenlty supported for NCCL reductions",
+        ):
+            torch.distributed.all_reduce_coalesced(tensors, group=process_group)
+
+    @requires_nccl()
+    @skip_if_lt_x_gpu(2)
     def test_all_reduce_coalesced_manager_nccl(self):
         store = c10d.FileStore(self.file_name, self.world_size)
         c10d.init_process_group(
@@ -2943,6 +2969,56 @@
                 dist.reduce_scatter_tensor(output_tensors[i], input_tensors[i])
         self.assertEqual(output_tensors, input_tensors[self.rank] * self.world_size)
 
+    @requires_nccl()
+    @skip_if_lt_x_gpu(2)
+    def test_reduce_scatter_base_k_float8_errors(self):
+        store = dist.FileStore(self.file_name, self.world_size)
+        dist.init_process_group(
+            "nccl",
+            world_size=self.world_size,
+            rank=self.rank,
+            store=store,
+        )
+        output_tensor = (
+            torch.zeros(2, dtype=torch.float32).to(torch.float8_e4m3fn).to(self.rank)
+        )
+        input_tensors = (
+            torch.arange(self.world_size * 2, dtype=torch.float32)
+            .to(torch.float8_e4m3fn)
+            .to(self.rank)
+        )
+        input_tensors = torch.reshape(input_tensors, (self.world_size, 2))
+        with self.assertRaisesRegex(
+            RuntimeError,
+            "Float8 dtypes are not currenlty supported for NCCL reductions",
+        ):
+            dist.reduce_scatter_tensor(output_tensor, input_tensors)
+
+    @requires_nccl()
+    @skip_if_lt_x_gpu(2)
+    def test_reduce_scatter_tensor_coalesced_float8_errors(self):
+        store = dist.FileStore(self.file_name, self.world_size)
+        dist.init_process_group(
+            "nccl",
+            world_size=self.world_size,
+            rank=self.rank,
+            store=store,
+        )
+        output_tensors = torch.zeros(2, 2).to(torch.float8_e5m2).to(self.rank)
+        input_tensors = [
+            torch.ones(2, 2).to(torch.float8_e5m2).to(self.rank)
+            for _ in range(self.world_size)
+        ]
+
+        with self.assertRaisesRegex(
+            RuntimeError,
+            "Float8 dtypes are not currenlty supported for NCCL reductions",
+        ):
+            with dist._coalescing_manager():
+                for i in range(self.world_size):
+                    dist.reduce_scatter_tensor(output_tensors[i], input_tensors[i])
+            self.assertEqual(output_tensors, input_tensors[self.rank])
+
 
 class SetDeviceMethod(Enum):
     TORCH_CUDA_SET = auto()  # torch.cuda.set_device
@@ -2982,6 +3058,28 @@
         output_tensor = torch.zeros(10, 10, device=torch.device(device))
         dist.all_gather_into_tensor(output_tensor, tensor)
         self.assertEqual(output_tensor, tensor)
+
+    @requires_nccl()
+    @skip_if_lt_x_gpu(1)
+    @parametrize("float8_dtype", [torch.float8_e4m3fn, torch.float8_e5m2])
+    def test_allgather_float8(self, float8_dtype):
+        store = dist.FileStore(self.file_name, self.world_size)
+        dist.init_process_group(
+            "nccl",
+            world_size=self.world_size,
+            rank=self.rank,
+            store=store,
+        )
+        device = "cuda"
+        tensor = torch.ones(10, 16, device=torch.device(device)).to(float8_dtype)
+        output_tensor = torch.zeros(10, 16, device=torch.device(device)).to(
+            float8_dtype
+        )
+        dist.all_gather_into_tensor(output_tensor, tensor)
+        self.assertEqual(output_tensor.view(torch.float32), tensor.view(torch.float32))
+
+
+instantiate_parametrized_tests(NcclProcessGroupWithDispatchedCollectivesTests)
 
 
 class LargeCommTest(test_c10d_common.AbstractLargeCommTest, MultiProcessTestCase):
