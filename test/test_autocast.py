# Owner(s): ["module: unknown"]

import collections
import unittest

import torch
from torch.testing._internal.autocast_test_lists import AutocastCPUTestLists
from torch.testing._internal.common_utils import (
    IS_WINDOWS,
    run_tests,
    skipIfTorchDynamo,
    TestCase,
)
from torch.utils._python_dispatch import TorchDispatchMode


class TestAutocastCPU(TestCase):
    def setUp(self):
        super().setUp()
        self.autocast_lists = AutocastCPUTestLists(torch.device("cpu"))

    def tearDown(self):
        del self.autocast_lists
        super().tearDown()

    def _run_autocast_outofplace(
        self,
        op,
        args,
        run_as_type,
        out_type=None,
        module=torch,
        add_kwargs=None,
        amp_dtype=torch.bfloat16,
    ):
        # helper to cast args
        def cast(val, to_type):
            if isinstance(val, torch.Tensor):
                return val.to(to_type) if val.is_floating_point() else val
            elif isinstance(val, collections.abc.Iterable):
                return type(val)(cast(v, to_type) for v in val)
            else:
                return val

        if add_kwargs is None:
            add_kwargs = {}

        self.assertFalse(torch.is_autocast_cpu_enabled())
        with torch.cpu.amp.autocast(dtype=amp_dtype):
            self.assertTrue(torch.is_autocast_cpu_enabled())
            out_type = out_type if out_type is not None else run_as_type
            output = output_method = None

            # Try module.* variant, if requested:
            if module is not None and hasattr(module, op):
                output = getattr(module, op)(*args, **add_kwargs)
                if isinstance(output, torch.Tensor):
                    self.assertTrue(
                        out_type == output.dtype,
                        f"autocast for torch.{op} produced {output.dtype}, should produce {out_type}",
                    )
            # Try Tensor.* variant:
            if hasattr(torch.Tensor, op):
                output_method = getattr(args[0], op)(*args[1:], **add_kwargs)
                if isinstance(output_method, torch.Tensor):
                    self.assertTrue(
                        out_type == output_method.dtype,
                        f"autocast for torch.{op} produced {output_method.dtype}, should produce torch.{out_type}",
                    )

            self.assertTrue(
                (output is not None) or (output_method is not None),
                f"{op} not found as an attribute on either Tensor or the requested module {module}",
            )

            # Accounts for ops that return Tensors, iterables, and other non-Tensors.
            # For example, lstm_cell returns a tuple and equal returns bool.
            def compare(first, second):
                if isinstance(first, torch.Tensor):
                    return torch.equal(first, second)
                elif isinstance(first, collections.abc.Iterable):
                    return all(compare(f, s) for f, s in zip(first, second))
                else:
                    return first == second

            # If both torch.* and Tensor.* variants were found, check outputs are identical
            if (output is not None) and (output_method is not None):
                self.assertTrue(type(output) == type(output_method))
                comparison = compare(output, output_method)
                self.assertTrue(
                    comparison, f"torch.{op} result did not match Tensor.{op} result"
                )

            # Compare numerics to Python-side "autocasting" that (we expect) does the same thing
            # as the C++-side autocasting, and should be bitwise accurate.
            output_to_compare = output if output is not None else output_method
            with torch.cpu.amp.autocast(enabled=False):
                self.assertFalse(torch.is_autocast_cpu_enabled())

                if module is not None and hasattr(module, op):
                    control = getattr(module, op)(
                        *cast(args, run_as_type), **add_kwargs
                    )
                else:
                    control = getattr(args[0].to(run_as_type), op)(
                        *cast(args[1:], run_as_type), **add_kwargs
                    )
                self.assertTrue(type(output_to_compare) == type(control))
                comparison = compare(output_to_compare, control)
                self.assertTrue(comparison, f"torch.{op} result did not match control")
            self.assertTrue(torch.is_autocast_cpu_enabled())
        self.assertFalse(torch.is_autocast_cpu_enabled())

    def args_maybe_kwargs(self, op_with_args):
        if len(op_with_args) == 2:
            return op_with_args[0], op_with_args[1], {}
        else:
            return op_with_args[0], op_with_args[1], op_with_args[2]

    @skipIfTorchDynamo()
    def test_autocast_torch_expect_builtin_promote(self):
        for (
            op,
            args1,
            args2,
            out_type,
        ) in self.autocast_lists.torch_expect_builtin_promote:
            self._run_autocast_outofplace(op, args1, torch.float32, out_type=out_type)
            self._run_autocast_outofplace(
                op, args2, torch.float32, out_type=out_type, amp_dtype=torch.float16
            )

    @skipIfTorchDynamo()
    def test_autocast_methods_expect_builtin_promote(self):
        for (
            op,
            args1,
            args2,
            out_type,
        ) in self.autocast_lists.methods_expect_builtin_promote:
            self._run_autocast_outofplace(
                op, args1, torch.float32, module=None, out_type=out_type
            )
            self._run_autocast_outofplace(
                op,
                args2,
                torch.float32,
                module=None,
                out_type=out_type,
                amp_dtype=torch.float16,
            )

    @skipIfTorchDynamo()
    def test_autocast_torch_16(self):
        for op_with_args in self.autocast_lists.torch_16:
            op, args, maybe_kwargs = self.args_maybe_kwargs(op_with_args)
            self._run_autocast_outofplace(
                op, args, torch.bfloat16, add_kwargs=maybe_kwargs
            )
            self._run_autocast_outofplace(
                op,
                args,
                torch.float16,
                add_kwargs=maybe_kwargs,
                amp_dtype=torch.float16,
            )

    @skipIfTorchDynamo()
    def test_autocast_nn_16(self):
        for op_with_args in self.autocast_lists.nn_16:
            op, args, maybe_kwargs = self.args_maybe_kwargs(op_with_args)
            self._run_autocast_outofplace(
                op, args, torch.bfloat16, module=torch._C._nn, add_kwargs=maybe_kwargs
            )
            self._run_autocast_outofplace(
                op,
                args,
                torch.float16,
                module=torch._C._nn,
                add_kwargs=maybe_kwargs,
                amp_dtype=torch.float16,
            )

    @skipIfTorchDynamo()
    def test_autocast_torch_fp32(self):
        for op_with_args in self.autocast_lists.torch_fp32:
            op, args, maybe_kwargs = self.args_maybe_kwargs(op_with_args)
            self._run_autocast_outofplace(
                op, args, torch.float32, add_kwargs=maybe_kwargs
            )
            self._run_autocast_outofplace(
                op,
                args,
                torch.float32,
                add_kwargs=maybe_kwargs,
                amp_dtype=torch.float16,
            )

    @skipIfTorchDynamo()
    def test_autocast_nn_fp32(self):
        for op_with_args in self.autocast_lists.nn_fp32:
            op, args, maybe_kwargs = self.args_maybe_kwargs(op_with_args)
            self._run_autocast_outofplace(
                op, args, torch.float32, module=torch._C._nn, add_kwargs=maybe_kwargs
            )
            self._run_autocast_outofplace(
                op,
                args,
                torch.float32,
                module=torch._C._nn,
                add_kwargs=maybe_kwargs,
                amp_dtype=torch.float16,
            )

    @skipIfTorchDynamo()
    def test_autocast_torch_need_autocast_promote(self):
        for op, args1, args2 in self.autocast_lists.torch_need_autocast_promote:
            self._run_autocast_outofplace(op, args1, torch.float32)
            self._run_autocast_outofplace(
                op, args2, torch.float32, amp_dtype=torch.float16
            )

    @unittest.skipIf(IS_WINDOWS, "Limit support for bf16 path")
    def test_autocast_rnn(self):
        if (
            torch.backends.mkldnn.is_available()
            and torch.ops.mkldnn._is_mkldnn_bf16_supported()
        ):
            x = torch.randn(1, 2, 1)
            hx = torch.randn(2, 2, 1)
            cx = torch.randn(2, 2, 1)

            m = torch.nn.LSTM(1, 1, 2).to(torch.bfloat16)

            # Raise ValueError when autocast is not enabled
            with self.assertRaisesRegex(ValueError, "input must have the type"):
                m(x, (hx, cx))

            # Should be able to run the below case with autocast
            with torch.cpu.amp.autocast():
                m(x, (hx, cx))

    def test_autocast_disabled_with_fp32_dtype(self):
        with torch.autocast(device_type="cpu", dtype=torch.float32, enabled=False):
            _ = torch.ones(10)

    def test_generic_autocast(self):
        for op_with_args in self.autocast_lists.torch_16:
            op, args, maybe_kwargs = self.args_maybe_kwargs(op_with_args)
            with torch.amp.autocast(device_type="cpu"):
                generic_autocast_output = getattr(torch, op)(*args, **maybe_kwargs)
            with torch.cpu.amp.autocast():
                cpu_autocast_output = getattr(torch, op)(*args, **maybe_kwargs)
            self.assertEqual(generic_autocast_output, cpu_autocast_output)

<<<<<<< HEAD
=======
    def test_cpu_autocast_deprecated_warning(self):
        with self.assertWarnsRegex(
            FutureWarning,
            r"`torch.cpu.amp.autocast\(args...\)` is deprecated. Please use `torch.amp.autocast\('cpu', args...\)` instead.",
        ):
            with torch.cpu.amp.autocast():
                _ = torch.ones(10)

>>>>>>> 0910429d

class CustomLinear(torch.autograd.Function):
    @staticmethod
    def forward(ctx, x, w_t):
        ctx.save_for_backward(x, w_t)
        return torch.nn.functional.linear(x, w_t)

    @staticmethod
    def backward(ctx, grad_output):
        x, w_t = ctx.saved_tensors
        with torch.autocast(device_type="cuda"):
            dL_dX = torch.matmul(grad_output, w_t)
            dL_dW = torch.matmul(x.transpose(0, 1), grad_output).transpose(0, 1)
        return dL_dX, dL_dW


class WeightDTypeCastCounterMode(TorchDispatchMode):
    def __init__(self, weight):
        super().__init__()
        self.dtype_cast_counter = 0
        self.weight = weight

    def __torch_dispatch__(self, func, types, args=(), kwargs=None):
        if (
            func is torch.ops.aten._to_copy.default
            and args[0] is self.weight
            and kwargs["dtype"] is torch.float16
        ):
            self.dtype_cast_counter += 1
        return func(*args, **kwargs)

    def __enter__(self):
        self.old_clear_cache = torch.clear_autocast_cache
        torch.clear_autocast_cache = lambda: None
        return super().__enter__()

    def __exit__(self, exc_type, exc_val, exc_tb):
        torch.clear_autocast_cache = self.old_clear_cache
        return super().__exit__(exc_type, exc_val, exc_tb)


@unittest.skipIf(not torch.cuda.is_available(), "requires cuda")
class TestAutocastGPU(TestCase):
    def test_cast_cache_is_global(self):
        """
        Verifies that the autocast cache is global. This is done by
        mocking out cache clearing at the end of the forward pass,
        running forward+backward with an explicit call to autocast in the
        backward, and verifying that the weight only get cast to float16 once.
        """

        data = torch.randn(2, 3).cuda()
        weight = torch.nn.Parameter(torch.randn(4, 3).cuda())

        with WeightDTypeCastCounterMode(weight) as mode:
            with torch.autocast(device_type="cuda"):
                output = CustomLinear.apply(data, weight)
                s = output.sum()
            s.backward()

        self.assertEqual(mode.dtype_cast_counter, 1)

    def test_cache_disabled(self):
        data = torch.randn(2, 3).cuda()
        weight = torch.nn.Parameter(torch.randn(4, 3).cuda())

        try:
            torch._C._set_cached_tensors_enabled(True)
            torch._C._add_cached_tensor(weight)

            with WeightDTypeCastCounterMode(weight) as mode:
                with torch.autocast(device_type="cuda"):
                    output = CustomLinear.apply(data, weight)
                    s = output.sum()
                s.backward()

            # we should not have cached the conversion of the weight
            self.assertEqual(mode.dtype_cast_counter, 2)

        finally:
            torch._C._set_cached_tensors_enabled(False)


class TestTorchAutocast(TestCase):
    def test_autocast_fast_dtype(self):
        gpu_fast_dtype = torch.get_autocast_gpu_dtype()
        cpu_fast_dtype = torch.get_autocast_cpu_dtype()
        self.assertEqual(gpu_fast_dtype, torch.half)
        self.assertEqual(cpu_fast_dtype, torch.bfloat16)

    def test_invalid_device(self):
        dev = "not a real device"
        msg = f"Invalid device string: '{dev}'"
        with self.assertRaisesRegex(RuntimeError, msg):
            with torch.autocast(device_type=dev):
                _ = torch.tensor(1)
        with self.assertRaisesRegex(RuntimeError, msg):
            assert torch.amp.is_autocast_available(device_type=dev)

    def test_non_string_device(self):
        """Test that `autocast` throws a ValueError when provided a `torch.device` object for `device_type` instead of a string"""
        dev = torch.device("cpu")
        msg = f"Expected `device_type` of type `str`, got: `{type(dev)}`"
        with self.assertRaisesRegex(expected_exception=ValueError, expected_regex=msg):
            torch.autocast(device_type=dev)


if __name__ == "__main__":
    run_tests()<|MERGE_RESOLUTION|>--- conflicted
+++ resolved
@@ -253,8 +253,6 @@
                 cpu_autocast_output = getattr(torch, op)(*args, **maybe_kwargs)
             self.assertEqual(generic_autocast_output, cpu_autocast_output)
 
-<<<<<<< HEAD
-=======
     def test_cpu_autocast_deprecated_warning(self):
         with self.assertWarnsRegex(
             FutureWarning,
@@ -263,7 +261,6 @@
             with torch.cpu.amp.autocast():
                 _ = torch.ones(10)
 
->>>>>>> 0910429d
 
 class CustomLinear(torch.autograd.Function):
     @staticmethod
