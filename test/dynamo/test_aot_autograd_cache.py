--- conflicted
+++ resolved
@@ -74,13 +74,72 @@
         self.assertEqual(counters["aot_autograd"]["autograd_cache_hit"], 1)
         self.assertEqual(counters["aot_autograd"]["autograd_cache_saved"], 1)
 
-<<<<<<< HEAD
+    @inductor_config.patch("fx_graph_cache", True)
+    @functorch_config.patch({"enable_autograd_cache": True})
+    def test_clear_fx_graph_cache(self):
+        """
+        Verify the interactions between FXGraphCache and AOTAutogradCache.
+        """
+
+        def fn(x, y):
+            return (x * 2, y @ y)
+
+        a = torch.rand(25)
+        b = torch.rand(5, 5)
+
+        compiled_fn = torch.compile(fn, backend="inductor")
+
+        # A first call should miss in the cache.
+        self.assertEqual(fn(a, b), compiled_fn(a, b))
+        self.assertEqual(counters["aot_autograd"]["autograd_cache_miss"], 1)
+        self.assertEqual(counters["aot_autograd"]["autograd_cache_hit"], 0)
+        self.assertEqual(counters["aot_autograd"]["autograd_cache_saved"], 1)
+
+        # Clear FX graph cache: second call should also be a miss
+        self._clear_dynamo_and_codecache()
+        torch._inductor.codecache.FxGraphCache.clear()
+        self.assertEqual(fn(a, b), compiled_fn(a, b))
+        self.assertEqual(counters["aot_autograd"]["autograd_cache_miss"], 2)
+        self.assertEqual(counters["aot_autograd"]["autograd_cache_hit"], 0)
+        # We save again into the cache
+        self.assertEqual(counters["aot_autograd"]["autograd_cache_saved"], 2)
+
+    @inductor_config.patch("fx_graph_cache", False)
+    @functorch_config.patch({"enable_autograd_cache": True})
+    def test_fx_graph_cache_off(self):
+        """
+        Should not use cache if FXGraphCache is not enabled
+        """
+
+        def fn(x, y):
+            return (x * 2, y @ y)
+
+        a = torch.rand(25)
+        b = torch.rand(5, 5)
+
+        compiled_fn = torch.compile(fn, backend="inductor")
+
+        # A first call should miss in the cache.
+        self.assertEqual(fn(a, b), compiled_fn(a, b))
+        self.assertEqual(counters["aot_autograd"]["autograd_cache_bypass"], 1)
+        self.assertEqual(counters["aot_autograd"]["autograd_cache_hit"], 0)
+        self.assertEqual(counters["aot_autograd"]["autograd_cache_saved"], 0)
+
+        # Clear FX graph cache: second call should also be a miss
+        self._clear_dynamo_and_codecache()
+
+        self.assertEqual(fn(a, b), compiled_fn(a, b))
+        self.assertEqual(counters["aot_autograd"]["autograd_cache_bypass"], 2)
+        self.assertEqual(counters["aot_autograd"]["autograd_cache_hit"], 0)
+        self.assertEqual(counters["aot_autograd"]["autograd_cache_saved"], 0)
+
     @inductor_config.patch({"fx_graph_cache": True})
     @functorch_config.patch({"enable_autograd_cache": True})
     def test_autograd_lazy_backward(self):
         """
         Lazily compile the backward, and lazily save to cache
         """
+
         def fn(a, b):
             return a.cos() + b
 
@@ -122,66 +181,6 @@
         compiled_fn(a2, b2).sum().backward()
         self.assertEqual(a.grad, a2.grad)
         self.assertEqual(b.grad, b2.grad)
-=======
-    @inductor_config.patch("fx_graph_cache", True)
-    @functorch_config.patch({"enable_autograd_cache": True})
-    def test_clear_fx_graph_cache(self):
-        """
-        Verify the interactions between FXGraphCache and AOTAutogradCache.
-        """
-
-        def fn(x, y):
-            return (x * 2, y @ y)
-
-        a = torch.rand(25)
-        b = torch.rand(5, 5)
-
-        compiled_fn = torch.compile(fn, backend="inductor")
-
-        # A first call should miss in the cache.
-        self.assertEqual(fn(a, b), compiled_fn(a, b))
-        self.assertEqual(counters["aot_autograd"]["autograd_cache_miss"], 1)
-        self.assertEqual(counters["aot_autograd"]["autograd_cache_hit"], 0)
-        self.assertEqual(counters["aot_autograd"]["autograd_cache_saved"], 1)
-
-        # Clear FX graph cache: second call should also be a miss
-        self._clear_dynamo_and_codecache()
-        torch._inductor.codecache.FxGraphCache.clear()
-        self.assertEqual(fn(a, b), compiled_fn(a, b))
-        self.assertEqual(counters["aot_autograd"]["autograd_cache_miss"], 2)
-        self.assertEqual(counters["aot_autograd"]["autograd_cache_hit"], 0)
-        # We save again into the cache
-        self.assertEqual(counters["aot_autograd"]["autograd_cache_saved"], 2)
-
-    @inductor_config.patch("fx_graph_cache", False)
-    @functorch_config.patch({"enable_autograd_cache": True})
-    def test_fx_graph_cache_off(self):
-        """
-        Should not use cache if FXGraphCache is not enabled
-        """
-
-        def fn(x, y):
-            return (x * 2, y @ y)
-
-        a = torch.rand(25)
-        b = torch.rand(5, 5)
-
-        compiled_fn = torch.compile(fn, backend="inductor")
-
-        # A first call should miss in the cache.
-        self.assertEqual(fn(a, b), compiled_fn(a, b))
-        self.assertEqual(counters["aot_autograd"]["autograd_cache_bypass"], 1)
-        self.assertEqual(counters["aot_autograd"]["autograd_cache_hit"], 0)
-        self.assertEqual(counters["aot_autograd"]["autograd_cache_saved"], 0)
-
-        # Clear FX graph cache: second call should also be a miss
-        self._clear_dynamo_and_codecache()
-
-        self.assertEqual(fn(a, b), compiled_fn(a, b))
-        self.assertEqual(counters["aot_autograd"]["autograd_cache_bypass"], 2)
-        self.assertEqual(counters["aot_autograd"]["autograd_cache_hit"], 0)
-        self.assertEqual(counters["aot_autograd"]["autograd_cache_saved"], 0)
->>>>>>> 57ee350e
 
     @inductor_config.patch("fx_graph_cache", True)
     @functorch_config.patch({"enable_autograd_cache": True})
