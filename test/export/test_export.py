# Owner(s): ["oncall: export"]
# flake8: noqa
import copy
import dataclasses
import io
import logging
import re
import unittest
import warnings
from contextlib import contextmanager
from dataclasses import dataclass
from re import escape
from typing import Dict, List

import torch
import torch._dynamo as torchdynamo
import torch.nn.functional as F

from functorch.experimental.control_flow import cond, map
from torch import Tensor
from torch._dynamo.test_case import TestCase
from torch._export.pass_base import _ExportPassBaseDeprecatedDoNotUse
from torch._export.utils import (
    get_buffer,
    get_param,
    is_buffer,
    is_param,
    register_dataclass_as_pytree_node,
)
from torch._subclasses import FakeTensorMode
from torch.export import Dim, dynamic_dim, export, unflatten
from torch.export._trace import (
    _export,
    _export_to_torch_ir,
    DEFAULT_EXPORT_DYNAMO_CONFIG,
)
from torch.export.graph_signature import InputKind
from torch.fx.experimental.proxy_tensor import make_fx
from torch.fx.experimental.symbolic_shapes import ShapeEnv
from torch.testing import FileCheck
from torch.testing._internal.common_cuda import PLATFORM_SUPPORTS_FLASH_ATTENTION
from torch.testing._internal.common_device_type import onlyCPU, onlyCUDA
from torch.testing._internal.common_utils import (
    find_library_location,
    IS_FBCODE,
    IS_MACOS,
    IS_SANDCASTLE,
    IS_WINDOWS,
    run_tests,
    TEST_TRANSFORMERS,
    TestCase as TorchTestCase,
)
from torch.utils._pytree import (
    LeafSpec,
    tree_flatten,
    tree_map,
    tree_unflatten,
    TreeSpec,
    treespec_dumps,
    treespec_loads,
)

try:
    from torchrec.sparse.jagged_tensor import KeyedJaggedTensor

    HAS_TORCHREC = True
except ImportError:
    HAS_TORCHREC = False

try:
    from . import testing
except ImportError:
    import testing
# The following import pattern matters as `test_export.export` is patched
# in other files (like test_export_nonstrict.py). `torch.export.export`
# will invalidate the patch.
from torch.export import export


torch.library.define("testlib::returns_tensor_symint", "(Tensor x) -> (Tensor, SymInt)")
torch.library.define(
    "testlib::foo",
    "(Tensor(a!) x, Tensor(b!) z) -> (Tensor, Tensor, Tensor)",
    tags=torch.Tag.pt2_compliant_tag,
)
torch.library.define(
    "testlib::foo_mutated",
    "(Tensor(a!) x) -> (Tensor, Tensor)",
    tags=torch.Tag.pt2_compliant_tag,
)
torch.library.define(
    "testlib::foo_functional",
    "(Tensor x) -> (Tensor)",
    tags=torch.Tag.pt2_compliant_tag,
)
torch.library.define(
    "testlib::foo_unbacked",
    "(Scalar x) -> (Tensor)",
    tags=torch.Tag.pt2_compliant_tag,
)


@torch.library.impl("testlib::returns_tensor_symint", "cpu")
@torch.library.impl_abstract("testlib::returns_tensor_symint")
def returns_tensor_symint_impl(x):
    return x, x.shape[0]


@torch.library.impl("testlib::foo", "cpu")
@torch._dynamo.disable
def foo_impl(x, z):
    x.add_(5)
    z.add_(5)
    return x, z, x + z


@torch.library.impl_abstract("testlib::foo")
def foo_abstract(x, z):
    return x, z, x + z


@torch.library.impl("testlib::foo_mutated", "CompositeImplicitAutograd")
def foo_mutated(x):
    a, b, c = torch.ops.testlib.foo(x, x.cos())
    return a, a.cos()


@torch.library.impl("testlib::foo_functional", "CompositeImplicitAutograd")
def foo_functional(x):
    a, b, c = torch.ops.testlib.foo(x.cos(), x.cos())
    return a.cos()


@torch.library.impl("testlib::foo_unbacked", "CompositeImplicitAutograd")
def foo_unbacked(x):
    if x > 2:
        return torch.ones(4, 4)
    if x < 6:
        return torch.ones(4, 4)
    return torch.ones(4, 4)


@dataclass
class Inp:
    x: Tensor
    y: List[Tensor]
    z: Dict[str, Tensor]


NON_STRICT_SUFFIX = "_non_strict"
RETRACEABILITY_SUFFIX = "_retraceability"
SERDES_SUFFIX = "_serdes"
PREDISPATCH_SUFFIX = "_pre_dispatch"


def is_non_strict_test(test_name):
    return test_name.endswith(NON_STRICT_SUFFIX)


def is_retracebility_test(test_name):
    return test_name.endswith(RETRACEABILITY_SUFFIX)


def is_serdes_test(test_name):
    return test_name.endswith(SERDES_SUFFIX)


@unittest.skipIf(not torchdynamo.is_dynamo_supported(), "dynamo isn't support")
class TestDynamismExpression(TestCase):
    def test_export_inline_constraints(self):
        class Module(torch.nn.Module):
            def forward(self, x):
                b = x.item()
                torch._check_is_size(b)
                return torch.full((b, 1), 1)

        f = Module()
        inp = (torch.tensor([3]),)
        ref = f(*inp)

        gm = export(f, inp)
        res = gm.module()(*inp)

        self.assertTrue(torchdynamo.utils.same(ref, res))

        gm = make_fx(f, tracing_mode="symbolic")(*inp)
        res = gm(*inp)
        self.assertTrue(torchdynamo.utils.same(ref, res))

    def test_export_constraints_error_not_in_range(self):
        class InvalidInputConflictWithInputConstraints(torch.nn.Module):
            def forward(self, x):
                return x + 1

        inp = torch.zeros([3])
        dim_x = torch.export.Dim("dim_x", min=6)
        with self.assertRaisesRegex(torch._dynamo.exc.UserError, "not in range"):
            torch.export.export(
                InvalidInputConflictWithInputConstraints(),
                (inp,),
                dynamic_shapes={"x": {0: dim_x}},
            )

    def test_export_slice_maxsize(self):
        class Slice(torch.nn.Module):
            def forward(self, *args):
                return torch.ops.aten.slice.Tensor(*args)

        inp = (torch.rand((10, 3, 224, 224)), 0, 0, 9223372036854775807)
        dynamic_shapes = (({0: Dim("dim")}, None, None, None),)
        torch.export.export(
            Slice(),
            inp,
            dynamic_shapes=dynamic_shapes,
        )

    def test_export_constraints_error(self):
        class ConflictingConstraints(torch.nn.Module):
            def forward(self, x):
                b = x.item()
                torch._check_is_size(b)
                torch._check(b >= 4)
                torch._check(b <= 5)
                return torch.full((b, 1), 1)

        inp = (torch.tensor([3]),)
        ep = export(ConflictingConstraints(), inp)

        if is_non_strict_test(self._testMethodName):
            error_msg = r"Invalid value range for 3 between \[4\, 5\]"
        else:
            error_msg = r"item is outside of inline constraint \[4\, 5\]"
        with self.assertRaisesRegex(RuntimeError, error_msg):
            ep.module()(torch.tensor([3]))

    def test_export_assume_static_by_default(self):
        class Module(torch.nn.Module):
            def forward(self, x: torch.Tensor):
                if x.shape[0] == 4:
                    return x + 1
                else:
                    return x

        branch_on_shape = Module()
        inp = (torch.rand(4, 5),)

        # Being able to export means shape is preserved as static
        export(branch_on_shape, inp)


@unittest.skipIf(IS_WINDOWS, "Windows isn't supported for this case")
@unittest.skipIf(not torchdynamo.is_dynamo_supported(), "dynamo isn't support")
class TestExport(TestCase):
    def _test_export_same_as_eager(self, f, args, kwargs=None):
        kwargs = kwargs or {}
        exported_program = export(f, args, kwargs)
        self.assertEqual(exported_program.module()(*args, **kwargs), f(*args, **kwargs))
        # this is not supported by .module()
        # reversed_kwargs = {key: kwargs[key] for key in reversed(kwargs)}
        # self.assertEqual(
        #     exported_program.module()(*args, **reversed_kwargs), f(*args, **reversed_kwargs)
        # )

    def test_basic(self):
        class Module(torch.nn.Module):
            def forward(self, x, y):
                return x[0] + y

        f = Module()
        inp = ([torch.ones(1, 3)], torch.ones(1, 3))
        self._test_export_same_as_eager(f, inp)

    def test_external_call_non_strict_real_tensor(self):
        class ExternalMethod:
            def add(self, x):
                return x + x

        class Basic(torch.nn.Module):
            def __init__(self):
                super().__init__()
                self.external_add = ExternalMethod().add

            def forward(self, x):
                return self.external_add(x)

        f = Basic()
        args = (torch.randn(1, 3),)
        ep = export(f, args, strict=False)
        self.assertEqual(ep.module()(*args), f(*args))

    def test_colon_parameter(self):
        class M(torch.nn.Module):
            def __init__(self):
                super().__init__()
                self.register_parameter("foo:bar", torch.nn.Parameter(torch.ones(3, 3)))

            def forward(self, x):
                return x + getattr(self, "foo:bar")

        ep = export(M(), (torch.randn(3, 3),))
        x = torch.randn(3, 3)
        self.assertEqual(ep.module()(x), M()(x))

    def test_conv_dynamic(self):
        # Simple module for demonstration
        class M(torch.nn.Module):
            def __init__(self) -> None:
                super().__init__()
                self.conv = torch.nn.Conv2d(
                    in_channels=3, out_channels=32, kernel_size=3, padding=1
                )
                self.relu = torch.nn.ReLU()
                self.maxpool = torch.nn.MaxPool2d(kernel_size=3)

            def forward(self, x: torch.Tensor, y: torch.Tensor) -> torch.Tensor:
                a = self.conv(x)
                a.add_(y)
                return self.maxpool(self.relu(a))

        example_args = (torch.randn(2, 3, 256, 256), torch.ones(2, 32, 256, 256))
        dynamic_shapes = {"x": {0: Dim("batch")}, "y": {0: Dim("batch")}}
        m = M()
        exported_program: torch.export.ExportedProgram = export(
            m, args=example_args, dynamic_shapes=dynamic_shapes
        )

        args = (torch.randn(17, 3, 256, 256), torch.ones(17, 32, 256, 256))
        self.assertEqual(exported_program.module()(*args), m(*args))
        args = (torch.randn(15, 3, 256, 256), torch.ones(15, 32, 256, 256))
        self.assertEqual(exported_program.module()(*args), m(*args))

        from torch._export import capture_pre_autograd_graph

        gm: torch.fx.GraphModule = capture_pre_autograd_graph(
            m, args=example_args, dynamic_shapes=dynamic_shapes
        )

        args = (torch.randn(17, 3, 256, 256), torch.ones(17, 32, 256, 256))
        self.assertEqual(gm(*args), m(*args))
        args = (torch.randn(15, 3, 256, 256), torch.ones(15, 32, 256, 256))
        self.assertEqual(gm(*args), m(*args))

    def test_basic_non_strict_real_tensor(self):
        class Basic(torch.nn.Module):
            def __init__(self):
                super().__init__()
                self.param = torch.nn.Parameter(torch.randn(1, 3))

            def forward(self, x, y):
                return x[0] + y - self.param

        f = Basic()
        args = ([torch.randn(1, 3)], torch.randn(1, 3))
        ep = export(f, args, strict=False)
        self.assertEqual(ep.module()(*args), f(*args))

    def test_basic_non_strict_fake_tensor(self):
        class Basic(torch.nn.Module):
            def __init__(self):
                super().__init__()
                self.param = torch.nn.Parameter(torch.randn(3, 2))

            def forward(self, x, y):
                return x[0] + y - self.param

        fake_mode = FakeTensorMode(shape_env=ShapeEnv(tracked_fakes=[]))
        f = Basic()
        with fake_mode:
            args = ([torch.empty(3, 2)], torch.empty(3, 2))
        ep = export(f, args, strict=False)
        inputs = ([torch.randn(3, 2)], torch.randn(3, 2))
        self.assertEqual(ep.module()(*inputs), f(*inputs))

    def test_non_strict_dynamic_shapes(self):
        class Foo(torch.nn.Module):
            def __init__(self):
                super().__init__()
                self.register_buffer("u", torch.ones(1))
                self.register_buffer("v", torch.ones(1))

            def forward(self, x, ys, zs, c):
                y = ys[0] + ys[1] + zs["a"] + zs["b"]
                self.v.add_(3)
                w = self.u - self.v
                if x.shape[0] < 3 and c.shape[0] != 4:
                    return x + w, x + y
                else:
                    return x - w, x - y

        foo = Foo()

        inp = (
            torch.ones(5),
            [torch.zeros(5), torch.ones(5)],
            {"a": torch.zeros(5), "b": torch.ones(5)},
            torch.ones(4),
        )
        dim = torch.export.Dim("dim", min=3)
        dynamic_shapes = (
            {0: dim},
            [{0: dim}, {0: dim}],
            {"a": {0: dim}, "b": {0: dim}},
            None,
        )

        ep_ns = torch.export.export(
            foo, inp, dynamic_shapes=dynamic_shapes, strict=False
        )

        bad_runtime_inp1 = (
            torch.ones(6),
            [torch.zeros(5), torch.ones(5)],
            {"a": torch.zeros(5), "b": torch.ones(5)},
            torch.ones(4),
        )
        with self.assertRaisesRegex(
            RuntimeError,
            escape(
                "Expected input at *args[1][0].shape[0] to be equal to 6, but got 5"
            ),
        ):
            ep_ns.module()(*bad_runtime_inp1)

        bad_runtime_inp2 = (
            torch.ones(5),
            [torch.zeros(5), torch.ones(5)],
            {"a": torch.zeros(5), "b": torch.ones(5)},
            torch.ones(6),
        )
        with self.assertRaisesRegex(
            RuntimeError,
            escape("Expected input at *args[3].shape[0] to be equal to 4, but got 6"),
        ):
            ep_ns.module()(*bad_runtime_inp2)

        good_runtime_inp = (
            torch.ones(7),
            [torch.zeros(7), torch.ones(7)],
            {"a": torch.zeros(7), "b": torch.ones(7)},
            torch.ones(4),
        )
        ep_ns.module()(*good_runtime_inp)

        bad_example_inp = (
            torch.ones(2),
            [torch.zeros(2), torch.ones(2)],
            {"a": torch.zeros(2), "b": torch.ones(2)},
            torch.ones(4),
        )
        with self.assertRaisesRegex(
            torch.fx.experimental.symbolic_shapes.ConstraintViolationError,
            "2 not in range.*3,",
        ):
            ep_ns = torch.export.export(
                foo, bad_example_inp, dynamic_shapes=dynamic_shapes, strict=False
            )

    def test_non_strict_dynamic_shapes_suggested_fixes(self):
        class Foo(torch.nn.Module):
            def forward(self, x, c):
                if x.shape[0] <= 6:
                    return x + 1, c + 2
                else:
                    return x - 1, c - 2

        foo = Foo()

        bad_example_inp = (
            torch.ones(5),
            torch.ones(4),
        )
        dim = torch.export.Dim("dim", min=3)
        dynamic_shapes = (
            {0: dim},
            None,
        )

        with self.assertRaisesRegex(
            torch._dynamo.exc.UserError,
            "Constraints violated \\(dim\\)!(.*\n)*.*"
            "Not all values of dim.*satisfy the generated guard(.*\n)*.*"
            "Suggested fixes:(.*\n)*.*"
            "dim = Dim\\('dim', min=3, max=6\\)",
        ):
            torch.export.export(
                foo, bad_example_inp, dynamic_shapes=dynamic_shapes, strict=False
            )

    def test_state_tensors(self):
        class M(torch.nn.Module):  # simple with register buffer
            def __init__(self):
                super().__init__()
                self.register_buffer("buf", torch.ones(2, 3), persistent=False)

            def forward(self, x):
                # x = 2
                y = self.buf
                # y = 1
                w1 = self.buf + 3
                w2 = self.buf + 4
                w3 = self.buf + 5
                self.buf = w1
                z = self.buf
                self.buf = w3
                # z = 4
                return x + y + z + w2

        ep = torch.export.export(M(), (torch.randn(2, 3),), strict=False)
        self.assertEqual(ep.graph_signature.buffers_to_mutate, {"add_2": "buf"})
        self.assertTrue(
            torch.allclose(ep.module()(torch.ones(2, 3) + 1), torch.ones(2, 3) * 12)
        )

        class M(torch.nn.Module):  # simple without register buffer
            def __init__(self):
                super().__init__()
                self.buf = torch.ones(2, 3)

            def forward(self, x):
                # x = 2
                y = self.buf
                # y = 1
                self.buf = self.buf + 3
                z = self.buf
                # z = 3
                return x + y + z

        with self.assertRaisesRegex(
            ValueError,
            "The tensor attribute self.buf was assigned during export",
        ):
            torch.export.export(M(), (torch.randn(2, 3),), strict=False)

        class M(torch.nn.Module):  # complex with register buffer
            def __init__(self):
                super().__init__()
                tensors = [torch.ones(2, 3), torch.ones(2, 3)]
                for i, tensor in enumerate(tensors):
                    self.register_buffer(f"buf_{i}", tensor, persistent=False)

            def get_tensor(self, i):
                return getattr(self, f"buf_{i}")

            def set_tensor(self, i, val):
                setattr(self, f"buf_{i}", val)

            def forward(self, x):
                # x = 2
                y = self.get_tensor(0) + self.get_tensor(1)
                # y = 1 + 1
                self.set_tensor(0, torch.ones(2, 3) + 2)
                self.set_tensor(1, torch.ones(2, 3) + 2)
                z = self.get_tensor(0) + self.get_tensor(1)
                # z = 3 + 3
                return x + y + z

        ep = torch.export.export(M(), (torch.randn(2, 3),), strict=False)
        self.assertEqual(
            ep.graph_signature.buffers_to_mutate, {"add_1": "buf_0", "add_2": "buf_1"}
        )
        self.assertTrue(
            torch.allclose(ep.module()(torch.ones(2, 3) + 1), torch.ones(2, 3) * 10)
        )

        class M(torch.nn.Module):  # complex without register buffer
            def __init__(self):
                super().__init__()
                self.tensors = [torch.ones(2, 3), torch.ones(2, 3)]

            def get_tensor(self, i):
                return self.tensors[i]

            def set_tensor(self, i, val):
                self.tensors[i] = val

            def forward(self, x):
                # x = 2
                y = self.get_tensor(0) + self.get_tensor(1)
                # y = 1 + 1
                self.set_tensor(0, torch.ones(2, 3) + 2)
                self.set_tensor(1, torch.ones(2, 3) + 2)
                z = self.get_tensor(0) + self.get_tensor(1)
                # z = 3 + 3
                return x + y + z

        with self.assertRaisesRegex(
            ValueError,
            "The tensor attributes self.tensors\\[0\\], self.tensors\\[1\\] were assigned during export",
        ):
            torch.export.export(M(), (torch.randn(2, 3),), strict=False)

    def test_state_primitives(self):
        class M(torch.nn.Module):
            def __init__(self):
                super().__init__()
                self.x = 1
                self.y = {"k": 2}
                self.z = (3,)

            def forward(self, x):
                self.x = self.x + 4
                self.y["k"] = self.y["k"] + 5
                self.z = (self.z[0] + 6,)
                return x + self.x + self.y["k"] + self.z[0]

        ep = export(M(), (torch.randn(2, 3),))
        self.assertTrue(
            torch.allclose(ep.module()(torch.zeros(2, 3)), torch.ones(2, 3) * 21)
        )

    # Predispatch has different expected results
    def test_torch_fn(self):
        class M1(torch.nn.Module):
            def __init__(self):
                super().__init__()
                self.linear = torch.nn.Linear(3, 3)
                self.relu = torch.nn.ReLU()

            def forward(self, x):
                x = self.linear(x)
                x = self.linear(x)
                x = self.relu(x)
                x = x + x
                return x

        ep1 = export(M1(), (torch.randn(3, 3),)).run_decompositions()
        expected_result = [
            ("linear_1", "builtin_function_or_method.linear"),
            ("linear_1", "builtin_function_or_method.linear"),
            ("linear_2", "builtin_function_or_method.linear"),
            ("linear_2", "builtin_function_or_method.linear"),
            ("relu_1", "function.relu"),
            ("add_1", "method_descriptor.add"),
        ]
        actual_result = []
        for i, node in enumerate(ep1.graph.nodes):
            if node.op == "call_function":
                actual_result.append(node.meta.get("torch_fn"))
        self.assertEqual(actual_result, expected_result)

        class M2(torch.nn.Module):
            def __init__(self):
                super().__init__()

            def forward(self, x, weight, bias):
                x = torch.nn.functional.linear(x, weight, bias)
                x = torch.nn.functional.relu(x)
                x = torch.add(x, x)
                return x

        ep2 = export(
            M2(), (torch.randn(3, 3), torch.randn(3, 3), torch.randn(3))
        ).run_decompositions()
        expected_result = [
            ("linear_1", "builtin_function_or_method.linear"),
            ("linear_1", "builtin_function_or_method.linear"),
            ("relu_1", "function.relu"),
            ("add_1", "builtin_function_or_method.add"),
        ]
        actual_result = []
        for i, node in enumerate(ep2.graph.nodes):
            if node.op == "call_function":
                actual_result.append(node.meta.get("torch_fn"))
        self.assertEqual(actual_result, expected_result)

    # TODO(yidi)
    # Expected failure for test cases that calls run_decomposition().
    # The top-level cond node has pre-existing metadata,
    # which overrides the metadata for operators in subgraph due to interpreter.run(),
    # where cond is a single node in the interpreter.run(). And we preserve metadata
    # by copying current node's metadata for all nodes created during interpreting.
    @testing.expectedFailurePreDispatchRunDecomp
    @testing.expectedFailureRetraceability
    def test_export_cond_preserve_torch_fn_for_subgraphs(self):
        class MySubModule(torch.nn.Module):
            def foo(self, x):
                return x.cos()

            def forward(self, x):
                return self.foo(x)

        class CondBranchClassMethod(torch.nn.Module):
            def __init__(self):
                super().__init__()
                self.subm = MySubModule()

            def bar(self, x):
                return x.sin()

            def forward(self, x):
                return cond(x.shape[0] <= 2, self.subm.forward, self.bar, [x])

        example_inputs = (torch.randn(1, 3, 3, 3),)
        m = CondBranchClassMethod()
        m.eval()
        gm = export(m, example_inputs).module()

        actual_torch_fns = []
        for mod in gm.modules():
            for node in mod.graph.nodes:
                if node.name in {"sin", "cos"}:
                    torch_fn = node.meta.get("torch_fn")
                    print(torch_fn)
                    actual_torch_fns.append(torch_fn)
        exp_torch_fns = [
            ("cos_1", "method_descriptor.cos"),
            ("sin_1", "method_descriptor.sin"),
        ]
        self.assertEqual(actual_torch_fns, exp_torch_fns)

    def test_derived_dim_basic(self):
        class Foo(torch.nn.Module):
            def forward(self, x, y):
                return x + y[1:]

        foo = Foo()

        x, y = torch.randn(5), torch.randn(6)
        dimx = torch.export.Dim("dimx", min=3, max=6)

        dimy = torch.export.Dim("dimy", min=4, max=7)  # doesn't work
        with self.assertRaisesRegex(
            torch._dynamo.exc.UserError,
            (
                "Constraints violated \\(dimy\\)!(.*\n)*.*"
                "The values of dimy.*must always be related to the values of dimx.*by.*(.*\n)*.*"
                "Suggested fixes:(.*\n)*.*"
                "dimy = dimx \\+ 1"
            ),
        ):
            export(
                foo,
                (x, y),
                dynamic_shapes=({0: dimx}, {0: dimy}),
            )

        dimy = dimx * 2  # doesn't work
        with self.assertRaisesRegex(
            torch._dynamo.exc.UserError,
            "Expected input.*size.* to be equal to 2\\*dimx, where dimx = 5, but got 6",
        ):
            export(
                foo,
                (x, y),
                dynamic_shapes=({0: dimx}, {0: dimy}),
            )

        dimy = dimx + 1  # works
        ep = export(
            foo,
            (x, y),
            dynamic_shapes=({0: dimx}, {0: dimy}),
        )
        with self.assertRaisesRegex(
            RuntimeError,
            "Expected input.*shape.*to be equal to 5, but got 6",
        ):
            ep.module()(torch.randn(4), torch.randn(6))

        self.assertEqual(ep.module()(torch.randn(4), torch.randn(5)).size()[0], 4)

    def test_derived_dim_nested(self):
        class Foo(torch.nn.Module):
            def forward(self, x, y):
                return x + y[1::2]

        foo = Foo()

        x, y = torch.randn(5), torch.randn(11)
        dimx = torch.export.Dim("dimx", min=3, max=6)
        dimy = dimx * 2 + 1  # works
        ep = export(
            foo,
            (x, y),
            dynamic_shapes=({0: dimx}, {0: dimy}),
        )
        self.assertEqual(ep.module()(torch.randn(4), torch.randn(9)).size()[0], 4)

        class Foo(torch.nn.Module):
            def forward(self, z, y):
                return z[1:] + y[1::2]

        foo = Foo()

        z, y = torch.randn(6), torch.randn(11)

        dimz = dimx
        dimy = dimx * 2 - 1  # works
        ep = export(
            foo,
            (z, y),
            dynamic_shapes=({0: dimz}, {0: dimy}),
        )
        self.assertEqual(ep.module()(torch.randn(5), torch.randn(9)).size()[0], 4)

        dimz = dimx + 1
        dimy = dimx * 2 - 1  # doesn't work

        with self.assertRaisesRegex(
            torch._dynamo.exc.UserError,
            "Expected input.*size.*to be equal to 2\\*dimx - 1, where dimx = 5, but got 11",
        ):
            export(
                foo,
                (z, y),
                dynamic_shapes=({0: dimz}, {0: dimy}),
            )

        dimy = dimx * 2 + 1  # works
        ep = export(
            foo,
            (z, y),
            dynamic_shapes=({0: dimz}, {0: dimy}),
        )
        with self.assertRaisesRegex(
            RuntimeError, "Expected input.*shape.*to be <= 7, but got 8"
        ):
            ep.module()(torch.randn(8), torch.randn(15))
        with self.assertRaisesRegex(
            RuntimeError,
            "Expected input.*shape.*to be equal to 9, but got 8",
        ):
            ep.module()(torch.randn(5), torch.randn(8))

        self.assertEqual(ep.module()(torch.randn(5), torch.randn(9)).size()[0], 4)

    def test_derived_dim_integer(self):
        class Foo(torch.nn.Module):
            def forward(self, w):
                if w.shape[0] % 2 == 0:
                    return w[::2]
                else:
                    return w[1:-1:2]

        foo = Foo()

        w = torch.randn(10)
        dimx = torch.export.Dim("dimx", min=3, max=6)
        dimw = dimx * 2 + 1  # doesn't work
        with self.assertRaisesRegex(
            torch._dynamo.exc.UserError,
            "Expected shape.*= 10 of input Tensor to be "
            "of the form 2\\*dimx \\+ 1, where dimx is an integer",
        ):
            export(
                foo,
                (w,),
                dynamic_shapes=({0: dimw},),
            )

        dimw = dimx * 2  # works
        ep = export(
            foo,
            (w,),
            dynamic_shapes=({0: dimw},),
        )
        with self.assertRaisesRegex(
            RuntimeError,
            "Expected input.*shape.*= 9 to be "
            "of the form 2\\*s1, where s1 is an integer",
        ):
            ep.module()(torch.randn(9))

        self.assertEqual(ep.module()(torch.randn(8)).size()[0], 4)
        with self.assertRaisesRegex(
            RuntimeError,
            "Expected input.*shape.*to be <= 12, but got 14",
        ):
            ep.module()(torch.randn(14))

    def test_derived_dim_repeat_derived(self):
        class Foo(torch.nn.Module):
            def forward(self, u, v):
                return u[::2] + v[::2]

        foo = Foo()

        u, v = torch.randn(10), torch.randn(10)
        dimx = torch.export.Dim("dimx", min=3, max=6)
        dimw = dimx * 2  # works
        ep = export(
            foo,
            (u, v),
            dynamic_shapes=({0: dimw}, {0: dimw}),
        )
        self.assertEqual(ep.module()(torch.randn(8), torch.randn(8)).size()[0], 4)

    def test_derived_dim_out_of_order(self):
        dimy = torch.export.Dim("dimy", min=5, max=7)
        dimx = dimy - 1  # out of order, effectively dimy = dimx + 1
        dimz = dimy + 1  # out of order, effectively dimz = dimx + 2

        class Foo(torch.nn.Module):
            def forward(self, x, y, z):
                return x + y[1:] + z[2:]

        foo = Foo()

        u, v, w = torch.randn(5), torch.randn(6), torch.randn(7)
        ep = export(
            foo,
            (u, v, w),
            dynamic_shapes=({0: dimx}, {0: dimy}, {0: dimz}),
        )
        with self.assertRaisesRegex(
            RuntimeError,
            "Expected input.*shape.*to be equal to 8, but got 5",
        ):
            ep.module()(torch.randn(6), torch.randn(7), torch.randn(5))

        self.assertEqual(
            ep.module()(torch.randn(6), torch.randn(7), torch.randn(8)).size()[0], 6
        )

    def test_derived_dim_out_of_order_repeat_derived(self):
        dimy = torch.export.Dim("dimy", min=5, max=7)
        dimx = dimy - 1  # out of order, effectively dimy = dimx + 1
        dimz = dimy + 1  # out of order, effectively dimz = dimx + 2
        dimx1 = dimx
        dimx2 = dimz - 2  # works, effectively = dimx

        class Foo(torch.nn.Module):
            def forward(self, x, y, z, x1, x2):
                return x + y[1:] + z[2:] + x1 + x2

        foo = Foo()

        u, v, w, u1, u2 = (
            torch.randn(5),
            torch.randn(6),
            torch.randn(7),
            torch.randn(5),
            torch.randn(5),
        )
        ep = export(
            foo,
            (u, v, w, u1, u2),
            dynamic_shapes=({0: dimx}, {0: dimy}, {0: dimz}, {0: dimx1}, {0: dimx2}),
        )
        with self.assertRaisesRegex(
            RuntimeError,
            "Expected input.*shape.*to be equal to 6, but got 5",
        ):
            ep.module()(
                torch.randn(6),
                torch.randn(7),
                torch.randn(8),
                torch.randn(6),
                torch.randn(5),
            )

        self.assertEqual(
            ep.module()(
                torch.randn(6),
                torch.randn(7),
                torch.randn(8),
                torch.randn(6),
                torch.randn(6),
            ).size()[0],
            6,
        )

        ep = export(
            foo,
            (u, v, w, u, u),  # reused inputs
            dynamic_shapes=({0: dimx}, {0: dimy}, {0: dimz}, {0: dimx1}, {0: dimx2}),
        )
        with self.assertRaisesRegex(
            RuntimeError,
            "Expected input.*shape.*to be equal to 6, but got 5",
        ):
            ep.module()(
                torch.randn(6),
                torch.randn(7),
                torch.randn(8),
                torch.randn(6),
                torch.randn(5),
            )

        self.assertEqual(
            ep.module()(
                torch.randn(6),
                torch.randn(7),
                torch.randn(8),
                torch.randn(6),
                torch.randn(6),
            ).size()[0],
            6,
        )

    def test_specialize_derived_dim_roots(self):
        # dim & derived dim both specialize
        class Foo(torch.nn.Module):
            def forward(self, x, y):
                return x.reshape([-1]) + y

        dy = Dim("dy", min=6)
        x, y = torch.randn(6, 2), torch.randn(12)
        dynamic_shapes = {
            "x": (dy - 6, 2),
            "y": (dy,),
        }
        try:
            export(Foo(), (x, y), dynamic_shapes=dynamic_shapes)
            raise Exception(
                "export() call should have failed with dynamic shapes error."
            )
        except torch._dynamo.exc.UserError as exc:
            expected_error_msg = (
                "Specializations unexpectedly required \(dy\)!(.*\n)*.*"
                ".*dy - 6.*must be specialized to 6 because the guards generated for it are too complex(.*\n)*.*"
                "Suggested fixes(.*\n)*.*"
                ".*dy = 12(.*\n)*.*"
            )
            self.assertTrue(re.search(expected_error_msg, exc.args[0]) is not None)
            self.assertTrue(
                "dy - 6 = 6" not in exc.args[0]
            )  # don't suggest fix for non-root dim

    def test_derived_dim_out_of_order_simplified(self):
        _dimz = torch.export.Dim("_dimz", min=6, max=8)
        dimy = _dimz - 1
        dimx = dimy - 1
        dimz = torch.export.Dim("dimz", min=6, max=8)  # doesn't work, should be = _dimz

        class Foo(torch.nn.Module):
            def forward(self, x, y, z):
                return x + y[1:] + z[2:]

        foo = Foo()
        u, v, w = torch.randn(5), torch.randn(6), torch.randn(7)
        try:
            export(
                foo,
                (u, v, w),
                dynamic_shapes=({0: dimx}, {0: dimy}, {0: dimz}),
            )
        except torch._dynamo.exc.UserError as exc:
            expected_error_msg = (
                "Constraints violated \(dimz\)!(.*\n)*.*"
                "The values of dimz.*must always be related to the values of _dimz - 2.*by.*(.*\n)*.*"
                "Suggested fixes:(.*\n)*.*"
                "dimz = _dimz"
            )
            self.assertTrue(re.search(expected_error_msg, exc.args[0]) is not None)
            # don't suggest fix for non-root dims, and no need to update root here
            self.assertTrue("_dimz - 2 = Dim(" not in exc.args[0])
            self.assertTrue("_dimz - 1 = _dimz - 1" not in exc.args[0])
            self.assertTrue("_dimz = Dim(" not in exc.args[0])

        dimz = dimx + 2  # works, effectively = _dimz
        ep = export(
            foo,
            (u, v, w),
            dynamic_shapes=({0: dimx}, {0: dimy}, {0: dimz}),
        )
        with self.assertRaisesRegex(
            RuntimeError,
            "Expected input.*shape.*to be equal to 8, but got 5",
        ):
            ep.module()(torch.randn(6), torch.randn(7), torch.randn(5))

        self.assertEqual(
            ep.module()(torch.randn(6), torch.randn(7), torch.randn(8)).size()[0], 6
        )

    def test_derived_dim_out_of_order_simplified_repeat_non_derived(self):
        class Foo(torch.nn.Module):
            def forward(self, x, y, y1, z):
                return x + y[1:] + y1[1:] + z[2:]

        foo = Foo()

        u, v, v1, w = torch.randn(5), torch.randn(6), torch.randn(6), torch.randn(7)
        _dimz = torch.export.Dim("_dimz", min=6, max=8)
        dimy = _dimz - 1
        dimx = dimy - 1
        dimz = dimx + 2  # works, effectively = _dimz
        ep = export(
            foo,
            (u, v, v1, w),
            dynamic_shapes=({0: dimx}, {0: dimy}, {0: dimy}, {0: dimz}),
        )
        with self.assertRaisesRegex(
            RuntimeError,
            "Expected input.*shape.*to be equal to 7, but got 5",
        ):
            ep.module()(
                torch.randn(6),
                torch.randn(7),
                torch.randn(5),
                torch.randn(8),
            )

        self.assertEqual(
            ep.module()(
                torch.randn(6),
                torch.randn(7),
                torch.randn(7),
                torch.randn(8),
            ).size()[0],
            6,
        )

    def test_static_dim_constraints(self):
        class Foo(torch.nn.Module):
            def __init__(self):
                super().__init__()
                self.l = torch.nn.Linear(6, 4)

            def forward(self, x, y, z):
                x0 = self.l(x) + y[1:]
                return x0, z * 2.0

        foo = Foo()
        inputs = (torch.randn(4, 6), torch.randn(5, 4), torch.randn(3, 3))
        dx = Dim("dx", min=3, max=6)
        dy = dx + 1
        dz = Dim("dz", min=3, max=6)

        # all of these should be fine
        for dynamic_shapes in [
            ({0: dx, 1: 6}, {0: dy, 1: 4}, {0: dz, 1: 3}),
            ((dx, None), (dy, 4), (dz, 3)),
            ((None, 6), (5, None), (None, None)),
            ((4, 6), {0: None, 1: 4}, {0: None, 1: 3}),
        ]:
            ep = export(foo, inputs, dynamic_shapes=dynamic_shapes)
            self.assertEqual(foo(*inputs), ep.module()(*inputs))

        # check range_constraints - static dims shouldn't be present
        ep = export(foo, inputs, dynamic_shapes=((dx, None), (dy, 4), (dz, 3)))
        self.assertEqual(len(ep.range_constraints), 3)
        for vr in ep.range_constraints.values():
            self.assertTrue(vr.lower < vr.upper)

        # check raised errors
        with self.assertRaisesRegex(
            (
                torch.fx.experimental.symbolic_shapes.ConstraintViolationError,
                torch._dynamo.exc.UserError,
            ),
            "Static shape constraint of 5 does not match input size of 4, for .*",
        ):
            _ = export(foo, inputs, dynamic_shapes=((5, None), None, None))
        with self.assertRaisesRegex(
            (
                torch.fx.experimental.symbolic_shapes.ConstraintViolationError,
                torch._dynamo.exc.UserError,
            ),
            "Static shape constraint of 9 does not match input size of 6, for .*",
        ):
            _ = export(foo, inputs, dynamic_shapes=((dx, 9), (dy, 4), (3, 3)))

    def test_dim_1_2(self):
        class Foo(torch.nn.Module):
            def forward(self, x):
                return x * 2

        dx = Dim("dx", min=1, max=2)
        ep = export(Foo(), (torch.randn(2, 2),), dynamic_shapes=({0: dx, 1: None},))
        ep.module()(torch.randn(1, 2))
        ep.module()(torch.randn(2, 2))
        with self.assertRaisesRegex(
            RuntimeError, "Expected input at .* to be <= 2, but got 3"
        ):
            ep.module()(torch.randn(3, 2))
        vr = list(ep.range_constraints.values())[0]
        self.assertEqual(vr.lower, 1)
        self.assertEqual(vr.upper, 2)

    def test_derived_dim_1_2(self):
        class Bar(torch.nn.Module):
            def forward(self, x, y):
                return x + y[1:]

        dx = Dim("dx", min=1, max=2)
        ep = export(
            Bar(),
            (torch.randn(2, 2), torch.randn(3, 2)),
            dynamic_shapes=({0: dx, 1: None}, {0: dx + 1, 1: None}),
        )
        ep.module()(torch.randn(1, 2), torch.randn(2, 2))
        range_lower_bounds = sorted(vr.lower for vr in ep.range_constraints.values())
        range_upper_bounds = sorted(vr.upper for vr in ep.range_constraints.values())
        self.assertEqual(range_lower_bounds, [1, 2])
        self.assertEqual(range_upper_bounds, [2, 3])

    def test_dynamic_shapes_builder_basic(self):
        class M(torch.nn.Module):
            def forward(self, x, y, z):
                return x + y[0] + z["k"]

        m = M()

        x = torch.randn(4)
        y = [torch.randn(4)]
        z = {"k": torch.randn(4)}
        args = (x, y, z)

        shapes_collection = torch.export.ShapesCollection()
        dim = torch.export.Dim("dim", max=10)
        shapes_collection[x] = (dim,)
        shapes_collection[y[0]] = (dim,)
        shapes_collection[z["k"]] = (dim,)

        ep = export(m, args, dynamic_shapes=shapes_collection)
        sym = next(iter(ep.range_constraints.keys()))
        for node in ep.graph.nodes:
            if node.op == "placeholder":
                self.assertEqual(str(tuple(node.meta["val"].shape)), f"({sym},)")

    def test_dynamic_shapes_builder_kwargs(self):
        class M(torch.nn.Module):
            def forward(self, x, y, z):
                return x + y[0] + z["k"]

        m = M()

        x = torch.randn(4)
        y = [torch.randn(4)]
        z = {"k": torch.randn(4)}
        args = (x,)
        kwargs = {"z": z, "y": y}

        shapes_collection = torch.export.ShapesCollection()
        dim = torch.export.Dim("dim", max=10)
        shapes_collection[x] = (dim,)
        shapes_collection[y[0]] = (dim,)
        shapes_collection[z["k"]] = (dim,)

        ep = export(m, args, kwargs=kwargs, dynamic_shapes=shapes_collection)
        sym = next(iter(ep.range_constraints.keys()))
        for node in ep.graph.nodes:
            if node.op == "placeholder":
                self.assertEqual(str(tuple(node.meta["val"].shape)), f"({sym},)")

    # retracing doesn't seem to like dataclass registration,
    # raising a dynamo error in fx_pytree.tree_flatten_spec
    @testing.expectedFailureRetraceability
    def test_dynamic_shapes_builder_pytree(self):
        torch.export.register_dataclass(
            Inp,
            serialized_type_name="test_dynamic_shapes_builder_pytree.Inp",
        )

        class M(torch.nn.Module):
            def forward(self, inp: Inp):
                return inp.x + inp.y[0] + inp.z["k"]

        m = M()
        x = torch.randn(4)
        y = [torch.randn(4)]
        z = {"k": torch.randn(4)}
        args = (Inp(x, y, z),)

        shapes_collection = torch.export.ShapesCollection()
        dim = torch.export.Dim("dim", max=10)
        shapes_collection[x] = (dim,)
        shapes_collection[y[0]] = (dim,)
        shapes_collection[z["k"]] = (dim,)

        ep = export(m, args, dynamic_shapes=shapes_collection.dynamic_shapes(m, args))
        sym = next(iter(ep.range_constraints.keys()))
        for node in ep.graph.nodes:
            if node.op == "placeholder":
                self.assertEqual(str(tuple(node.meta["val"].shape)), f"({sym},)")

    def test_torch_check_eq_commutativity(self):
        class M1(torch.nn.Module):
            def forward(self, x1, x2, x3, y):
                z1 = x1.item()
                z2 = x2.item()
                z3 = x3.item()
                # instead of: torch._check((z2 + z3) == z1)
                torch._check(z1 == (z2 + z3))
                if z2 + z3 == z1:
                    return y * 2
                else:
                    return y + 3

        export(
            M1(),
            (torch.tensor(6), torch.tensor(3), torch.tensor(3), torch.randn(1)),
        )

        class M2(torch.nn.Module):
            def forward(self, x1, x2, x3, y):
                z1 = x1.item()
                z2 = x2.item()
                z3 = x3.item()
                # instead of: torch._check((z2 + z3) != z1)
                torch._check(z1 != (z2 + z3))
                if z2 + z3 == z1:
                    return y * 2
                else:
                    return y + 3

        export(
            M2(),
            (torch.tensor(6), torch.tensor(6), torch.tensor(6), torch.randn(1)),
        )

    def test_raise_user_error_when_guard_on_data_dependent_operation(self):
        class M(torch.nn.Module):
            def forward(self, x):
                y = x.nonzero()
                z = y.shape[0]
                if z > 2:
                    return x.cos()
                else:
                    return x.sin()

        with self.assertRaisesRegex(
            (
                torchdynamo.exc.UserError,
                torch.fx.experimental.symbolic_shapes.GuardOnDataDependentSymNode,
            ),
            "Could not guard on data-dependent expression",
        ):
            _ = export(M(), (torch.tensor([2, 3, 5]),))

    def test_if_functional(self):
        class Module(torch.nn.Module):
            def forward(self, x):
                z = x + 4
                z.add_(4)
                y = z.view(x.shape)
                return x.cos() + y.cos()

        foo = Module()
        gm = export(foo, (torch.tensor([2, 3, 5]),))

        view_count = 0
        for node in gm.graph.nodes:
            if node.op == "call_function" and node.target == torch.ops.aten.add_.Tensor:
                # No more inplace mutation
                self.assertNotEqual(
                    node.target,
                    torch.ops.aten.add_.Tensor,
                    "There shouldn't be any inplace mutation node in the graph.",
                )
            if (
                node.op == "call_function"
                and node.target == torch.ops.aten.view.default
            ):
                view_count += 1

        # There should be nonzero view nodes in the graph
        self.assertTrue(view_count > 0)

    def test_export_mod_constraints(self):
        class BasicDynamiShapeModel(torch.nn.Module):
            def forward(self, x: torch.Tensor) -> torch.Tensor:
                return x.view(x.shape[0] - 1, -1)

        m = BasicDynamiShapeModel()
        a = torch.randn(3, 4)
        dim0_x = torch.export.Dim("dim0_x", min=3)
        dim1_x = torch.export.Dim("dim1_x", max=8000)
        dynamic_shapes = {"x": (dim0_x, dim1_x)}
        with self.assertRaisesRegex(
            torch._dynamo.exc.UserError,
            (
                "Specializations unexpectedly required"
                ".*\n.*\\[0\\] must be specialized to 3.*guards.*too complex(.*\n)*.*"
                "Suggested fixes:(.*\n)*.*"
                "dim0_x = 3(.*\n)*.*"
                "dim1_x = 2\\*_dim1_x"
            ),
        ):
            torch.export.export(m, (a,), dynamic_shapes=dynamic_shapes)
        dim0_x = None
        dim1_x = 2 * torch.export.Dim("_dim1_x", max=4000)
        dynamic_shapes = {"x": (dim0_x, dim1_x)}
        em = torch.export.export(m, (a,), dynamic_shapes=dynamic_shapes)
        x = torch.randn(3, 5)
        with self.assertRaisesRegex(
            RuntimeError,
            "Expected.*shape\\[1\\] = 5 to be of the form 2\\*s1, where s1 is an integer",
        ):
            em.module()(x)

    def test_not_correct_dim(self):
        def f(x):
            return x.cos()

        def g(x):
            return x + 4

        inp_for_f = torch.tensor(5)
        with self.assertRaisesRegex(
            torchdynamo.exc.UserError, "Cannot mark 0-dimension tensors to be dynamic"
        ):
            constraints = [dynamic_dim(inp_for_f, 0)]

        inp_for_f_mul_dim = torch.ones(5, 5)
        with self.assertRaisesRegex(
            torchdynamo.exc.UserError,
            "Expected the dimension passed to dynamic_dim to be in the range \\[0:1\\]",
        ):
            constraints = [dynamic_dim(inp_for_f_mul_dim, 2)]

        inp_for_g = 4
        with self.assertRaisesRegex(
            torchdynamo.exc.UserError, "Expected tensor as input to dynamic_dim"
        ):
            constraints = [dynamic_dim(inp_for_g, 0)]

    @testing.expectedFailureRetraceability  # T183144629
    def test_map(self):
        class Module(torch.nn.Module):
            def forward(self, xs, y, z):
                def body(x, y, z):
                    return x + y + z

                return map(body, xs, y, z)

        list_tensor_map = Module()
        inps = (torch.ones(6, 4), torch.tensor(5), torch.tensor(4))
        self._test_export_same_as_eager(list_tensor_map, inps)

    @unittest.expectedFailure
    def test_crop_like(self):
        # https://fb.workplace.com/groups/1405155842844877/posts/8195050017188725/

        # Minimal crop code copied from https://github.com/pytorch/vision/blob/main/torchvision/transforms/v2/functional
        class CropLike(torch.nn.Module):
            def forward(self, image, crop_height, crop_width):
                c, image_height, image_width = image.shape
                crop_top = int(round((image_height - crop_height) / 2.0))
                crop_left = int(round((image_width - crop_width) / 2.0))
                return image[
                    ...,
                    crop_top : crop_top + crop_height,
                    crop_left : crop_left + crop_width,
                ]

        crop = CropLike()
        imagew = Dim("width")
        imageh = Dim("height")
        dynamic_dims = {
            "image": {0: None, 1: imageh, 2: imagew},
            "crop_height": None,
            "crop_width": None,
        }
        args = (torch.rand(3, 512, 512), 150, 150)
        ecrop = export(crop, args=args, dynamic_shapes=dynamic_dims)

        args = (torch.rand(3, 700, 700), 150, 150)
        self.assertEqual(ecrop.module()(*args), ecrop(*args))

    def test_export_func_with_kwargs(self):
        class Module(torch.nn.Module):
            def forward(self, arg1, arg2, kw1, kw2):
                return arg1 + arg2, kw1 + kw2

        kw_func = Module()
        args = (torch.ones(6, 4), torch.ones(1, 1))
        kwargs = {"kw1": torch.ones(1, 1), "kw2": torch.ones(6, 4)}
        self._test_export_same_as_eager(kw_func, args, kwargs)

    def test_export_func_with_pytree_kwargs(self):
        class Module(torch.nn.Module):
            def forward(self, arg1, arg2, a, b):
                return arg1 + a["kw1"] + b[0], arg2 + a["kw2"] + b[1]

        kw_func = Module()
        args = (torch.ones(2, 3), torch.ones(3, 4))
        kwargs = {
            "a": {"kw1": torch.ones(2, 3), "kw2": torch.ones(3, 4)},
            "b": [torch.ones(2, 3), torch.ones(3, 4)],
        }
        self._test_export_same_as_eager(kw_func, args, kwargs)

    def test_export_func_with_default_kwargs(self):
        class Module(torch.nn.Module):
            def forward(self, arg1, arg2, a, b=1):
                return arg1 + arg2, a["kw1"] + a["kw2"] + b

        kw_func = Module()

        class Module2(torch.nn.Module):
            def forward(self, arg1, arg2, a=1, b=2):
                return arg1 + a, arg2 + b

        kw_func2 = Module2()

        args = (torch.ones(6, 4), torch.ones(1, 1))
        kwargs1 = {"a": {"kw1": torch.ones(1, 1), "kw2": torch.ones(6, 4)}}
        kwargs2 = {"a": {"kw1": torch.ones(1, 1), "kw2": torch.ones(6, 4)}, "b": 2}
        self._test_export_same_as_eager(kw_func, args, kwargs1)
        self._test_export_same_as_eager(kw_func, args, kwargs2)
        kwargs3 = {"b": 1}
        self._test_export_same_as_eager(kw_func2, args, kwargs3)

    def test_export_func_with_var_postional_args(self):
        class Module(torch.nn.Module):
            def forward(self, arg1, arg2, *args):
                return arg1 + args[0], arg2 + args[1]

        kw_func = Module()
        args = (torch.ones(2, 3), torch.ones(3, 4), torch.ones(2, 3), torch.ones(3, 4))
        self._test_export_same_as_eager(kw_func, args)

    def test_export_func_with_keyword_only_args(self):
        class Module(torch.nn.Module):
            def forward(self, arg1, arg2, *args, kw1, kw2):
                return arg1 + args[0] + kw1, arg2 + args[1] + kw2

        kw_func = Module()
        args = (torch.ones(2, 3), torch.ones(3, 4), torch.ones(2, 3), torch.ones(3, 4))
        kwargs = {"kw1": torch.ones(2, 3), "kw2": torch.ones(3, 4)}
        self._test_export_same_as_eager(kw_func, args, kwargs)

    def test_export_func_with_var_keyword_args(self):
        class Module(torch.nn.Module):
            def forward(self, arg1, arg2, *args, kw1, kw2, **kwargs):
                return (
                    arg1 + args[0] + kw1 + kwargs["kw3"],
                    arg2 + args[1] + kw2 + kwargs["kw4"],
                )

        kw_func = Module()
        args = (torch.ones(2, 3), torch.ones(3, 4), torch.ones(2, 3), torch.ones(3, 4))
        kwargs = {
            "kw1": torch.ones(2, 3),
            "kw2": torch.ones(3, 4),
            "kw3": torch.ones(2, 3),
            "kw4": torch.ones(3, 4),
        }
        self._test_export_same_as_eager(kw_func, args, kwargs)

    def test_unbacked_slice(self):
        class M(torch.nn.Module):
            def forward(self, scores, score_thr, topk: torch.Tensor, results=None):
                valid_mask = scores > score_thr
                scores = scores[valid_mask]
                valid_idxs = torch.nonzero(valid_mask).to(scores.device)

                num_topk = torch.minimum(topk, torch.tensor(valid_idxs.shape[0])).item()
                torch._check_is_size(num_topk)
                torch._check(scores.shape[0] >= num_topk)
                scores, idxs = scores.sort(descending=True)
                scores = scores[:num_topk]
                topk_idxs = valid_idxs[idxs[:num_topk]]
                keep_idxs, labels = topk_idxs.unbind(dim=1)

                return scores, labels, keep_idxs

        score = torch.tensor(
            [[0.1, 0.3, 0.2], [0.12, 0.7, 0.9], [0.02, 0.8, 0.08], [0.4, 0.1, 0.08]]
        )
        bbox_pred = torch.tensor([[0.2, 0.3], [0.4, 0.7], [0.1, 0.1], [0.5, 0.1]])
        score_thr = 0.15
        nms_pre = torch.tensor(4)
        inputs = (score, score_thr, nms_pre, dict(bbox_pred=bbox_pred))

        ep = torch.export.export(M(), inputs)
        orig_res = M()(*inputs)
        ep_res = ep.module()(*inputs)
        self.assertTrue(torch.allclose(orig_res[0], ep_res[0]))
        self.assertTrue(torch.allclose(orig_res[1], ep_res[1]))
        self.assertTrue(torch.allclose(orig_res[2], ep_res[2]))

    def test_unflatten_asserts(self):
        # TODO: strict-export fails
        class M1(torch.nn.Module):
            def forward(self, x, y):
                b = x.item()

                torch._check_is_size(b)
                torch._check(b < y.size(0))
                return y[:b]

        class M3(torch.nn.Module):
            def forward(self, x, y):
                b = x.item()

                torch._check_is_size(b)
                torch._check(b < y.size(0) * 2)
                return y[:b]

        class M2(torch.nn.Module):
            def __init__(self):
                super().__init__()
                self.m1 = M1()
                self.m3 = M3()

            def forward(self, x, y):
                return self.m1(x, y) + self.m3(x, y)

        inputs = (torch.tensor(3), torch.randn(10))

        ep = torch.export.export(
            M2(), inputs, dynamic_shapes={"x": None, "y": (Dim("moo"),)}, strict=False
        )
        orig_res = M2()(*inputs)
        ep_res = ep.module()(*inputs)
        self.assertTrue(torch.allclose(orig_res[0], ep_res[0]))
        self.assertTrue(torch.allclose(orig_res[1], ep_res[1]))
        self.assertTrue(torch.allclose(orig_res[2], ep_res[2]))

        unflattened = torch.export.unflatten(ep)
        ep_res = unflattened(*inputs)
        self.assertTrue(torch.allclose(orig_res[0], ep_res[0]))
        self.assertTrue(torch.allclose(orig_res[1], ep_res[1]))
        self.assertTrue(torch.allclose(orig_res[2], ep_res[2]))

    def test_export_func_with_var_keyword_pytree_args(self):
        class Module(torch.nn.Module):
            def forward(self, arg1, arg2, *args, kw1, kw2, **kwargs):
                return (
                    arg1 + arg2[0][0] + args[0] + kw1[0] + kwargs["kw3"][0],
                    arg2[1] + args[1] + kw2 + kwargs["kw4"],
                )

        kw_func = Module()
        args = (
            torch.ones(2, 3),
            [(torch.ones(2, 3),), torch.ones(3, 4)],
            torch.ones(2, 3),
            torch.ones(3, 4),
        )
        kwargs = {
            "kw1": (torch.ones(2, 3),),
            "kw2": torch.ones(3, 4),
            "kw3": (torch.ones(2, 3), torch.ones(3, 4)),
            "kw4": torch.ones(3, 4),
        }
        self._test_export_same_as_eager(kw_func, args, kwargs)

    @testing.expectedFailureSerDer  # we don't save placeholder metadata
    @testing.expectedFailureNonStrict
    def test_linear_conv(self):
        class MyLinear(torch.nn.Module):
            def __init__(self):
                super().__init__()
                self.weight = torch.randn(20, 98)
                self.bias = torch.randn(20)

            def forward(self, x):
                return torch.nn.functional.linear(x, self.weight, self.bias)

        class Foo(torch.nn.Module):
            def __init__(self):
                super().__init__()
                self.conv = torch.nn.Conv2d(16, 33, 3)
                self.linear = MyLinear()

            def forward(self, x):
                x_conv = self.conv(x)
                x_linear = self.linear(x_conv)
                return x_linear.cos()

        ep = export(Foo(), (torch.randn(20, 16, 50, 100),))
        for node in ep.graph.nodes:
            if (
                node.op == "placeholder"
                and node.name in ep.graph_signature.inputs_to_buffers
                or node.name in ep.graph_signature.inputs_to_parameters
            ):
                self.assertTrue("source_fn_stack" in node.meta)

    def test_export_api_with_dynamic_shapes(self):
        from torch.export import Dim, dims, export

        # pass dynamic shapes of inputs [args]
        class Foo(torch.nn.Module):
            def forward(self, x, y):
                return torch.matmul(x, y)

        foo = Foo()
        inputs = (torch.randn(10, 2, 3), torch.randn(10, 3, 4))
        batch = Dim("batch")
        efoo = export(
            foo,
            inputs,
            dynamic_shapes={k: {0: batch} for k in ["x", "y"]},
        )
        self.assertEqual(efoo.module()(*inputs).shape, foo(*inputs).shape)

        foo = Foo()
        inputs = (torch.randn(10, 2, 3),)
        kwinputs = {"y": torch.randn(10, 3, 4)}
        batch = Dim("batch")
        efoo = export(
            foo, inputs, kwinputs, dynamic_shapes={k: {0: batch} for k in ["x", "y"]}
        )
        self.assertEqual(
            efoo.module()(*inputs, **kwinputs).shape, foo(*inputs, **kwinputs).shape
        )

        # pass dynamic shapes of inputs [partial, error]
        foo = Foo()
        inputs = (torch.randn(10, 2, 3),)
        kwinputs = {"y": torch.randn(10, 3, 4)}
        batch = Dim("batch")
        with self.assertRaisesRegex(
            torch._dynamo.exc.UserError,
            (
                "Constraints violated \\(batch\\)!(.*\n)*.*"
                "batch was inferred to be a constant(.*\n)*.*"
                "Suggested fixes:(.*\n)*.*"
                "batch = 10"
            ),
        ):
            export(
                foo,
                inputs,
                kwinputs,
                dynamic_shapes={"x": {0: batch}, "y": None},
            )

        # pass dynamic shapes of inputs [module]
        foo = Foo()
        inputs = (torch.randn(10, 2, 3), torch.randn(10, 3, 4))
        batch = Dim("batch")
        efoo = export(
            foo,
            inputs,
            dynamic_shapes={"x": {0: batch}, "y": {0: batch}},
        )
        self.assertEqual(efoo.module()(*inputs).shape, foo(*inputs).shape)

        # pass dynamic shapes of inputs [bounds, mostly shared]
        foo = Foo()
        inputs = (torch.randn(10, 3, 3), torch.randn(10, 3, 3))
        batch = Dim("batch", min=8, max=64)
        size = Dim("size")
        efoo = export(
            foo,
            inputs,
            dynamic_shapes={
                "x": (batch, size, size),
                "y": (batch, size, size),
            },
        )
        self.assertEqual(
            [
                str(node.meta["val"].shape)
                for node in efoo.graph_module.graph.nodes
                if node.op == "placeholder"
            ],
            ["torch.Size([s0, s1, s1])", "torch.Size([s0, s1, s1])"],
        )
        self.assertEqual(efoo.module()(*inputs).shape, foo(*inputs).shape)

        # pass dynamic shapes of inputs [multiple, mostly distinct]
        inputs = (torch.randn(10, 2, 3), torch.randn(10, 3, 4))
        batch, M, K, N = dims("batch", "M", "K", "N")
        efoo = export(
            Foo(),
            inputs,
            dynamic_shapes={"x": (batch, M, K), "y": (batch, K, N)},
        )
        self.assertEqual(
            [
                str(node.meta["val"].shape)
                for node in efoo.graph_module.graph.nodes
                if node.op == "placeholder"
            ],
            ["torch.Size([s0, s1, s2])", "torch.Size([s0, s2, s5])"],
        )
        self.assertEqual(efoo.module()(*inputs).shape, foo(*inputs).shape)

        # pass dynamic shapes of inputs [dict]
        class Foo(torch.nn.Module):
            def forward(self, inputs):
                return torch.matmul(inputs["x"], inputs["y"])

        foo = Foo()
        inputs = ({"x": torch.randn(10, 2, 3), "y": torch.randn(10, 3, 4)},)
        batch = Dim("batch")
        efoo = export(
            foo, inputs, dynamic_shapes={"inputs": {k: {0: batch} for k in ["x", "y"]}}
        )
        self.assertEqual(
            [
                str(node.meta["val"].shape)
                for node in efoo.graph_module.graph.nodes
                if node.op == "placeholder"
            ],
            ["torch.Size([s0, 2, 3])", "torch.Size([s0, 3, 4])"],
        )
        self.assertEqual(efoo.module()(*inputs).shape, foo(*inputs).shape)

        # pass dynamic shapes of inputs [list]
        class Foo(torch.nn.Module):
            def forward(self, inputs):
                return torch.matmul(inputs[0], inputs[1])

        foo = Foo()
        inputs = ([torch.randn(10, 2, 3), torch.randn(10, 3, 4)],)
        batch = Dim("batch")
        efoo = export(
            foo, inputs, dynamic_shapes={"inputs": [{0: batch} for _ in range(2)]}
        )
        self.assertEqual(
            [
                str(node.meta["val"].shape)
                for node in efoo.graph_module.graph.nodes
                if node.op == "placeholder"
            ],
            ["torch.Size([s0, 2, 3])", "torch.Size([s0, 3, 4])"],
        )
        self.assertEqual(efoo.module()(*inputs).shape, foo(*inputs).shape)

        # pass dynamic shapes of inputs [dataclass]

        # TODO(avik): This part of the test should have failed both serde and retracing
        # but these failures are hidden because of the local import of `export` in this test.
        # The serde failure is benign, and easily avoided by moving the dataclass definition
        # to the top-level. OTOH the retracing failure needs further investigation.
        @dataclass
        class DataClass:
            a: Tensor
            b: Tensor

        register_dataclass_as_pytree_node(
            DataClass,
            serialized_type_name="test_export_api_with_dynamic_shapes.DataClass",
        )

        class Foo(torch.nn.Module):
            def forward(self, inputs):
                return torch.matmul(inputs.a, inputs.b)

        foo = Foo()
        inputs = (DataClass(a=torch.randn(10, 2, 3), b=torch.randn(10, 3, 4)),)
        batch = Dim("batch")
        efoo = export(
            foo,
            inputs,
            dynamic_shapes={"inputs": [{0: batch}, {0: batch}]},
        )
        self.assertEqual(
            [
                str(node.meta["val"].shape)
                for node in efoo.graph_module.graph.nodes
                if node.op == "placeholder"
            ],
            ["torch.Size([s0, 2, 3])", "torch.Size([s0, 3, 4])"],
        )

        # pass dynamic shapes of inputs [pytree-registered classes]
        if HAS_TORCHREC:
            # skipping tests if torchrec not available
            class Foo(torch.nn.Module):
                def forward(self, kjt) -> torch.Tensor:
                    return kjt.values() + 0, kjt.offsets() + 0

            foo = Foo()
            kjt = KeyedJaggedTensor(
                values=torch.Tensor([1.0, 2.0, 3.0, 4.0, 5.0, 6.0, 7.0, 8.0]),
                keys=["index_0", "index_1"],
                lengths=torch.IntTensor([0, 2, 0, 1, 1, 1, 0, 3]),
                offsets=torch.IntTensor([0, 0, 2, 2, 3, 4, 5, 5, 8]),
            )
            inputs = (kjt,)
            dim = Dim("dim")
            dim_plus_one = Dim("dim_plus_one")
            efoo = torch.export.export(
                foo,
                inputs,
                dynamic_shapes={"kjt": [{0: dim}, None, {0: dim}, {0: dim_plus_one}]},
            )
            self.assertEqual(
                [out.shape for out in efoo.module()(*inputs)],
                [out.shape for out in foo(*inputs)],
            )

        # pass dynamic shapes of inputs [distinct, error]
        class Foo(torch.nn.Module):
            def forward(self, x, y):
                return torch.matmul(x, y)

        foo = Foo()
        inputs = (torch.randn(10, 2, 3), torch.randn(10, 3, 4))
        batch, M, K1, K2, N = dims("batch", "M", "K1", "K2", "N")
        with self.assertRaisesRegex(
            torch._dynamo.exc.UserError,
            (
                "Constraints violated \\(K2\\)!(.*\n)*.*"
                "K2.*and.*K1.*must always be equal(.*\n)*.*"
                "Suggested fixes:(.*\n)*.*"
                "K2 = K1"
            ),
        ):
            export(
                foo,
                inputs,
                dynamic_shapes={"x": (batch, M, K1), "y": (batch, K2, N)},
            )

        # pass dynamic shapes of inputs [specialized, error]
        foo = Foo()
        inputs = (torch.randn(10, 2, 3), torch.randn(10, 3, 4))
        batch, M, K1, N = dims("batch", "M", "K1", "N")
        with self.assertRaisesRegex(
            torch._dynamo.exc.UserError,
            (
                "Constraints violated \\(K1\\)!(.*\n)*.*"
                "K1 was inferred to be a constant(.*\n)*.*"
                "Suggested fixes:(.*\n)*.*"
                "K1 = 3"
            ),
        ):
            export(
                foo,
                inputs,
                dynamic_shapes={"x": (batch, M, K1), "y": (batch, None, N)},
            )

        # pass dynamic shapes of inputs [guards, error]
        class Foo(torch.nn.Module):
            def forward(self, x, y):
                if x.shape[0] < 16 and y.shape[1] % 3 == 0:
                    return torch.matmul(x, y)
                else:
                    return x + y

        foo = Foo()
        inputs = (torch.randn(10, 2, 3), torch.randn(10, 3, 4))
        batch, M, K, N = dims("batch", "M", "K", "N")
        with self.assertRaisesRegex(
            torch._dynamo.exc.UserError,
            (
                "Constraints violated.*!(.*\n)*.*"
                "Not all values of K.*satisfy the generated guard(.*\n)*.*"
                "Not all values of batch.*satisfy the generated guard(.*\n)*.*"
                "Suggested fixes:(.*\n)*.*"
                "batch = Dim\\('batch', max=15\\)(.*\n)*.*"
                "K = 3\\*_K"
            ),
        ):
            export(
                foo,
                inputs,
                dynamic_shapes={"x": (batch, M, K), "y": (batch, K, N)},
            )

    def test_suggested_fixes_new_roots(self):
        from torch.export import dims

        # suggested fixes should introduce new root dim for modulo guard
        class Foo(torch.nn.Module):
            def forward(self, x, y, z):
                # dy = 3 * _dx
                # dx = 3 * _dx - 1
                # dz = 3 * _dx + 2
                # suggested fixes results will look something like
                # {"dx": {"eq": 3*_dx-1, "min": 5, "max": 36}, "dy": {"eq": dx+1}, ...}
                if x.shape[0] >= 5 and x.shape[0] <= 36 and y.shape[0] % 3 == 0:
                    return x + y[1:] + z[3:]

        foo = Foo()
        inputs = (
            torch.randn(
                11,
            ),
            torch.randn(
                12,
            ),
            torch.randn(
                14,
            ),
        )
        dx, dy, dz = dims("dx", "dy", "dz")
        dynamic_shapes = {
            "x": (dx,),
            "y": (dy,),
            "z": (dz,),
        }
        with self.assertRaisesRegex(  # figure out regex later
            torch._dynamo.exc.UserError,
            (
                "Constraints violated.*!(.*\n)*.*"
                "Suggested fixes(.*\n)*.*"
                "_dx = Dim\(\\'_dx\\', max=12\)(.*\n)*.*"
                "dx = 3\*_dx - 1(.*\n)*.*"
                "dy = 3\*_dx(.*\n)*.*"
                "dz = 3\*_dx \+ 2"
            ),
        ):
            export(Foo(), inputs, dynamic_shapes=dynamic_shapes)
        # retry export
        _dx = Dim("_dx", min=2, max=12)
        dynamic_shapes = {"x": (3 * _dx - 1,), "y": (3 * _dx,), "z": (3 * _dx + 2,)}
        export(Foo(), inputs, dynamic_shapes=dynamic_shapes)

    def test_refine_dynamic_shapes_from_suggested_fixes(self):
        from torch.export.dynamic_shapes import (
            refine_dynamic_shapes_from_suggested_fixes,
        )

        def helper(model, inputs, dynamic_shapes):
            # export, fail, parse & refine suggested fixes, re-export
            try:
                export(Foo(), inps, dynamic_shapes=dynamic_shapes)
                raise Exception("should have raised constraint violation error")
            except torch._dynamo.exc.UserError as exc:
                new_shapes = refine_dynamic_shapes_from_suggested_fixes(
                    exc.msg, dynamic_shapes
                )
                export(Foo(), inps, dynamic_shapes=new_shapes)
                return new_shapes

        # specialize dims + derived dims
        class Foo(torch.nn.Module):
            def forward(self, x, y, z):
                x0 = x + y[1:] + z[2:]
                x1 = x @ torch.randn(4, 4)
                return x0, x1

        inps = (
            torch.randn(
                4,
            ),
            torch.randn(
                5,
            ),
            torch.randn(
                6,
            ),
        )
        dx = Dim("dx", max=16)
        dynamic_shapes = {"x": (dx,), "y": (dx + 1,), "z": (dx + 2,)}
        new_shapes = helper(Foo(), inps, dynamic_shapes)
        self.assertEqual(new_shapes["x"][0], 4)
        self.assertEqual(new_shapes["z"][0], 6)

        # refine lower, upper bound
        class Foo(torch.nn.Module):
            def forward(self, x, y):
                if x.shape[0] >= 6 and y.shape[0] <= 16:
                    return x * 2.0, y + 1

        inps = (torch.randn(16), torch.randn(12))
        dynamic_shapes = {"x": (Dim("dx"),), "y": (Dim("dy"),)}
        new_shapes = helper(Foo(), inps, dynamic_shapes)
        self.assertEqual(new_shapes["x"][0].min, 6)
        self.assertEqual(new_shapes["y"][0].max, 16)

        # divisiblity, will introduce new root
        class Foo(torch.nn.Module):
            def forward(self, x):
                if x.shape[0] >= 9:
                    return x.reshape([-1, 3])

        inps = (
            torch.randn(
                15,
            ),
        )
        dynamic_shapes = ((Dim("dx"),),)
        new_shapes = helper(Foo(), inps, dynamic_shapes)
        dim = new_shapes[0][0]
        root = dim.root
        self.assertEqual(dim.fn(2), 6)
        self.assertEqual(root.min, 3)

        # turn dim into derived dim/relation
        class Foo(torch.nn.Module):
            def forward(self, x, y):
                return x + y[4:]

        inps = (torch.randn(6, 4), torch.randn(10, 4))
        dynamic_shapes = {
            "x": (Dim("dx0"), Dim("dx1")),
            "y": (Dim("dy0"), Dim("dy1")),
        }
        new_shapes = helper(Foo(), inps, dynamic_shapes)
        self.assertEqual(new_shapes["x"][0], new_shapes["y"][0].root)  # dy0 = dx0 + 4
        self.assertEqual(new_shapes["y"][0].fn(5), 9)
        self.assertEqual(new_shapes["x"][1], new_shapes["y"][1])  # dx1 = dy1

        # nested dynamic shapes spec
        class Foo(torch.nn.Module):
            def forward(self, x, y):
                x0 = x[0]["data"] + x[1] + x[2][2:]
                x1 = y["a"] @ torch.randn(4, 4)
                x2 = y["b"] @ torch.randn(6, 6)
                return x0, x1, x2

        inps = (
            [
                {"data": torch.randn(4, 4)},
                torch.randn(4, 4),
                torch.randn(6, 4),
            ],
            {
                "a": torch.randn(8, 4),
                "b": torch.randn(9, 6),
            },
        )
        dynamic_shapes = {
            "x": [
                {"data": (Dim("dx00"), Dim("dx01"))},
                (Dim("dx10"), Dim("dx11")),
                (Dim("dx20"), Dim("dx21")),
            ],
            "y": {
                "a": (Dim("dya0"), Dim("dya1")),
                "b": (Dim("dyb0"), Dim("dyb1")),
            },
        }
        new_shapes = helper(Foo(), inps, dynamic_shapes)
        self.assertEqual(
            new_shapes["x"][0]["data"][0], new_shapes["x"][1][0]
        )  # dx10 = dx00
        self.assertEqual(
            new_shapes["x"][2][0].root, new_shapes["x"][0]["data"][0]
        )  # dx20 = dx00 + 2
        self.assertEqual(new_shapes["x"][2][0].fn(10), 12)
        self.assertEqual(
            new_shapes["x"][0]["data"][1], new_shapes["x"][1][1]
        )  # dx11 = dx01
        self.assertEqual(new_shapes["y"]["a"][1], 4)
        self.assertEqual(new_shapes["y"]["b"][1], 6)
        self.assertEqual(new_shapes["y"]["b"][0].__name__, "dyb0")  # unchanged

    def test_dynamic_shapes_spec_with_pytree(self):
        from torch.export import Dim, export
        from torch.utils._pytree import tree_map

        inputs = {
            "tensor": torch.randn(3),
            "dict_of_tensors": {k: torch.randn(3) for k in ["A", "B", "C", "D"]},
            "list_of_tensors": [torch.randn(3) for _ in range(4)],
        }

        batch = Dim("batch")
        # uniformly specify dynamic shapes for all inputs
        spec = tree_map(lambda x: {0: batch}, inputs)

        class Foo(torch.nn.Module):
            def forward(self, inputs):
                return (
                    inputs["tensor"]
                    + inputs["dict_of_tensors"]["A"]
                    + inputs["list_of_tensors"][0]
                )

        ep = export(Foo(), (inputs,), dynamic_shapes={"inputs": spec})
        input_shapes = [
            str(node.meta["val"].shape)
            for node in ep.graph_module.graph.nodes
            if node.op == "placeholder"
        ]
        self.assertEqual(len(input_shapes), 9)
        self.assertTrue(all(shape == "torch.Size([s0])" for shape in input_shapes))

    def test_error_does_not_reference_eager_fallback(self):
        class Module(torch.nn.Module):
            def forward(self, x):
                y = x.nonzero()
                z = y.shape[0]
                if z > 2:
                    return x.cos()
                else:
                    return x.sin()

        fn_ddo = Module()
        if is_non_strict_test(self._testMethodName):
            error = torch.fx.experimental.symbolic_shapes.GuardOnDataDependentSymNode
            error_msg = r"Could not guard on data-dependent expression"
        else:
            error = torchdynamo.exc.UserError
            error_msg = r"^(?!.*fall back to eager).*"
        with self.assertRaisesRegex(error, error_msg):
            _ = export(fn_ddo, (torch.tensor([2, 3, 5]),))

    def test_pytree_register_data_class(self):
        @dataclass
        class MyDataClass:
            x: int
            y: int
            z: int = None

        dt = MyDataClass(x=3, y=4)
        flat, spec = tree_flatten(dt)
        self.assertTrue(spec, LeafSpec())
        self.assertTrue(len(flat) == 1)

        register_dataclass_as_pytree_node(
            MyDataClass,
            serialized_type_name="test_pytree_register_data_class.MyDataClass",
        )

        flat, spec = tree_flatten(dt)
        self.assertEqual(
            spec,
            TreeSpec(MyDataClass, [["x", "y"], ["z"]], [LeafSpec(), LeafSpec()]),
        )
        self.assertEqual(flat, [3, 4])

        orig_dt = tree_unflatten(flat, spec)
        self.assertTrue(isinstance(orig_dt, MyDataClass))
        self.assertEqual(orig_dt.x, 3)
        self.assertEqual(orig_dt.y, 4)
        self.assertEqual(orig_dt.z, None)

        roundtrip_spec = treespec_loads(treespec_dumps(spec))
        self.assertEqual(roundtrip_spec, spec)

        @dataclass
        class MyOtherDataClass:  # the pytree registration don't allow registering the same class twice
            x: int
            y: int
            z: int = None

        # Override the registration with keep none fields
        register_dataclass_as_pytree_node(
            MyOtherDataClass,
            return_none_fields=True,
            serialized_type_name="test_pytree_regster_data_class.MyOtherDataClass",
        )

        dt = MyOtherDataClass(x=3, y=4)
        flat, spec = tree_flatten(dt)
        self.assertEqual(
            spec,
            TreeSpec(
                MyOtherDataClass,
                [["x", "y", "z"], []],
                [LeafSpec(), LeafSpec(), LeafSpec()],
            ),
        )
        self.assertEqual(flat, [3, 4, None])

        orig_dt = tree_unflatten(flat, spec)
        self.assertTrue(isinstance(orig_dt, MyOtherDataClass))
        self.assertEqual(orig_dt.x, 3)
        self.assertEqual(orig_dt.y, 4)
        self.assertEqual(orig_dt.z, None)

        roundtrip_spec = treespec_loads(treespec_dumps(spec))
        self.assertEqual(roundtrip_spec, spec)

    def test_pytree_register_nested_data_class(self):
        @dataclass
        class Inner:
            x: int
            y: int

        @dataclass
        class Outer:
            xy: Inner
            ab: Inner

        xy = Inner(1, 2)
        ab = Inner(3, 4)
        dt = Outer(xy, ab)
        inp = {"dt1": (dt, ({},)), "dt2": ((torch.ones(1),), dt)}

        register_dataclass_as_pytree_node(
            Inner, serialized_type_name="test_pytree_register_nested_data_class.Inner"
        )
        register_dataclass_as_pytree_node(
            Outer, serialized_type_name="test_pytree_register_nested_data_class.Outer"
        )

        flat, spec = tree_flatten(inp)
        self.assertEqual(flat, [1, 2, 3, 4, torch.ones(1), 1, 2, 3, 4])

        unflat = tree_unflatten(flat, spec)
        self.assertEqual(unflat, inp)

        roundtrip_spec = treespec_loads(treespec_dumps(spec))
        self.assertEqual(roundtrip_spec, spec)

    def test_param_util(self):
        class Basic(torch.nn.Module):
            def __init__(self):
                super().__init__()
                self.lin = torch.nn.Linear(10, 1)

            def forward(self, x):
                return self.lin(x)

        ep = export(Basic(), (torch.randn(5, 10),))
        num_params = 0
        params = []
        for node in ep.graph.nodes:
            if is_param(ep, node):
                num_params += 1
                params.append(get_param(ep, node))
        self.assertEqual(num_params, 2)
        self.assertEqual(params[0].shape, [1, 10])  # weight
        self.assertEqual(params[1].shape, [1])  # bias

    def test_buffer_util(self):
        ep = export(
            torch.nn.BatchNorm2d(100, affine=False), (torch.ones(20, 100, 35, 45),)
        )
        num_buffer = 0
        buffer = []

        for node in ep.graph.nodes:
            if is_buffer(ep, node):
                num_buffer += 1
                buffer.append(get_buffer(ep, node))
        self.assertEqual(num_buffer, 3)

        self.assertEqual(buffer[0].shape, torch.Size([100]))  # running_mean
        self.assertEqual(buffer[1].shape, torch.Size([100]))  # running_var
        self.assertEqual(buffer[2].shape, torch.Size([]))  # num_batches_tracked

    def test_export_dynamo_config(self):
        class MyModule(torch.nn.Module):
            def __init__(self):
                super().__init__()
                self.lstm = torch.nn.LSTM(input_size=4, hidden_size=5, num_layers=1)

            def forward(self, inputs: torch.Tensor) -> torch.Tensor:
                return self.lstm(inputs)

        config = DEFAULT_EXPORT_DYNAMO_CONFIG
        mod = MyModule()

        @contextmanager
        def _patch_config(kwargs):
            orig_config_dict = dataclasses.asdict(config)

            try:
                for k, v in kwargs.items():
                    setattr(config, k, v)
                yield
            finally:
                for k, v in orig_config_dict.items():
                    setattr(config, k, v)

        inp = (torch.rand(5, 4),)
        exported_program = export(mod, inp, strict=True)

        with _patch_config({"allow_rnn": False}):
            with self.assertRaisesRegex(
                torch._dynamo.exc.Unsupported,
                "TorchDynamo purposely graph breaks on RNN, GRU, LSTMs",
            ):
                _ = export(mod, inp, strict=True)

    def test_device_to_static(self):
        class Module(torch.nn.Module):
            def forward(self, x):
                return x.to("cpu")

        ep = export(Module(), (torch.tensor(1, device="cpu"),))
        ops = []
        for node in ep.graph.nodes:
            if node.op == "call_function":
                ops.append(node.target)
        self.assertGreater(len(ops), 0)
        for op in ops:
            self.assertIn(op, (torch.ops.aten._to_copy.default,))

    def test_device_to_dynamic(self):
        class Module(torch.nn.Module):
            def forward(self, x):
                return x.to("cpu")

        ep = export(
            Module(),
            (torch.tensor([1, 2], device="cpu"),),
            dynamic_shapes={"x": {0: Dim("i")}},
        )
        ops = []
        for node in ep.graph.nodes:
            if node.op == "call_function":
                ops.append(node.target)
        self.assertGreater(len(ops), 0)
        for op in ops:
            self.assertIn(op, (torch.ops.aten._to_copy.default,))

    def test_device_to_mutation(self):
        class Module(torch.nn.Module):
            def forward(self, x):
                y = x.to("cpu")
                y.add_(1)
                return y, x

        with self.assertRaisesRegex(
            RuntimeError, "cannot mutate tensors with frozen storage"
        ):
            export(Module(), (torch.tensor(1, device="cpu"),))

    def test_float_conversion(self):
        class Module(torch.nn.Module):
            def forward(self, x):
                return x.float()

        ep = export(Module(), (torch.tensor(1, dtype=torch.float),))
        ops = []
        for node in ep.graph.nodes:
            if node.op == "call_function":
                ops.append(node.target)
        self.assertGreater(len(ops), 0)
        for op in ops:
            self.assertIn(op, (torch.ops.aten._to_copy.default,))

    def test_device_to_mutation_float(self):
        class Module(torch.nn.Module):
            def forward(self, x):
                y = x.float()
                y.add_(1)
                return y, x

        with self.assertRaisesRegex(
            RuntimeError, "cannot mutate tensors with frozen storage"
        ):
            export(Module(), (torch.tensor(1, dtype=torch.float),))

    def test_module(self):
        class MyLinear(torch.nn.Module):
            def __init__(self):
                super().__init__()
                self.weight = torch.randn(20, 98)
                self.bias = torch.randn(20)

            def forward(self, x):
                return torch.nn.functional.linear(x, self.weight, self.bias)

        class Foo(torch.nn.Module):
            def __init__(self):
                super().__init__()
                self.conv = torch.nn.Conv2d(16, 33, 3)
                self.linear = MyLinear()

            def forward(self, x):
                a, b = x
                a_conv = self.conv(a)
                a_linear = self.linear(a_conv)
                b_conv = self.conv(b)
                b_linear = self.linear(b_conv)
                return (
                    a_linear.cos() + b_linear.sin(),
                    a_linear.sin() + b_linear.cos(),
                )

        inp_container = ((torch.randn(20, 16, 50, 100), torch.randn(20, 16, 50, 100)),)

        ep = export(Foo(), inp_container)
        ep_rexported = export(ep.module(), inp_container)

        inp_test = ((torch.randn(20, 16, 50, 100), torch.randn(20, 16, 50, 100)),)

        self.assertTrue(
            torch.allclose(
                ep.module()(*inp_test)[0], ep_rexported.module()(*inp_test)[0]
            )
        )
        self.assertTrue(
            torch.allclose(
                ep.module()(*inp_test)[1], ep_rexported.module()(*inp_test)[1]
            )
        )

    def test_module_with_dict_container_inp_out(self):
        class MyLinear(torch.nn.Module):
            def __init__(self):
                super().__init__()
                self.weight = torch.randn(20, 98)
                self.bias = torch.randn(20)

            def forward(self, x):
                return torch.nn.functional.linear(x, self.weight, self.bias)

        class Foo(torch.nn.Module):
            def __init__(self):
                super().__init__()
                self.conv = torch.nn.Conv2d(16, 33, 3)
                self.linear = MyLinear()

            def forward(self, x):
                a1, a2 = x["a"]
                b = x["b"]
                a1_conv = self.conv(a1)
                a1_linear = self.linear(a1_conv)
                a2_conv = self.conv(a2)
                a2_linear = self.linear(a2_conv)
                b_conv = self.conv(b)
                b_linear = self.linear(b_conv)
                return {
                    "a": a1_linear.cos() + b_linear.sin(),
                    "b": a2_linear.sin() + b_linear.cos(),
                }

        inp_container = (
            {
                "a": (torch.randn(20, 16, 50, 100), torch.randn(20, 16, 50, 100)),
                "b": torch.randn(20, 16, 50, 100),
            },
        )

        ep = export(Foo(), inp_container)
        ep_rexported = export(ep.module(), inp_container)

        inp_test = (
            {
                "a": (torch.randn(20, 16, 50, 100), torch.randn(20, 16, 50, 100)),
                "b": torch.randn(20, 16, 50, 100),
            },
        )

        self.assertTrue(
            torch.allclose(
                ep.module()(*inp_test)["a"], ep_rexported.module()(*inp_test)["a"]
            )
        )
        self.assertTrue(
            torch.allclose(
                ep.module()(*inp_test)["b"], ep_rexported.module()(*inp_test)["b"]
            )
        )

    def test_args_type_checked(self):
        class M(torch.nn.Module):
            def forward(self, x):
                return x + 1

        inp = torch.rand(2, 2)
        with self.assertRaisesRegex(torch._dynamo.exc.UserError, "to be a tuple"):
            # Intentionally not wrapping `inp` in a tuple to trigger the error
            _ = export(M(), inp)

    def test_decomp_batch_norm_functional_predispatch(self):
        class ConvBatchnorm(torch.nn.Module):
            def __init__(self):
                super().__init__()
                self.conv = torch.nn.Conv2d(1, 3, 1, 1)
                self.bn = torch.nn.BatchNorm2d(3)

            def forward(self, x):
                x = self.conv(x)
                x = self.bn(x)
                return (x,)

        mod = ConvBatchnorm()
        mod.eval()
        inp = torch.randn(1, 1, 3, 3)

        gm = torch.export._trace._export(mod, (inp,), pre_dispatch=True).module()
        self.assertExpectedInline(
            str(gm.code).strip(),
            """\
def forward(self, x):
    x, = fx_pytree.tree_flatten_spec(([x], {}), self._in_spec)
    conv_weight = self.conv.weight
    conv_bias = self.conv.bias
    bn_weight = self.bn.weight
    bn_bias = self.bn.bias
    bn_running_mean = self.bn.running_mean
    bn_running_var = self.bn.running_var
    conv2d = torch.ops.aten.conv2d.default(x, conv_weight, conv_bias);  x = conv_weight = conv_bias = None
    _native_batch_norm_legit_no_training = torch.ops.aten._native_batch_norm_legit_no_training.default(conv2d, bn_weight, bn_bias, bn_running_mean, bn_running_var, 0.1, 1e-05);  conv2d = bn_weight = bn_bias = bn_running_mean = bn_running_var = None
    getitem = _native_batch_norm_legit_no_training[0];  _native_batch_norm_legit_no_training = None
    return pytree.tree_unflatten((getitem,), self._out_spec)""",
        )

        mod.train()
        gm_train = _export(mod, (inp,), pre_dispatch=True).module()
        self.assertExpectedInline(
            str(gm_train.code).strip(),
            """\
def forward(self, x):
    x, = fx_pytree.tree_flatten_spec(([x], {}), self._in_spec)
    conv_weight = self.conv.weight
    conv_bias = self.conv.bias
    bn_weight = self.bn.weight
    bn_bias = self.bn.bias
    bn_running_mean = self.bn.running_mean
    bn_running_var = self.bn.running_var
    bn_num_batches_tracked = self.bn.num_batches_tracked
    conv2d = torch.ops.aten.conv2d.default(x, conv_weight, conv_bias);  x = conv_weight = conv_bias = None
    add = torch.ops.aten.add.Tensor(bn_num_batches_tracked, 1)
    _native_batch_norm_legit_functional = torch.ops.aten._native_batch_norm_legit_functional.default(conv2d, bn_weight, bn_bias, bn_running_mean, bn_running_var, True, 0.1, 1e-05);  conv2d = bn_weight = bn_bias = None
    getitem = _native_batch_norm_legit_functional[0]
    getitem_3 = _native_batch_norm_legit_functional[3]
    getitem_4 = _native_batch_norm_legit_functional[4];  _native_batch_norm_legit_functional = None
    copy__default = torch.ops.aten.copy_.default(bn_running_mean, getitem_3);  bn_running_mean = getitem_3 = None
    copy__default_1 = torch.ops.aten.copy_.default(bn_running_var, getitem_4);  bn_running_var = getitem_4 = None
    copy__default_2 = torch.ops.aten.copy_.default(bn_num_batches_tracked, add);  bn_num_batches_tracked = add = None
    return pytree.tree_unflatten((getitem,), self._out_spec)""",
        )

    def test_constrain_size_in_eager(self):
        class Module(torch.nn.Module):
            def forward(self, x, y):
                n = x.max().item()
                torch._check_is_size(n)
                return y + n

        fn = Module()
        ep = export(
            fn,
            (torch.randint(1, 2, (2, 2)), torch.randint(3, 5, (2, 3))),
        )
        test_inp = (torch.randint(1, 2, (2, 2)), torch.randint(3, 5, (2, 3)))
        self.assertTrue(torch.allclose(ep.module()(*test_inp), fn(*test_inp)))

    def test_constrain_size_with_constrain_value(self):
        class Module(torch.nn.Module):
            def forward(self, x, y):
                n = x.max().item()
                torch._check(n >= 2)
                torch._check(n <= 10)
                torch._check_is_size(n)
                return y + n

        fn = Module()
        with self.assertRaisesRegex(
            RuntimeError, r"Expected cond to be True, but got False"
        ):
            _ = fn(torch.randint(1, 2, (2, 2)), torch.randint(3, 5, (2, 3)))

        ep = export(
            fn,
            (torch.randint(3, 4, (2, 2)), torch.randint(3, 5, (2, 3))),
        )
        if is_non_strict_test(self._testMethodName):
            error_msg = r"Invalid value range for 1 between \[2\, 10\]"
        else:
            error_msg = r"item is outside of inline constraint \[2\, 10\]"
        with self.assertRaisesRegex(RuntimeError, error_msg):
            test_inp = (torch.randint(1, 2, (2, 2)), torch.randint(3, 5, (2, 3)))
            _ = ep.module()(*test_inp)

    def test_constrain_size_with_various_cases(self):
        class Module1(torch.nn.Module):
            def forward(self, x, y):
                n = x.item()
                torch._check_is_size(n)
                torch._check(n >= 0)
                return y.sum() + torch.ones(n, 5).sum()

        case1 = Module1()

        class Module2(torch.nn.Module):
            def forward(self, x, y):
                n = x.item()
                torch._check_is_size(n)
                torch._check(n >= 0)
                torch._check(n <= 6)
                return y.sum() + torch.ones(n, 5).sum()

        case2 = Module2()

        class Module3(torch.nn.Module):
            def forward(self, x, y):
                n = x.item()
                torch._check_is_size(n)
                torch._check(n >= 0)
                torch._check(n <= 1)
                return y.sum() + torch.ones(n, 5).sum()

        case3 = Module3()

        class Module4(torch.nn.Module):
            def forward(self, x, y):
                n = x.item()
                torch._check_is_size(n)
                torch._check(n >= 2)
                return y.sum() + torch.ones(n, 5).sum()

        case4 = Module4()

        class Module5(torch.nn.Module):
            def forward(self, x, y):
                n = x.item()
                torch._check_is_size(n)
                torch._check(n >= 1)
                return y.sum() + torch.ones(n, 5).sum()

        case5 = Module5()

        ep = export(case1, (torch.tensor(1), torch.ones(4, 5)))

        with self.assertRaisesRegex(
            RuntimeError, r"Expected cond to be True, but got False"
        ):
            _ = case1(torch.tensor(-1), torch.randn(4, 5))

        self.assertTrue(
            torch.allclose(
                ep.module()(torch.tensor(1), torch.ones(4, 5)),
                case1(torch.tensor(1), torch.ones(4, 5)),
            )
        )

        ep = export(case2, (torch.tensor(5), torch.randn(4, 5)))

        with self.assertRaisesRegex(
            RuntimeError,
            r"Expected cond to be True, but got False",
        ):
            _ = case2(torch.tensor(7), torch.randn(4, 5))

        with self.assertRaisesRegex(
            RuntimeError,
            r"Expected cond to be True, but got False",
        ):
            _ = case2(torch.tensor(9), torch.randn(4, 5))

        self.assertTrue(
            torch.allclose(
                ep.module()(torch.tensor(5), torch.ones(4, 5)),
                case2(torch.tensor(5), torch.ones(4, 5)),
            )
        )

        _ = case3(torch.tensor(1), torch.randn(4, 5))

        with self.assertRaisesRegex(
            RuntimeError,
            r"Expected cond to be True, but got False",
        ):
            _ = case4(torch.tensor(1), torch.randn(4, 5))

        ep = export(case4, (torch.tensor(5), torch.randn(4, 5)))

        with self.assertRaisesRegex(
            RuntimeError,
            r"Expected cond to be True, but got False",
        ):
            _ = case4(torch.tensor(1), torch.randn(4, 5))

        self.assertTrue(
            torch.allclose(
                ep.module()(torch.tensor(5), torch.ones(4, 5)),
                case4(torch.tensor(5), torch.ones(4, 5)),
            )
        )

        ep = export(case5, (torch.tensor(5), torch.randn(4, 5)))

        with self.assertRaisesRegex(
            RuntimeError,
            r"Expected cond to be True, but got False",
        ):
            _ = case5(torch.tensor(0), torch.randn(4, 5))

        self.assertTrue(
            torch.allclose(
                ep.module()(torch.tensor(5), torch.ones(4, 5)),
                case5(torch.tensor(5), torch.ones(4, 5)),
            )
        )

    def test_automatic_constrain_size(self):
        class M(torch.nn.Module):
            def forward(self, x, y):
                n = x.item()
                return y.sum() + torch.ones(n, 5).sum()

        ep = export(M(), (torch.tensor(1), torch.ones(4, 5)))

        # This is because we insert sym_constrain_range in the graph now
<<<<<<< HEAD
        if is_non_strict_test(self._testMethodName):
            error_msg = r"Invalid value range for -1 between \[0\, 9223372036854775807\]"
        else:
            error_msg = r"item is outside of inline constraint \[0\, inf\]"
=======
        error_msg = r"Invalid value range for -1 between"
>>>>>>> afdaa7fc
        with self.assertRaisesRegex(RuntimeError, error_msg):
            _ = ep.module()(torch.tensor(-1), torch.randn(4, 5))

        self.assertTrue(
            torch.allclose(
                ep.module()(torch.tensor(1), torch.ones(4, 5)),
                M()(torch.tensor(1), torch.ones(4, 5)),
            )
        )

    def test_constrain_decomp(self) -> None:
        class M(torch.nn.Module):
            def __init__(self):
                super().__init__()
                self.freq = torch.ones(5, 5)

            def forward(self, start_pos: torch.Tensor):
                pos = start_pos.item()
                torch._check_is_size(pos)
                torch._check(pos >= 0)
                torch._check(pos <= 4)
                return self.freq[pos] * self.freq[pos]

        ep = torch.export.export(M(), (torch.tensor(1),))
        FileCheck().check_count(
            "torch.ops.aten.sym_constrain_range_for_size.default", 1, exactly=True
        ).run(ep.graph_module.code)
        decompose_ep = ep.run_decompositions()
        FileCheck().check_count(
            "torch.ops.aten.sym_constrain_range_for_size.default", 1, exactly=True
        ).run(decompose_ep.graph_module.code)

    def test_mixed_input(self):
        class Module(torch.nn.Module):
            def forward(self, a, b, alpha: int):
                return torch.add(a, b, alpha=alpha)

        func = Module()

        a = torch.rand(1, 2)
        b = torch.rand(1, 2)
        alpha = 10

        exported = export(func, (a, b, alpha))
        for node in exported.graph_module.graph.nodes:
            if node.op == "placeholder":
                self.assertTrue(isinstance(node.meta["val"], (Tensor, int)))

    def test_export_with_inline_constraints(self):
        class Module(torch.nn.Module):
            def forward(self, x):
                a = x.item()
                torch._check(a >= 4)
                torch._check(a <= 7)
                return torch.empty((a, 4))

        f = Module()
        ep = export(f, (torch.tensor([5]),))
        self.assertEqual(ep.module()(torch.tensor([6])).shape, (6, 4))

        FileCheck().check_count(
            "torch.ops.aten.sym_constrain_range_for_size.default", 1, exactly=True
        ).run(ep.graph_module.code)

        if is_non_strict_test(self._testMethodName):
            error_msg = r"Invalid value range for 30 between \[4\, 7\]"
        else:
            error_msg = r"item is outside of inline constraint \[4\, 7\]"
        with self.assertRaisesRegex(RuntimeError, error_msg):
            ep.module()(torch.tensor([30]))

    def test_export_with_inline_constraints_complex(self):
        class Module(torch.nn.Module):
            def forward(self, x):
                a = x.item()
                torch._check(a >= 4)
                torch._check(a <= 7)
                empty = torch.empty((a, 4))

                return torch.cat((empty.transpose(0, 1), torch.zeros(6, a)), 0)

        f = Module()
        ep = export(f, (torch.tensor([6]),))
        self.assertEqual(ep.module()(torch.tensor([5])).shape, (10, 5))
        FileCheck().check_count(
            "torch.ops.aten.sym_constrain_range_for_size.default", 1, exactly=True
        ).run(ep.graph_module.code)

    def test_to_module_with_mutated_buffer(self):
        class Foo(torch.nn.Module):
            def __init__(self):
                super().__init__()
                self.register_buffer("buf", torch.zeros(1))

            def forward(self, x):
                self.buf.add_(1)
                return x.sum() + self.buf.sum()

        exported = export(Foo(), (torch.ones(5, 5),))
        stateful_gm = exported.module()
        export_return_val = stateful_gm(torch.ones(5, 5))
        eager = Foo()
        eager_return_val = eager(torch.ones(5, 5))
        self.assertTrue(torch.allclose(eager_return_val, export_return_val))

        for name, buffer in stateful_gm.named_buffers():
            self.assertTrue(torch.allclose(torch.ones(1), buffer))

        changed = stateful_gm.graph.eliminate_dead_code()
        self.assertFalse(changed)
        self.assertTrue(
            torch.allclose(stateful_gm(torch.ones(5, 5)), eager(torch.ones(5, 5)))
        )

        for name, buffer in stateful_gm.named_buffers():
            self.assertTrue(torch.allclose(torch.tensor(2, dtype=torch.float), buffer))

    def test_to_module_with_mutated_buffer_multiple(self):
        class Bar(torch.nn.Module):
            def __init__(self):
                super().__init__()
                self.register_buffer("buf", torch.ones(1))

            def forward(self, x):
                self.buf.add_(1)
                return x.sum() + self.buf.sum()

        class Foo(torch.nn.Module):
            def __init__(self):
                super().__init__()
                self.register_buffer("buf", torch.zeros(1))
                self.bar = Bar()

            def forward(self, x):
                self.buf.add_(1)
                self.bar.buf.add_(2)
                bar = self.bar(x)
                return bar.sum() + self.buf.sum()

        exported = export(Foo(), (torch.ones(5, 5),))
        stateful_gm = exported.module()
        export_return_val = stateful_gm(torch.ones(5, 5))
        eager = Foo()
        eager_return_val = eager(torch.ones(5, 5))
        self.assertTrue(torch.allclose(eager_return_val, export_return_val))

        for name, buffer in stateful_gm.named_buffers():
            if name == "L__self___buf":
                self.assertTrue(torch.allclose(torch.ones(1), buffer))
            if name == "L__self___bar_buf":
                self.assertTrue(
                    torch.allclose(torch.tensor(4, dtype=torch.float), buffer)
                )

        changed = stateful_gm.graph.eliminate_dead_code()
        self.assertFalse(changed)
        self.assertTrue(
            torch.allclose(stateful_gm(torch.ones(5, 5)), eager(torch.ones(5, 5)))
        )

        for name, buffer in stateful_gm.named_buffers():
            if name == "L__self___buf":
                self.assertTrue(
                    torch.allclose(torch.tensor(2, dtype=torch.float), buffer)
                )
            if name == "L__self___bar_buf":
                self.assertTrue(
                    torch.allclose(torch.tensor(7, dtype=torch.float), buffer)
                )

    def test_runtime_assert_for_prim(self):
        class Foo(torch.nn.Module):
            def forward(self, x, y):
                return x + y

        foo = Foo()
        tensor_inp = torch.ones(7, 5)
        dim0_x = torch.export.Dim("dim0_x", min=6)
        dynamic_shapes = {"x": {0: dim0_x}, "y": None}
        exported = torch.export.export(
            foo, (tensor_inp, 5), dynamic_shapes=dynamic_shapes
        )
        self.assertTrue(
            torch.allclose(
                exported.module()(torch.ones(8, 5), 5), foo(torch.ones(8, 5), 5)
            )
        )
        with self.assertRaisesRegex(
            RuntimeError,
            escape("Expected input at *args[1] to be equal to 5, but got 6"),
        ):
            _ = exported.module()(torch.ones(8, 5), 6)

        exported = torch.export.export(
            foo, (tensor_inp, 5.0), dynamic_shapes=dynamic_shapes
        )
        with self.assertRaisesRegex(
            RuntimeError,
            escape("Expected input at *args[1] to be equal to 5.0, but got 6.0"),
        ):
            _ = exported.module()(torch.ones(7, 5), 6.0)

    def test_runtime_assert_for_prm_str(self):
        class Foo(torch.nn.Module):
            def forward(self, a, b, mode):
                return torch.div(a, b, rounding_mode=mode)

        foo = Foo()
        inps = (torch.randn(4, 4), torch.randn(4), "trunc")
        exported = export(foo, inps)
        with self.assertRaisesRegex(
            RuntimeError, "to be equal to trunc, but got floor"
        ):
            _ = exported.module()(torch.randn(4, 4), torch.randn(4), "floor")
        self.assertTrue(torch.allclose(exported.module()(*inps), foo(*inps)))

    def test_to_module_with_mutated_buffer_multiple_update_sub_later(self):
        class Bar(torch.nn.Module):
            def __init__(self):
                super().__init__()
                self.register_buffer("buf", torch.ones(1))

            def forward(self, x):
                self.buf.add_(1)
                return x.sum() + self.buf.sum()

        class Foo(torch.nn.Module):
            def __init__(self):
                super().__init__()
                self.register_buffer("buf", torch.zeros(1))
                self.bar = Bar()

            def forward(self, x):
                self.buf.add_(1)
                bar = self.bar(x)
                self.bar.buf.add_(2)
                return bar.sum() + self.buf.sum()

        exported = export(Foo(), (torch.ones(5, 5),))
        stateful_gm = exported.module()
        export_return_val = stateful_gm(torch.ones(5, 5))
        eager = Foo()
        eager_return_val = eager(torch.ones(5, 5))
        self.assertTrue(torch.allclose(eager_return_val, export_return_val))

        for name, buffer in stateful_gm.named_buffers():
            if name == "L__self___buf":
                self.assertTrue(torch.allclose(torch.ones(1), buffer))
            if name == "L__self___bar_buf":
                self.assertTrue(
                    torch.allclose(torch.tensor(4, dtype=torch.float), buffer)
                )

        changed = stateful_gm.graph.eliminate_dead_code()
        self.assertFalse(changed)
        self.assertTrue(
            torch.allclose(stateful_gm(torch.ones(5, 5)), eager(torch.ones(5, 5)))
        )

        for name, buffer in stateful_gm.named_buffers():
            if name == "L__self___buf":
                self.assertTrue(
                    torch.allclose(torch.tensor(2, dtype=torch.float), buffer)
                )
            if name == "L__self___bar_buf":
                self.assertTrue(
                    torch.allclose(torch.tensor(7, dtype=torch.float), buffer)
                )

    def test_retracable_ep(self):
        class Bar(torch.nn.Module):
            def __init__(self):
                super().__init__()
                self.register_buffer("buf", torch.ones(1))

            def forward(self, x):
                self.buf.add_(1)
                return x.sum() + self.buf.sum()

        class Foo(torch.nn.Module):
            def __init__(self):
                super().__init__()
                self.register_buffer("buf", torch.zeros(1))
                self.bar = Bar()

            def forward(self, x):
                self.buf.add_(1)
                bar = self.bar(x)
                self.bar.buf.add_(2)
                return bar.sum() + self.buf.sum()

        inp = torch.ones(5, 5)
        exported = torch.export.export(Foo(), (inp,))
        reexported = torch.export.export(exported.module(), (inp,))

        self.assertTrue(torch.allclose(Foo()(inp), reexported.module()(inp)))

        dim0_x = torch.export.Dim("dim0_x")
        exported = torch.export.export(Foo(), (inp,), dynamic_shapes=({0: dim0_x},))
        reexported = torch.export.export(exported.module(), (inp,))
        with self.assertRaisesRegex(
            RuntimeError, "shape\[0\] to be equal to 5, but got 7"
        ):
            reexported.module()(torch.ones(7, 5))

        reexported = torch.export.export(
            exported.module(), (inp,), dynamic_shapes=({0: dim0_x},)
        )
        self.assertTrue(
            torch.allclose(
                Foo()(torch.ones(7, 5)), reexported.module()(torch.ones(7, 5))
            )
        )

        # can't retrace with invalid inputs with respect to the original ExportedProgram
        dim0_x_v2 = torch.export.Dim("dim0_x_v2", min=3)
        exported_v2 = torch.export.export(
            Foo(), (inp,), dynamic_shapes={"x": {0: dim0_x_v2}}
        )
        with self.assertRaisesRegex(
            RuntimeError,
            escape("Expected input at *args[0].shape[0] to be >= 3, but got 2"),
        ):
            torch.export.export(exported_v2.module(), (torch.randn(2, 2),))

    def test_export_cond(self):
        class A(torch.nn.Module):
            def __init__(self):
                super().__init__()
                self.register_buffer("buffer", torch.ones(6, 4))

            def forward(self):
                return self.buffer.cos()

        class Foo(torch.nn.Module):
            def __init__(self):
                super().__init__()
                self.a = A()

            def forward(self, x):
                def true_fn(x):
                    return x.cos() + self.a().sum()

                def false_fn(x):
                    return x.sin()

                return cond(x.shape[0] > 4, true_fn, false_fn, [x])

        inp = torch.ones(6, 4)
        ep = export(
            Foo(),
            (inp,),
        )
        self.assertTrue(
            torch.allclose(ep.module()(torch.ones(6, 4)), Foo()(torch.ones(6, 4)))
        )

    def test_aten_lift_fresh_copy(self):
        class M(torch.nn.Module):
            def forward(self, x):
                return torch.ops.aten.lift_fresh_copy(x)

        ep = export(M(), (torch.ones(6, 4),))
        found = False

        op = "torch.ops.aten.clone.default"
        FileCheck().check_count(op, 1, exactly=True).run(ep.graph_module.code)

    def test_cond_buffers(self):
        class M(torch.nn.Module):
            def __init__(self):
                super().__init__()
                self.register_parameter(
                    "param", torch.nn.Parameter(torch.ones(2, 3), requires_grad=False)
                )
                self.register_buffer("buffer", torch.ones(2, 3) + 1)

            def true_fn(self, x):
                return x + self.param

            def false_fn(self, x):
                return x + self.buffer

            def forward(self, x):
                return cond(x.shape[0] == 4, self.true_fn, self.false_fn, [x])

        inp = torch.ones(2, 3)
        ep = torch.export.export(M(), (inp,))
        inp = torch.randn(2, 3)
        epm = ep.module()
        self.assertTrue(torch.allclose(epm(inp), M()(inp)))

        for gm in epm.named_modules():
            if not isinstance(gm, torch.fx.GraphModule):
                continue
            self.assertEqual(
                len([node for node in gm.graph.nodes if node.op == "placeholder"]), 1
            )

    # map_fn references module outside the module hierarchy
    @unittest.expectedFailure
    def test_map_buffers(self):
        class M1(torch.nn.Module):
            def __init__(self):
                super().__init__()
                self.register_parameter(
                    "param", torch.nn.Parameter(torch.tensor(5), requires_grad=False)
                )
                self.register_buffer("buffer", torch.tensor(6) + 1)

        m1 = M1()

        def map_fn(x, y):
            z = x + y + m1.param + m1.buffer
            z.add_(4)
            return z

        class M(torch.nn.Module):
            def forward(self, xs, y):
                return map(map_fn, xs, y)

        example_inputs = (torch.ones(3, 2), torch.tensor(3))
        ep = torch.export.export(M(), example_inputs)
        example_inputs = (torch.randn(3, 2), torch.tensor(3))
        epm = ep.module()
        self.assertTrue(torch.allclose(epm(*example_inputs), M()(*example_inputs)))

        for gm in epm.named_modules():
            if not isinstance(gm, torch.fx.GraphModule):
                continue
            self.assertEqual(
                len([node for node in gm.graph.nodes if node.op == "placeholder"]), 2
            )

    @testing.expectedFailureSerDer  # We don't preserve metadata on graph module
    @testing.expectedFailureNonStrict
    def test_retrace_graph_level_meta_preservation(self):
        class Foo(torch.nn.Module):
            def __init__(self):
                super().__init__()

            def forward(self, x):
                if x.shape[0] > 4:
                    return x.cos()
                return x.sin()

        inp = torch.ones(7, 5)
        dim0_x = torch.export.Dim("dim0_x", min=6)
        exported = torch.export.export(Foo(), (inp,), dynamic_shapes={"x": {0: dim0_x}})
        stateful_module = exported.module()
        self.assertTrue(len(stateful_module.meta["input_shape_constraints"]), 1)

        re_exported = export(stateful_module, (inp,), dynamic_shapes=({0: dim0_x},))
        self.assertTrue(
            len(re_exported.graph_module.meta["input_shape_constraints"]) == 1
        )
        self.assertTrue(
            torch.allclose(
                exported.module()(torch.ones(7, 5)),
                re_exported.module()(torch.ones(7, 5)),
            )
        )

        re_exported_v2 = export(exported.module(), (inp,))
        self.assertTrue(
            len(re_exported_v2.graph_module.meta["input_shape_constraints"]) == 0
        )
        self.assertTrue(
            torch.allclose(
                exported.module()(torch.ones(7, 5)),
                re_exported_v2.module()(torch.ones(7, 5)),
            )
        )

    def test_check_is_size_error(self):
        class Module(torch.nn.Module):
            def forward(self, x):
                a = x.item()
                # We cannot automatically infer a is a size here because view
                # accepts -1
                return torch.randn(24).view(a, 4)

        f = Module()
        if is_non_strict_test(self._testMethodName):
            error = torch.fx.experimental.symbolic_shapes.GuardOnDataDependentSymNode
            error_msg = r"Could not guard on data-dependent expression"
        else:
            error = torch._dynamo.exc.UserError
            error_msg = (
                r"Tried to use data-dependent value in the subsequent computation"
            )
        with self.assertRaisesRegex(error, error_msg):
            _ = export(f, (torch.tensor(6),))

    def test_train_eval_on_exported_preautograd_module(self):
        class Foo(torch.nn.Module):
            def __init__(self):
                super().__init__()

            def forward(self, x):
                if x.shape[0] > 4:
                    return x.cos()
                return x.sin()

        graph_module = _export(Foo(), (torch.ones(7, 5),), pre_dispatch=True).module()
        with self.assertRaisesRegex(
            NotImplementedError, r"Calling train\(\) is not supported yet."
        ):
            graph_module.train()

        with self.assertRaisesRegex(
            NotImplementedError, r"Calling eval\(\) is not supported yet."
        ):
            graph_module.eval()

    @testing.expectedFailureRetraceability  # T183144788
    def test_lifted_constants(self) -> None:
        class Module(torch.nn.Module):
            def forward(self, x):
                return x + torch.tensor(3)

        f = Module()
        ep = export(f, (torch.tensor(1),))

        self.assertEqual(len(ep.graph_signature.input_specs), 2)
        self.assertEqual(len(ep.constants), 1)

        class Foo(torch.nn.Module):
            def __init__(self):
                super().__init__()
                self.a = torch.tensor(3)

            def forward(self, x):
                list_tensor = [torch.tensor(3), torch.tensor(4)]
                return x + self.a + list_tensor[0] + list_tensor[1]

        ep = export(Foo(), (torch.tensor(1),))

        self.assertEqual(len(ep.graph_signature.input_specs), 4)
        self.assertEqual(len(ep.state_dict), 0)
        self.assertEqual(len(ep.constants), 3)

        inp = (torch.tensor(5),)
        self.assertTrue(torch.allclose(ep.module()(*inp), Foo()(*inp)))

        transform = ep.run_decompositions()
        self.assertEqual(len(ep.graph_signature.input_specs), 4)
        self.assertTrue(torch.allclose(ep.module()(*inp), transform.module()(*inp)))

    @testing.expectedFailureRetraceability  # T183144788
    def test_tensor_attribute_zero_args(self):
        class Foo(torch.nn.Module):
            def __init__(self, value):
                super().__init__()
                self.x = torch.tensor(value)

            def forward(self):
                return self.x.clone()

        m = Foo([1, 2])
        ep = export(m, ())
        self.assertEqual(ep.graph_signature.lifted_tensor_constants, ["x"])

    def test_preserve_shape_dynamism_for_unused_inputs(self):
        @dataclass
        class Input:
            f: torch.Tensor
            p: torch.Tensor

        torch._export.utils.register_dataclass_as_pytree_node(
            Input,
            serialized_type_name="test_preserve_shape_dynamism_for_unused_inputs.Input",
        )

        class Module(torch.nn.Module):
            def forward(self, x: Input):
                return x.f + 1

        mod = Module()
        example_inputs = (Input(f=torch.ones(10, 4), p=torch.zeros(10, 4)),)
        ep_static = torch.export.export(mod, example_inputs)
        for node in ep_static.graph.nodes:
            if node.op == "placeholder":
                for s in node.meta["val"].shape:
                    self.assertIsInstance(s, int)

        dim0_x_f, dim0_x_p = torch.export.dims("dim0_x_f", "dim0_x_p")
        dynamic_shapes = {"x": [{0: dim0_x_f}, {0: dim0_x_p}]}
        ep_dynamic = torch.export.export(
            mod, example_inputs, dynamic_shapes=dynamic_shapes
        )
        for node in ep_dynamic.graph.nodes:
            if node.op == "placeholder":
                for i, s in enumerate(node.meta["val"].shape):
                    if i == 0:
                        self.assertIsInstance(s, torch.SymInt)
                    else:
                        self.assertIsInstance(s, int)

    def test_multiple_definitions_same_name_dim(self):
        class Foo(torch.nn.Module):
            def forward(self, x, y):
                return torch.matmul(x, y)

        A = torch.export.Dim("C", min=3)
        B = torch.export.Dim("C", max=12)
        with self.assertRaisesRegex(
            torch._dynamo.exc.UserError,
            "Found different definitions Dim\\(.*min=3\\) and Dim\\(.*max=12\\) "
            "for the same symbolic dimension",
        ):
            torch.export.export(
                Foo(),
                (torch.randn(10, 10), torch.randn(10, 10)),
                dynamic_shapes={"x": (A, B), "y": (B, A)},
            )

    def test_export_with_wrong_inputs(self):
        class MyModule(torch.nn.Module):
            def forward(self, x):
                return x + x

        exported_program = export(MyModule(), (torch.rand(2, 3),), {})
        with self.assertRaisesRegex(ValueError, "Trying to flatten user inputs"):
            exported_program.module()(torch.rand(2, 3), torch.rand(2, 3))

    def test_export_decomps_simple(self):
        class M(torch.nn.Module):
            def __init__(self):
                super().__init__()
                self.lin = torch.nn.Linear(10, 1)

            def forward(self, x):
                return self.lin(x)

        inp = (torch.randn(5, 10),)
        m = M()
        ep = export(m, inp)
        state_dict = ep.state_dict

        self.assertTrue(torch.allclose(ep.module()(*inp), m(*inp)))

        core_aten_ep = ep.run_decompositions()
        FileCheck().check_count("torch.ops.aten.permute.default", 1, exactly=True).run(
            core_aten_ep.graph_module.code
        )
        FileCheck().check_count("torch.ops.aten.t.default", 0, exactly=True).run(
            core_aten_ep.graph_module.code
        )
        self.assertTrue(torch.allclose(core_aten_ep.module()(*inp), m(*inp)))
        self.assertEqual(id(state_dict), id(ep.state_dict))

    def test_export_decomps_dynamic(self):
        class M(torch.nn.Module):
            def __init__(self):
                super().__init__()
                self.lin = torch.nn.Linear(10, 1)

            def forward(self, x):
                return self.lin(x)

        inp = (torch.randn(5, 10),)
        m = M()
        ep = export(m, inp, dynamic_shapes={"x": {0: Dim("batch")}})

        core_aten_ep = ep.run_decompositions()

        input_node = [
            node for node in core_aten_ep.graph.nodes if node.op == "placeholder"
        ][-1]
        self.assertTrue(isinstance(input_node.meta["val"].shape[0], torch.SymInt))

        FileCheck().check_count("torch.ops.aten.permute.default", 1, exactly=True).run(
            core_aten_ep.graph_module.code
        )
        FileCheck().check_count("torch.ops.aten.t.default", 0, exactly=True).run(
            core_aten_ep.graph_module.code
        )
        self.assertTrue(torch.allclose(core_aten_ep.module()(*inp), m(*inp)))

    def test_nonzero_2(self):
        class Module(torch.nn.Module):
            def forward(self, x):
                return torch.nonzero(x)

        f = Module()
        ep = export(f, (torch.ones(2),))
        inp = torch.randn(2)
        self.assertTrue(torch.allclose(ep.module()(inp), torch.nonzero(inp)))

    def test_redundant_asserts(self):
        class Foo(torch.nn.Module):
            def forward(self, x):
                y = x.item()
                torch._check_is_size(y)
                return torch.zeros(y)

        f = Foo()

        ep = export(f, (torch.tensor([3]),))
        FileCheck().check_count(
            "torch.ops.aten.sym_constrain_range_for_size.default", 1, exactly=True
        ).run(ep.graph_module.code)

        ep = ep.run_decompositions()
        FileCheck().check_count(
            "torch.ops.aten.sym_constrain_range_for_size.default", 1, exactly=True
        ).run(ep.graph_module.code)

    def test_non_arg_name_dynamic_shapes_api(self):
        class Foo(torch.nn.Module):
            def forward(self, a, b):
                return a.sum() + b.sum()

        foo = Foo()
        dim = torch.export.Dim("dim")
        ep = torch.export.export(
            foo,
            (torch.randn(4, 4), torch.randn(4, 4)),
            dynamic_shapes=(None, {0: dim}),
        )

        test_inp = (torch.randn(4, 4), torch.randn(7, 4))
        self.assertEqual(ep.module()(*test_inp), foo(*test_inp))

        ep_v2 = torch.export.export(
            foo,
            (torch.randn(4, 4), torch.randn(4, 4)),
            dynamic_shapes=(None, None),
        )
        with self.assertRaisesRegex(
            RuntimeError, "shape\[0\] to be equal to 4, but got 7"
        ):
            ep_v2.module()(*test_inp)

    def test_constant_output(self):
        class ModuleConstant(torch.nn.Module):
            def __init__(self):
                super().__init__()
                self.b = torch.randn(3, 2)

            def forward(self):
                return self.b

        class ModuleNestedConstant(torch.nn.Module):
            def __init__(self):
                super().__init__()
                self.bff = torch.randn(3, 2)

            def forward(self, x, y):
                return {"prediction": (x + y, self.bff)}

        mod = ModuleConstant()
        ep = torch.export.export(mod, ())
        self.assertEqual(ep.module()(), mod())

        args = (torch.randn(3, 2), torch.randn(3, 2))
        mod = ModuleNestedConstant()
        ep = torch.export.export(mod, args)
        self.assertEqual(ep.module()(*args), mod(*args))

    def test_non_arg_name_dynamic_shapes_api_with_kwarg(self):
        class Foo(torch.nn.Module):
            def forward(self, a, b, kw1, kw2):
                return a.sum() + b.sum() + kw1.sum() - kw2.sum()

        foo = Foo()
        dim = torch.export.Dim("dim")
        dim_for_kw1 = torch.export.Dim("dim_for_kw1")
        ep = torch.export.export(
            foo,
            (torch.randn(4, 4), torch.randn(4, 4)),
            {"kw2": torch.ones(4, 4), "kw1": torch.zeros(4, 4)},
            # We are specifying dynamism on the first kwarg even though user passed in
            # different order
            dynamic_shapes=(None, {0: dim}, {0: dim_for_kw1}, None),
        )

        test_inp = (torch.randn(4, 4), torch.randn(7, 4))
        test_kwargs = {"kw2": torch.ones(4, 4), "kw1": torch.zeros(9, 4)}
        # This should work even if the kwarg order are flipped.
        self.assertEqual(
            ep.module()(*test_inp, **test_kwargs), foo(*test_inp, **test_kwargs)
        )

    def test_non_arg_name_dynamic_shapes_api_with_container_type(self):
        class Foo(torch.nn.Module):
            def forward(self, a, b):
                return a[0].sum() + a[1].sum() + b.sum()

        inp_a = (torch.randn(4, 4), torch.randn(4, 4))
        inp_b = torch.randn(4, 4)
        inp = (inp_a, inp_b)

        count = 0

        def dynamify_inp(x):
            # Mark the second input a[1] dynamic
            nonlocal count
            if count == 1:
                dim = torch.export.Dim("dim", min=3)
                count += 1
                return {0: dim}
            count += 1
            return None

        dynamic_shapes = tree_map(dynamify_inp, inp)

        foo = Foo()
        ep = torch.export.export(foo, inp, dynamic_shapes=dynamic_shapes)

        test_inp = ((torch.randn(4, 4), torch.randn(2, 4)), torch.randn(4, 4))
        with self.assertRaisesRegex(RuntimeError, "shape\[0\] to be >= 3, but got 2"):
            ep.module()(*test_inp)

    def test_nested_module(self):
        class M1(torch.nn.Module):
            def forward(self, x):
                return x + x

        class M2(torch.nn.Module):
            def forward(self, x):
                m = M1()
                return m(x) * x

        inps = (torch.randn(3, 3),)
        ep = export(M2(), inps)
        self.assertTrue(torch.allclose(ep.module()(*inps), M2()(*inps)))

        add_nodes = [
            node
            for node in ep.graph.nodes
            if node.op == "call_function" and node.target == torch.ops.aten.add.Tensor
        ]
        self.assertEqual(len(add_nodes), 1)
        add_node = add_nodes[0]
        self.assertEqual(len(add_node.meta["nn_module_stack"]), 1)
        self.assertTrue("M2" in list(add_node.meta["nn_module_stack"].values())[0][1])

        self.assertExpectedInline(
            str(ep.graph).strip(),
            """\
graph():
    %x : [num_users=2] = placeholder[target=x]
    %add : [num_users=1] = call_function[target=torch.ops.aten.add.Tensor](args = (%x, %x), kwargs = {})
    %mul : [num_users=1] = call_function[target=torch.ops.aten.mul.Tensor](args = (%add, %x), kwargs = {})
    return (mul,)""",
        )

        unflattened = unflatten(ep)
        self.assertTrue(torch.allclose(unflattened(*inps), M2()(*inps)))

    def test_nested_module_with_init_buffer(self):
        class M1(torch.nn.Module):
            def __init__(self):
                super().__init__()
                self.b = torch.ones(3, 3)

            def forward(self, x):
                return x + self.b

        class M2(torch.nn.Module):
            def forward(self, x):
                m = M1()
                return m(x) * x

        inps = (torch.randn(3, 3),)
        ep = export(M2(), inps)
        self.assertTrue(torch.allclose(ep.module()(*inps), M2()(*inps)))

        self.assertEqual(len(ep.state_dict), 0)
        self.assertEqual(len(ep.constants), 0)

        self.assertExpectedInline(
            str(ep.graph).strip(),
            """\
graph():
    %x : [num_users=2] = placeholder[target=x]
    %ones : [num_users=1] = call_function[target=torch.ops.aten.ones.default](args = ([3, 3],), kwargs = {device: cpu, pin_memory: False})
    %add : [num_users=1] = call_function[target=torch.ops.aten.add.Tensor](args = (%x, %ones), kwargs = {})
    %mul : [num_users=1] = call_function[target=torch.ops.aten.mul.Tensor](args = (%add, %x), kwargs = {})
    return (mul,)""",
        )

        unflattened = unflatten(ep)
        self.assertTrue(torch.allclose(unflattened(*inps), M2()(*inps)))

    @testing.expectedFailureRetraceability  # Retracing tensor constants results in buffers
    def test_nested_module_with_constant_buffer(self):
        class M1(torch.nn.Module):
            def __init__(self):
                super().__init__()
                self.b = torch.tensor(5)

            def forward(self, x):
                return x + self.b

        class M2(torch.nn.Module):
            def forward(self, x):
                m = M1()
                return m(x) * x

        inps = (torch.randn(3, 3),)
        ep = export(M2(), inps)
        self.assertTrue(torch.allclose(ep.module()(*inps), M2()(*inps)))

        self.assertEqual(len(ep.state_dict), 0)
        self.assertEqual(len(ep.constants), 1)

        self.assertExpectedInline(
            str(ep.graph).strip(),
            """\
graph():
    %c_lifted_tensor_0 : [num_users=1] = placeholder[target=c_lifted_tensor_0]
    %x : [num_users=2] = placeholder[target=x]
    %lift_fresh_copy : [num_users=1] = call_function[target=torch.ops.aten.lift_fresh_copy.default](args = (%c_lifted_tensor_0,), kwargs = {})
    %detach : [num_users=1] = call_function[target=torch.ops.aten.detach.default](args = (%lift_fresh_copy,), kwargs = {})
    %add : [num_users=1] = call_function[target=torch.ops.aten.add.Tensor](args = (%x, %detach), kwargs = {})
    %mul : [num_users=1] = call_function[target=torch.ops.aten.mul.Tensor](args = (%add, %x), kwargs = {})
    return (mul,)""",
        )

        unflattened = unflatten(ep)
        self.assertTrue(torch.allclose(unflattened(*inps), M2()(*inps)))

    def test_nested_module_with_parameter(self):
        class M1(torch.nn.Module):
            def __init__(self):
                super().__init__()
                self.a = torch.nn.Parameter(torch.ones(3, 3))
                self.b = torch.nn.Parameter(torch.tensor(5.0))

            def forward(self, x):
                return x + self.a * self.b

        class M2(torch.nn.Module):
            def forward(self, x):
                m = M1()
                return m(x) * x

        inps = (torch.randn(3, 3),)
        # Strict export segfaults (Issue #128109)
        ep = torch.export.export(M2(), inps, strict=False)
        self.assertTrue(torch.allclose(ep.module()(*inps), M2()(*inps)))

        self.assertEqual(len(ep.state_dict), 0)
        self.assertEqual(len(ep.constants), 1)

        self.assertExpectedInline(
            str(ep.graph).strip(),
            """\
graph():
    %c_lifted_tensor_0 : [num_users=1] = placeholder[target=c_lifted_tensor_0]
    %x : [num_users=2] = placeholder[target=x]
    %ones : [num_users=1] = call_function[target=torch.ops.aten.ones.default](args = ([3, 3],), kwargs = {device: cpu, pin_memory: False})
    %detach : [num_users=1] = call_function[target=torch.ops.aten.detach.default](args = (%ones,), kwargs = {})
    %lift_fresh_copy : [num_users=1] = call_function[target=torch.ops.aten.lift_fresh_copy.default](args = (%c_lifted_tensor_0,), kwargs = {})
    %detach_1 : [num_users=1] = call_function[target=torch.ops.aten.detach.default](args = (%lift_fresh_copy,), kwargs = {})
    %detach_2 : [num_users=1] = call_function[target=torch.ops.aten.detach.default](args = (%detach_1,), kwargs = {})
    %mul : [num_users=1] = call_function[target=torch.ops.aten.mul.Tensor](args = (%detach, %detach_2), kwargs = {})
    %add : [num_users=1] = call_function[target=torch.ops.aten.add.Tensor](args = (%x, %mul), kwargs = {})
    %mul_1 : [num_users=1] = call_function[target=torch.ops.aten.mul.Tensor](args = (%add, %x), kwargs = {})
    return (mul_1,)""",
        )

        unflattened = unflatten(ep)
        self.assertTrue(torch.allclose(unflattened(*inps), M2()(*inps)))

    def test_lazy_module_kwargs(self):
        class LazyModule(torch.nn.modules.lazy.LazyModuleMixin, torch.nn.Module):
            def initialize_parameters(self, *args, **kwargs):
                pass

            def forward(self, x, y):
                return x + y

        m = LazyModule()
        ep = torch.export.export(
            m, (), {"x": torch.randn(3, 3), "y": torch.randn(3, 3)}
        )
        inputs = {"x": torch.randn(3, 3), "y": torch.randn(3, 3)}
        self.assertEqual(ep.module()(**inputs), m(**inputs))

    def test_retrace_pre_autograd(self):
        class Foo(torch.nn.Module):
            def __init__(self):
                super().__init__()
                self.register_buffer("buffer", torch.ones(4, 4))

            def forward(self, x):
                self.buffer.add_(4)
                return x.sum() + self.buffer.sum()

        inp = torch.randn(4, 4)
        gm = _export(
            Foo(),
            (inp,),
            dynamic_shapes=({0: torch.export.Dim("dim", min=3)},),
            pre_dispatch=True,
        ).module()

        with self.assertRaisesRegex(
            RuntimeError, escape("Expected input at *args[0].shape[0]")
        ):
            gm(torch.randn(2, 2))

        with self.assertRaisesRegex(
            RuntimeError, escape("Expected input at *args[0].shape[0]")
        ):
            torch.export.export(gm, (torch.randn(2, 2),))

        ep = torch.export.export(
            gm,
            (torch.randn(5, 4),),
            dynamic_shapes=({0: torch.export.Dim("dim", min=3)},),
        )

        test_inp = torch.ones(8, 4)
        self.assertTrue(torch.allclose(ep.module()(test_inp), Foo().forward(test_inp)))

    def test_runtime_assert_with_size(self):
        class M(torch.nn.Module):
            def forward(self, x, y):
                a = x.item()
                torch._check_is_size(a)
                torch._check(a <= y.size(0))
                return y[:a]

        ep = export(
            M(),
            (torch.tensor(5), torch.ones(10)),
            dynamic_shapes={"x": None, "y": {0: torch.export.Dim("t")}},
        )
        inp = (torch.tensor(6), torch.randn(13))
        self.assertTrue(torch.allclose(ep.module()(*inp), M()(*inp)))

    def test_issue_113041(self):
        class TestModule(torch.nn.Module):
            def __init__(self):
                super().__init__()
                self.a = torch.tensor(1.0)

            def forward(self, x: torch.Tensor) -> torch.Tensor:
                return x + self.a

        def forward_hook(module: torch.nn.Module, inputs, output) -> torch.Tensor:
            return 2 * output

        seq = torch.nn.Sequential(TestModule()).eval()
        seq.b = torch.tensor(2)
        handle = seq.register_forward_hook(forward_hook)

        class M(torch.nn.Module):
            def __init__(self):
                super().__init__()
                self.seq = seq

            def forward(self, x):
                return self.seq(x) + self.seq.b

        inp = (torch.randn(2, 8),)
        ep = export(M(), inp)  # This errors because dynamo adds an extra input

    def test_export_with_fake_tensor_inputs(self):
        fake_mode = torch._subclasses.fake_tensor.FakeTensorMode()

        class Model(torch.nn.Module):
            def __init__(self) -> None:
                super().__init__()
                self.linear = torch.nn.Linear(2, 2)

            def forward(self, x):
                out = self.linear(x)
                return out

        # Put the inputs on a device
        with fake_mode, torch.device("meta"):
            x = torch.rand(5, 2, 2)
            model = Model()

            exported_program = torch.export.export(model, (x,))
            export_res = exported_program.module()(x)
            exp_res = model(x)
            all_meta_val = [
                node.meta["val"]
                for node in exported_program.graph_module.graph.nodes
                if "val" in node.meta
            ]
            self.assertTrue(export_res.size() == exp_res.size())
            self.assertTrue(all(val.device == x.device for val in all_meta_val))
            self.assertTrue(
                all(val.fake_mode is all_meta_val[0].fake_mode for val in all_meta_val)
            )
            decomposed_ep = exported_program.run_decompositions()
            export_res = decomposed_ep.module()(x)
            self.assertTrue(export_res.size() == exp_res.size())

    def test_export_with_fake_tensor_inputs_on_cuda_devices(self):
        fake_mode = torch._subclasses.fake_tensor.FakeTensorMode()

        class Model(torch.nn.Module):
            def __init__(self) -> None:
                super().__init__()
                self.linear = torch.nn.Linear(2, 2)

            def forward(self, x):
                out = self.linear(x)
                return out

        # Put the inputs on a device
        with fake_mode, torch.device("meta"):
            x = torch.rand(5, 2, 2)
            model = Model()

        # Manualy set the fake_device of fake tensors.
        x.fake_device = torch.device("cuda:0")
        for n, p in model.named_parameters():
            p.fake_device = torch.device("cuda:0")

        # Need to set all the requires_grad of tensors to False, because fake_tensor with CUDA device
        # doesn't quite work well with aot_autograd right now due to some logic fails
        # the check in call getDeviceGuardImpl in InputMetadata.
        x.requires_grad = False
        for n, p in model.named_parameters():
            p.requires_grad = False

        def check_device_and_fake_mode():
            exported_program = torch.export.export(model, (x,))
            export_res = exported_program.module()(x)
            exp_res = model(x)
            all_meta_val = [
                node.meta["val"]
                for node in exported_program.graph_module.graph.nodes
                if "val" in node.meta
            ]
            self.assertTrue(export_res.size() == exp_res.size())
            self.assertTrue(all(val.device == x.device for val in all_meta_val))
            self.assertTrue(
                all(val.fake_mode is all_meta_val[0].fake_mode for val in all_meta_val)
            )

        check_device_and_fake_mode()

    def test_run_decomposition_supports_user_input_mutation(self):
        class SingleOp(torch.nn.Module):
            def __init__(self):
                super().__init__()
                self.op = torch.ops.aten.native_batch_norm

            def forward(
                self,
                input,
                weight,
                bias,
                running_mean,
                running_var,
                training,
                momentum,
                eps,
                **kwargs,
            ):
                return self.op(
                    input,
                    weight,
                    bias,
                    running_mean,
                    running_var,
                    training,
                    momentum,
                    eps,
                    **kwargs,
                )

        input = torch.randn(5, 5, 5)
        weight = torch.randn(5)
        bias = torch.randn(5)
        running_mean = torch.randn(5)
        running_var = torch.randn(5)
        training = True
        momentum = 0.5
        eps = 0.6

        model = SingleOp()
        output = model(
            input, weight, bias, running_mean, running_var, training, momentum, eps
        )

        ep = torch.export.export(
            model,
            args=(
                input,
                weight,
                bias,
                running_mean,
                running_var,
                training,
                momentum,
                eps,
            ),
        )
        ep.run_decompositions(decomp_table=torch._decomp.decomposition_table)
        self.assertEqual(
            ep.module()(
                input, weight, bias, running_mean, running_var, training, momentum, eps
            ),
            output,
        )

    def test_export_graph_with_no_inputs(self):
        # We saw this pattern when users want to export
        # a graph that initlizes the states of a model.
        class Module(torch.nn.Module):
            def forward(self):
                return torch.randn(3, 4), torch.randn(3, 4)

        f = Module()
        ep = torch.export.export(f, ())
        a, b = ep.module()()
        self.assertEqual(a.size(), torch.Size([3, 4]))
        self.assertEqual(b.size(), torch.Size([3, 4]))

    def test_pad_sequence(self):
        class Module(torch.nn.Module):
            def forward(self, x):
                return torch._C._nn.pad_sequence([x])

        m0 = Module()
        inputs = (torch.randn(3, 2),)
        ep = torch.export.export(
            m0, inputs, dynamic_shapes={"x": {0: Dim("batch_size")}}
        )
        self.assertEqual(ep.module()(*inputs), m0(*inputs))

        class ModuleBatchFirst(torch.nn.Module):
            def forward(self, x):
                return torch._C._nn.pad_sequence([x], batch_first=True)

        m1 = ModuleBatchFirst()
        inputs = (torch.randn(3, 2),)
        ep = torch.export.export(
            m1, inputs, dynamic_shapes={"x": {0: Dim("batch_size")}}
        )
        self.assertEqual(ep.module()(*inputs), m1(*inputs))

        class ModuleMulti(torch.nn.Module):
            def forward(self, x, y, z):
                return torch._C._nn.pad_sequence([x, y, z])

        m2 = ModuleMulti()
        inputs = (torch.randn(5, 2), torch.randn(4, 2), torch.randn(3, 2))
        ep = torch.export.export(
            m2,
            inputs,
            dynamic_shapes={
                "x": {0: Dim("batch_size")},
                "y": {0: Dim("y")},
                "z": {0: Dim("z")},
            },
        )
        self.assertEqual(ep.module()(*inputs), m2(*inputs))

        class ModuleMultiBatchFirst(torch.nn.Module):
            def forward(self, x, y, z):
                return torch._C._nn.pad_sequence([x, y, z], batch_first=True)

        m3 = ModuleMulti()
        inputs = (torch.randn(5, 2), torch.randn(4, 2), torch.randn(3, 2))
        ep = torch.export.export(
            m2,
            inputs,
            dynamic_shapes={
                "x": {0: Dim("batch_size")},
                "y": {0: Dim("y")},
                "z": {0: Dim("z")},
            },
        )
        self.assertEqual(ep.module()(*inputs), m3(*inputs))

    def test_export_then_compile_tensor_ctor(self):
        class M(torch.nn.Module):
            def forward(self, scores, mask):
                scores = scores.masked_fill(
                    mask, torch.tensor(torch.finfo(scores.dtype).min)
                )  # (bs, n_heads, q_length, k_length)
                return scores

        tensor_cpu = torch.randn(2, 4)
        mask_cpu = torch.BoolTensor(
            [[False, True, False, False], [False, False, False, False]]
        )

        m = M().eval()
        # res_ref = m(tensor_cpu, mask_cpu)
        # print("res_ref is: {}".format(res_ref), flush=True)

        exported_model = _export(m, (tensor_cpu, mask_cpu), pre_dispatch=True).module()
        optimized_model = torch.compile(exported_model)
        optimized_model(tensor_cpu, mask_cpu)

    def test_export_input_mutation_static_shape(self):
        class MutationModel(torch.nn.Module):
            def forward(self, x, y):
                x.view(3, 2, -1).add_(y)
                return x

        inputs = (torch.randn(12), torch.tensor(2))
        model = MutationModel()
        ep = export(model, inputs)
        inputs_export = copy.deepcopy(inputs)
        inputs_model = copy.deepcopy(inputs)
        self.assertEqual(ep.module()(*inputs_export), model(*inputs_model))
        self.assertEqual(inputs[0] + torch.tensor(2), inputs_model[0])
        self.assertEqual(inputs[0] + torch.tensor(2), inputs_export[0])

    def test_export_input_mutation_dynamic_shape(self):
        class MutationModel(torch.nn.Module):
            def forward(self, x, y):
                x[0].mul_(y)
                return x

        inputs = ((torch.randn(12), torch.randn(3, 2)), 2.0)
        model = MutationModel()
        ep = torch.export.export(
            model,
            inputs,
            dynamic_shapes={"x": ({0: torch.export.Dim("dim")}, None), "y": None},
        )
        nodes = list(ep.graph.nodes)
        self.assertEqual(nodes[0].op, "placeholder")
        self.assertIsInstance(nodes[0].meta["val"], torch.Tensor)
        self.assertIsInstance(nodes[0].meta["val"].shape[0], torch.SymInt)

        inputs_export = copy.deepcopy(inputs)
        inputs_model = copy.deepcopy(inputs)
        self.assertEqual(ep.module()(*inputs_export), model(*inputs_model))
        self.assertEqual(inputs[0][0] * 2.0, inputs_model[0][0])
        self.assertEqual(inputs[0][0] * 2.0, inputs_export[0][0])

    def test_export_input_mutation_bug(self):
        class M(torch.nn.Module):
            def forward(self, x):
                x[:, :2, :] = x[:, :2, :] + 1
                return x

        inputs = (torch.ones(4, 4, 4),)
        ep = torch.export.export(M(), inputs)
        m = ep.module()

        # Make the name conflict with a placeholder name that we get from
        # aot_export
        for i, node in enumerate(m.graph.nodes):
            if node.op == "placeholder":
                node.name = f"arg0_{i + 1}"
        m.recompile()

        ep = torch.export.export(m, inputs)

        inputs = (torch.randn(4, 4, 4),)
        self.assertEqual(
            ep.module()(*copy.deepcopy(inputs)), M()(*copy.deepcopy(inputs))
        )

    def test__scaled_dot_product_flash_attention(self):
        class Module(torch.nn.Module):
            def forward(self, q, k, v):
                res = torch.nn.functional.scaled_dot_product_attention(q, k, v)
                return res[0]

        m = Module()
        inputs = (
            torch.randn(5, 4, 3, 2),
            torch.randn(5, 4, 3, 2),
            torch.randn(5, 4, 3, 2),
        )
        ep = export(m, inputs)
        self.assertEqual(ep.module()(*inputs), m(*inputs))

    @testing.expectedFailureSerDer  # symfloat nyi
    def test_sym_sqrt(self):
        import math

        class M(torch.nn.Module):
            def forward(self, x):
                return x / torch.sym_sqrt(x.shape[0])

        ep = export(M(), (torch.ones(16, 4),), dynamic_shapes={"x": {0: Dim("dim")}})
        _ExportPassBaseDeprecatedDoNotUse()(ep.graph_module)
        FileCheck().check_count("torch._sym_sqrt", 1, exactly=True).run(
            ep.graph_module.code
        )

    def test_check_specialized_int(self):
        class SingleOp(torch.nn.Module):
            def __init__(self):
                super().__init__()
                self.op = torch.ops.aten.scatter_add

            def forward(self, t, dim, index, src, **kwargs):
                return self.op(t, dim, index, src, **kwargs)

        t = torch.randn(10, 5)
        dim = -1
        index = torch.tensor(
            [
                [2, 4, 3, 1, 0],
                [0, 2, 1, 4, 3],
                [3, 1, 4, 2, 0],
                [4, 0, 3, 1, 2],
                [3, 0, 4, 1, 2],
            ]
        )
        src = torch.randn(5, 5)

        model = SingleOp()
        output = model(t, dim, index, src)

        ep = torch.export.export(model, args=(t, dim, index, src))
        ep.run_decompositions(decomp_table=torch._decomp.decomposition_table)
        self.assertEqual(ep.module()(t, dim, index, src), output)

    def test_fqn(self):
        class NestedChild(torch.nn.Module):
            def forward(self, x):
                return x / x

        class Child1(torch.nn.Module):
            def __init__(self):
                super().__init__()
                self.nested = NestedChild()
                self.register_parameter(
                    "child1param", torch.nn.Parameter(torch.ones(2, 3))
                )

            def forward(self, x):
                x = self.nested(x)
                return x + self.child1param

        class Child2(torch.nn.Module):
            def __init__(self):
                super().__init__()
                self.register_buffer("child2buffer", torch.ones(2, 3))

            def forward(self, x):
                return x - self.child2buffer

        class MyModule(torch.nn.Module):
            def __init__(self):
                super().__init__()
                self.foo = Child1()
                self.bar = Child2()
                self.register_parameter(
                    "rootparam", torch.nn.Parameter(torch.ones(2, 3))
                )

            def forward(self, x):
                x = x * self.rootparam
                x = self.foo(x)
                x = self.bar(x)
                return x

        orig_eager = MyModule()
        test_inp = torch.randn(2, 3)

        torch_gm = _export_to_torch_ir(orig_eager, (torch.rand(2, 3),), {})
        for k, v in orig_eager.state_dict().items():
            normalized_k = k.replace(".", "_")
            self.assertIn(normalized_k, torch_gm.state_dict())
            self.assertEqual(v, torch_gm.state_dict()[normalized_k])
        self.assertTrue(torch.allclose(torch_gm(test_inp), orig_eager(test_inp)))

        pre_autograd_gm = torch.export._trace._export(
            orig_eager, (torch.rand(2, 3),), {}, pre_dispatch=True
        ).module()
        for k, v in orig_eager.state_dict().items():
            normalized_k = k.replace(".", "_")
            self.assertIn(k, pre_autograd_gm.state_dict())
            self.assertEqual(v, pre_autograd_gm.state_dict()[k])
        self.assertTrue(torch.allclose(pre_autograd_gm(test_inp), orig_eager(test_inp)))

        ep = export(orig_eager, (torch.rand(2, 3),), {})
        for k, v in orig_eager.state_dict().items():
            # We do not need to normalize the key here because exported
            # program's state dict is able to contain the module information.
            self.assertIn(k, ep.state_dict)
            self.assertEqual(v, ep.state_dict[k])
        self.assertTrue(torch.allclose(ep.module()(test_inp), orig_eager(test_inp)))

    def test_nn_module_stack(self):
        class Leaf(torch.nn.Module):
            def __init__(self):
                super().__init__()
                self.linear = torch.nn.Linear(4, 4)

            def forward(self, x):
                return self.linear(x)

        class Bar(torch.nn.Module):
            def __init__(self):
                super().__init__()
                self.leaf = Leaf()
                self.register_buffer("buffer", torch.randn(4, 4))

            def forward(self, x):
                return self.buffer.sum() + self.leaf(x).sum()

        class Foo(torch.nn.Module):
            def __init__(self):
                super().__init__()
                self.bar = Bar()

            def forward(self, x):
                y = self.bar.buffer + x
                return (self.bar(x) + y.sum(),)

        inp = (torch.randn(4, 4),)
        mod = Foo()
        ep_strict = torch.export.export(mod, inp).run_decompositions()
        ep_non_strict = torch.export.export(mod, inp, strict=False).run_decompositions()

        gm_unflat_non_strict = unflatten(ep_non_strict)
        self.assertTrue(hasattr(gm_unflat_non_strict, "bar"))
        self.assertTrue(hasattr(gm_unflat_non_strict.bar, "buffer"))
        self.assertTrue(hasattr(gm_unflat_non_strict.bar, "leaf"))

        gm_unflat_strict = unflatten(ep_strict)

        self.assertEqual(gm_unflat_non_strict(*inp), gm_unflat_strict(*inp))
        self.assertExpectedInline(
            str(gm_unflat_non_strict.bar.leaf.linear.graph).strip(),
            """\
graph():
    %x : [num_users=1] = placeholder[target=x]
    %weight : [num_users=1] = get_attr[target=weight]
    %bias : [num_users=1] = get_attr[target=bias]
    %permute : [num_users=1] = call_function[target=torch.ops.aten.permute.default](args = (%weight, [1, 0]), kwargs = {})
    %addmm : [num_users=1] = call_function[target=torch.ops.aten.addmm.default](args = (%bias, %x, %permute), kwargs = {})
    return addmm""",
        )

        gm_flat_non_strict = ep_non_strict.module()
        gm_flat_strict = ep_strict.module()

        self.assertEqual(gm_flat_non_strict(*inp), gm_flat_strict(*inp))

    def test_nn_module_stack_shared_submodule(self):
        class Leaf(torch.nn.Module):
            def __init__(self):
                super().__init__()
                self.linear = torch.nn.Linear(4, 4)

            def forward(self, x):
                return self.linear(x)

        class Bar(torch.nn.Module):
            def __init__(self):
                super().__init__()
                self.leaf = Leaf()
                self.register_buffer("buffer", torch.randn(4, 4))

            def forward(self, x):
                return self.buffer.sum() + self.leaf(x).sum()

        class BarDifferent(torch.nn.Module):
            def __init__(self):
                super().__init__()
                self.leaf = Leaf()

            def forward(self, x):
                a = self.leaf(x).sum()
                b = self.leaf(x).sum()
                return a + b

        class Foo(torch.nn.Module):
            def __init__(self):
                super().__init__()
                self.bar = Bar()
                self.bar_different = BarDifferent()

            def forward(self, x):
                y = self.bar.buffer + x
                return (
                    self.bar(x) + self.bar_different(x + 2),
                    y.sum(),
                )

        inp = (torch.randn(4, 4),)
        mod = Foo()
        ep_strict = torch.export.export(mod, inp)
        ep_non_strict = torch.export.export(mod, inp, strict=False)

        gm_unflat_non_strict = unflatten(ep_non_strict)
        self.assertTrue(hasattr(gm_unflat_non_strict, "bar"))
        self.assertTrue(hasattr(gm_unflat_non_strict.bar, "buffer"))
        self.assertTrue(hasattr(gm_unflat_non_strict.bar, "leaf"))
        self.assertTrue(hasattr(gm_unflat_non_strict.bar_different, "leaf"))

        gm_unflat_strict = unflatten(ep_strict)

        self.assertEqual(gm_unflat_non_strict(*inp), gm_unflat_strict(*inp))
        self.assertExpectedInline(
            str(gm_unflat_non_strict.bar.leaf.linear.graph).strip(),
            """\
graph():
    %x : [num_users=1] = placeholder[target=x]
    %weight : [num_users=1] = get_attr[target=weight]
    %bias : [num_users=1] = get_attr[target=bias]
    %linear : [num_users=1] = call_function[target=torch.ops.aten.linear.default](args = (%x, %weight, %bias), kwargs = {})
    return linear""",
        )
        self.assertExpectedInline(
            str(gm_unflat_non_strict.bar_different.leaf.linear.graph).strip(),
            """\
graph():
    %add_2 : [num_users=1] = placeholder[target=add_2]
    %weight : [num_users=1] = get_attr[target=weight]
    %bias : [num_users=1] = get_attr[target=bias]
    %linear_1 : [num_users=1] = call_function[target=torch.ops.aten.linear.default](args = (%add_2, %weight, %bias), kwargs = {})
    return linear_1""",
        )

        gm_flat_non_strict = ep_non_strict.module()
        gm_flat_strict = ep_strict.module()

        self.assertEqual(gm_flat_non_strict(*inp), gm_flat_strict(*inp))

    def test_stack_trace(self):
        class Foo(torch.nn.Module):
            def __init__(self):
                super().__init__()
                self.linear = torch.nn.Linear(4, 4)

            def forward(self, x):
                x = self.linear(x)
                x *= 2.0
                return x

        ep = export(
            Foo(),
            (torch.randn(4, 4),),
        )
        # check correct lines are in stack trace
        trace_mul = [node for node in ep.graph.nodes if node.name == "mul"][0].meta.get(
            "stack_trace", ""
        )
        self.assertTrue(
            re.search(r"test_export.py.*in forward\n.*x \*= 2.0", trace_mul)
        )
        trace_addmm = [
            node for node in ep.graph.nodes if node.name in ["addmm", "linear"]
        ][0].meta.get("stack_trace", "")
        self.assertTrue(
            re.search(
                r"test_export.py.*in forward\n.*x = self.linear\(x\)", trace_addmm
            )
        )

    def test_sym_stack_trace(self):
        # TODO(avik): update this test with torch._check*
        class Foo(torch.nn.Module):
            def forward(self, x, y):
                y = torch.sym_constrain_range_for_size(y.item(), min=2)
                z = x.shape[0] == 4
                z = torch.sym_ite(z, x.shape[0], x.shape[1])
                return z

        ep = export(
            Foo(),
            (torch.randn(4, 4), torch.tensor(5)),
            dynamic_shapes={"x": (Dim("dx0"), Dim("dx1")), "y": None},
        )
        # stack trace for sym call constrain_range
        trace_constrain_range = [  # different names for serdes/pre-dispatch
            node
            for node in ep.graph.nodes
            if node.name
            in ["sym_constrain_range_for_size", "sym_constrain_range_for_size_default"]
        ][0].meta.get("stack_trace", None)
        self.assertTrue(
            re.search(
                r"in forward\n.*torch.sym_constrain_range_for_size",
                trace_constrain_range,
            )
        )

    def test_cond_with_module_stack_export_with(self):
        class Bar(torch.nn.Module):
            def __init__(self):
                super().__init__()
                self.linear = torch.nn.Linear(4, 4)

            def forward(self, x):
                def true_fn(x):
                    return self.linear(x).cos()

                def false_fn(x):
                    return self.linear(x).sin()

                return torch.cond(x.shape[0] > 4, true_fn, false_fn, [x])

        class CondExport(torch.nn.Module):
            def __init__(self):
                super().__init__()
                self.bar = Bar()

            def forward(self, x):
                return x.cos() + self.bar(x)

        inp = (torch.randn(4, 4),)
        ep = torch.export.export(CondExport(), inp, strict=False)
        self.assertExpectedInline(
            ep.graph_module.code.strip(),
            """\
def forward(self, p_bar_linear_weight, p_bar_linear_bias, x):
    cos = torch.ops.aten.cos.default(x)
    true_graph_0 = self.true_graph_0
    false_graph_0 = self.false_graph_0
    conditional = torch.ops.higher_order.cond(False, true_graph_0, false_graph_0, [p_bar_linear_bias, p_bar_linear_weight, x]);  true_graph_0 = false_graph_0 = p_bar_linear_bias = p_bar_linear_weight = x = None
    getitem = conditional[0];  conditional = None
    add = torch.ops.aten.add.Tensor(cos, getitem);  cos = getitem = None
    return (add,)""",
        )

        cond_top_level_nn_module_stack = [
            node.meta["nn_module_stack"]
            for node in ep.graph.nodes
            if node.name == "true_graph_0"
        ][0]

        self.assertTrue(
            "test_cond_with_module_stack_export_with.<locals>.Bar"
            in str(cond_top_level_nn_module_stack)
        )

    # TODO: See https://github.com/pytorch/pytorch/issues/115790
    @unittest.expectedFailure
    def test_cond_with_module_stack_export_with_unflatten(self):
        class Bar(torch.nn.Module):
            def __init__(self):
                super().__init__()
                self.linear = torch.nn.Linear(4, 4)

            def forward(self, x):
                def true_fn(x):
                    return self.linear(x).cos()

                def false_fn(x):
                    return self.linear(x).sin()

                return torch.cond(x.shape[0] > 4, true_fn, false_fn, [x])

        class CondExport(torch.nn.Module):
            def __init__(self):
                super().__init__()
                self.bar = Bar()

            def forward(self, x):
                return x.cos() + self.bar(x)

        inp = (torch.randn(4, 4),)
        ep = torch.export.export(CondExport(), inp, strict=False)

        cond_top_level_nn_module_stack = [
            node.meta["nn_module_stack"]
            for node in ep.graph.nodes
            if node.name == "true_graph_0"
        ][0]

        # we can't preserve nn_module_stack for the subgraphs for now.
        for node in ep.graph_module.true_graph_0.graph.nodes:
            self.assertEqual(
                node.meta["nn_module_stack"], cond_top_level_nn_module_stack
            )

        # this doesn't work today
        gm_unflat_strict = unflatten(ep)

    def test_predispatch_cond(self):
        class Model(torch.nn.Module):
            def __init__(self):
                super().__init__()
                self.register_buffer("pred", torch.tensor(False))
                self.register_buffer("t", torch.tensor(10))

            def forward(self, x, y):
                def true_fn(x, y):
                    with torch.enable_grad():
                        return x - 1 + self.t + y

                return torch.cond(
                    self.pred,
                    true_fn,
                    lambda x, y: x + 1 - self.t + y,
                    [x, y],
                )

        model = Model()
        with torch.no_grad():
            exported_program = torch.export._trace._export(
                model,
                (torch.tensor(10), torch.tensor(12)),
                {},
                dynamic_shapes=None,
                pre_dispatch=True,
                strict=False,
            )

        self.assertExpectedInline(
            str(exported_program.graph_module.code.strip()),
            """\
def forward(self, b_pred, b_t, x, y):
    true_graph_0 = self.true_graph_0
    false_graph_0 = self.false_graph_0
    conditional = torch.ops.higher_order.cond(b_pred, true_graph_0, false_graph_0, [b_t, x, y]);  b_pred = true_graph_0 = false_graph_0 = b_t = x = y = None
    getitem = conditional[0];  conditional = None
    return (getitem,)""",
        )  # noqa: B950

        self.assertExpectedInline(
            str(exported_program.graph_module.true_graph_0.code.strip()),
            """\
def forward(self, b_t, x, y):
    submod_3 = self.submod_1
    add_1 = torch._higher_order_ops.wrap.wrap_with_set_grad_enabled(True, submod_3, x, b_t, y);  submod_3 = x = b_t = y = None
    return (add_1,)""",
        )

        self.assertExpectedInline(
            str(exported_program.graph_module.true_graph_0.submod_1.code.strip()),
            """\
def forward(self, x, b_t, y):
    sub = torch.ops.aten.sub.Tensor(x, 1);  x = None
    add = torch.ops.aten.add.Tensor(sub, b_t);  sub = b_t = None
    add_1 = torch.ops.aten.add.Tensor(add, y);  add = y = None
    return add_1""",
        )

    def test_predispatch_grad_wrappers(self):
        class Model(torch.nn.Module):
            def forward(self, x, y):
                with torch.enable_grad():
                    x = x - y
                with torch.no_grad():
                    x = x + y
                return x

        # no grad
        model = Model()
        with torch.no_grad():
            ep_nograd = torch.export._trace._export(
                model,
                (torch.tensor(10), torch.tensor(12)),
                {},
                dynamic_shapes=None,
                pre_dispatch=True,
                strict=False,
            )
        # check that only sub op is wrapped with grad_enabled
        getattr_nodes = [
            node for node in ep_nograd.graph.nodes if node.op == "get_attr"
        ]
        self.assertEqual(len(getattr_nodes), 1)
        grad_subgraph = getattr(ep_nograd.graph_module, getattr_nodes[0].target)
        op_node = [
            node for node in grad_subgraph.graph.nodes if node.op == "call_function"
        ][0]
        self.assertEqual(op_node.target._name, "aten::sub.Tensor")

        # enable grad
        model = Model()
        ep_grad = torch.export._trace._export(
            model,
            (torch.tensor(10), torch.tensor(12)),
            {},
            dynamic_shapes=None,
            pre_dispatch=True,
            strict=False,
        )
        # check that only add op is wrapped with grad_enabled
        getattr_nodes = [node for node in ep_grad.graph.nodes if node.op == "get_attr"]
        self.assertEqual(len(getattr_nodes), 1)
        grad_subgraph = getattr(ep_grad.graph_module, getattr_nodes[0].target)
        op_node = [
            node for node in grad_subgraph.graph.nodes if node.op == "call_function"
        ][0]
        self.assertEqual(op_node.target._name, "aten::add.Tensor")

    @testing.expectedFailureRetraceability
    def test_layer_sharing(self):
        N, C, H, W = 1, 2, 2, 3

        class Module(torch.nn.Module):
            def __init__(self):
                super().__init__()
                layer = torch.nn.LayerNorm([C, H, W])
                self.norms = torch.nn.ModuleList(
                    [
                        layer,
                        layer,
                    ]
                )

            def forward(self, x):
                for norm in self.norms:
                    x = norm(x)
                return x

        m = Module()
        copied_m = copy.deepcopy(m)
        ep = export(copied_m, (torch.randn(N, C, H, W),))
        self.assertEqual(copied_m.state_dict(), m.state_dict())
        self.assertEqual(ep.state_dict, m.state_dict())

    def test_non_persistent_buffer(self):
        class MyModule(torch.nn.Module):
            def __init__(self):
                super().__init__()
                self.register_buffer("foo", torch.rand(2, 3), persistent=False)

            def forward(self, x):
                return self.foo + x

        inp = torch.rand(2, 3)
        m = MyModule()
        ep = export(m, (inp,), {})

        self.assertEqual(ep.module()(inp), m(inp))
        # Non-persistent buffers should not show up in the state dict
        self.assertNotIn("foo", ep.state_dict)
        named_buffers = {name: buffer for (name, buffer) in ep.named_buffers()}
        # But they should show up in named_buffers()
        self.assertIn("foo", named_buffers)
        self.assertIn("foo", ep.constants)
        self.assertEqual(len(ep.constants), 1)

        # Check the same properties of the unlifted module
        mod = ep.module()
        self.assertNotIn("foo", mod.state_dict())
        mod_named_buffers = {name: buffer for (name, buffer) in mod.named_buffers()}
        self.assertIn("foo", mod_named_buffers)
        self.assertIn("foo", ep.constants)
        self.assertEqual(len(ep.constants), 1)
        self.assertEqual(mod(inp), m(inp))

    def test_export_as_backend(self):
        def f(x, y):
            return x + y

        def my_custom_backend(gm, example_inputs):
            gm = (
                torch.export.export(gm, tuple(example_inputs), strict=False)
                .run_decompositions()
                .module()
            )
            return gm

        inp = (torch.randn(3, 3), torch.randn(3, 3))
        new_res = torch.compile(f, backend=my_custom_backend)(*inp)
        self.assertTrue(torch.allclose(f(*inp), new_res))

    def test_nonstrict_retrace_preserves_metadata(self):
        class MyModule(torch.nn.Module):
            def __init__(self):
                super().__init__()
                self.linear = torch.nn.Linear(4, 4)

            def forward(self, x):
                return self.linear(x)

        inp = torch.randn(4, 4)
        m = MyModule()
        ep = torch.export.export(m, (inp,), {}, strict=False)
        # retrace
        ep2 = torch.export.export(ep.module(), (inp,), {}, strict=False)

        for n1, n2 in zip(list(ep.graph.nodes), list(ep2.graph.nodes)):
            self.assertEqual(n1.meta.get("stack_trace"), n2.meta.get("stack_trace"))

    def test_fake_weights(self):
        class MyModule(torch.nn.Module):
            def __init__(self):
                super().__init__()
                self.foo = torch.nn.Parameter(torch.randn(4, 4))
                self.register_buffer("bar", torch.randn(4, 4), persistent=False)
                self.register_buffer("baz", torch.randn(4, 4), persistent=True)

            def forward(self, x):
                return self.foo + x + self.bar + self.baz

        fake_mode = torch._subclasses.FakeTensorMode(
            shape_env=ShapeEnv(tracked_fakes=[])
        )
        with fake_mode:
            m = MyModule()
        inp = torch.randn(4, 4)
        ep = export(m, (inp,))
        # Can't compare outputs because the module has fake weights.

    def test_fake_inputs(self):
        class MyModule(torch.nn.Module):
            def __init__(self):
                super().__init__()
                self.foo = torch.nn.Parameter(torch.randn(4, 4))

            def forward(self, x):
                return self.foo + x

        fake_mode = torch._subclasses.FakeTensorMode(
            shape_env=ShapeEnv(tracked_fakes=[])
        )
        m = MyModule()
        with fake_mode:
            inp = torch.randn(4, 4)

        ep = export(m, (inp,))
        self.assertEqual(ep.module()(torch.ones(4, 4)), m(torch.ones(4, 4)))

    def test_trace_under_fake(self):
        class MyModule(torch.nn.Module):
            def __init__(self):
                super().__init__()
                self.foo = torch.nn.Parameter(torch.randn(4, 4))

            def forward(self, x):
                return self.foo + x

        fake_mode = torch._subclasses.FakeTensorMode(
            shape_env=ShapeEnv(tracked_fakes=[])
        )
        with fake_mode:
            m = MyModule()
            inp = torch.randn(4, 4)
            # Can't use unqualified export() as it will attempt to deserialize
            # under a new FakeTensorMode.
            ep = torch.export.export(m, (inp,))

    def test_compiling_state(self):
        class TestModule1(torch.nn.Module):
            def forward(self, x):
                if torch._dynamo.is_compiling():
                    return x * 2
                else:
                    return x * 3

        class TestModule2(torch.nn.Module):
            def forward(self, x):
                if torch._utils.is_compiling():
                    return x * 2
                else:
                    return x * 3

        class TestModule3(torch.nn.Module):
            def forward(self, x):
                if torch.compiler.is_compiling():
                    return x * 2
                else:
                    return x * 3

        for m in [TestModule1(), TestModule2(), TestModule3()]:
            input = torch.randn(5)
            ep_strict = export(m, (input,), strict=True)
            ep_non_strict = export(m, (input,), strict=False)

            self.assertTrue(torch.allclose(input * 3, m(input)))
            self.assertTrue(torch.allclose(input * 2, ep_strict.module()(input)))
            self.assertTrue(torch.allclose(input * 2, ep_non_strict.module()(input)))

    def test_user_input_and_buffer_mutation(self):
        class MyModule(torch.nn.Module):
            def __init__(self):
                super().__init__()
                self.register_buffer("foo", torch.randn(4, 4))

            def forward(self, x):
                self.foo.add_(1)
                x.add_(1)
                return self.foo + x

        mod = MyModule()
        mod_copy = copy.deepcopy(mod)
        ep = export(mod_copy, (torch.rand(4, 4),))

        self.assertEqual(mod.foo, ep.module().foo)
        self.assertEqual(mod(torch.ones(4, 4)), ep.module()(torch.ones(4, 4)))

    def test_symint_tensor_return(self):
        class Module(torch.nn.Module):
            def forward(self, x):
                return torch.ops.testlib.returns_tensor_symint(x)[0]

        self._test_export_same_as_eager(Module(), (torch.randn(4, 4),))

    def test_custom_op_auto_functionalize(self):
        class M(torch.nn.Module):
            def __init__(self):
                super().__init__()

            def forward(self, x, z):
                return torch.ops.testlib.foo(x, z)

        inps = (torch.ones(5), torch.ones(5))
        inps_for_export = (torch.ones(5), torch.ones(5))
        inps_for_export_with_decomp = (torch.ones(5), torch.ones(5))

        ep = torch.export.export(M(), inps_for_export)
        x_new_eager, z_new_eager, legit_eager = M()(*inps)
        x_new_export, z_new_export, legit_export = ep.module()(*inps_for_export)
        self.assertTrue(torch.allclose(x_new_eager, x_new_export))
        self.assertTrue(torch.allclose(z_new_eager, z_new_export))
        self.assertTrue(torch.allclose(legit_eager, legit_export))

        ep = ep.run_decompositions()
        x_new_export, z_new_export, legit_export = ep.module()(
            *inps_for_export_with_decomp
        )
        self.assertTrue(torch.allclose(x_new_eager, x_new_export))
        self.assertTrue(torch.allclose(z_new_eager, z_new_export))
        self.assertTrue(torch.allclose(legit_eager, legit_export))

    def test_custom_op_auto_functionalize_pre_dispatch(self):
        class M(torch.nn.Module):
            def __init__(self):
                super().__init__()

            def forward(self, x):
                return torch.ops.testlib.foo_mutated(x)

        inps = (torch.ones(5),)

        ep = torch.export.export(M(), inps)
        self.assertExpectedInline(
            str(ep.graph_module.code.strip()),
            """\
def forward(self, x):
    cos = torch.ops.aten.cos.default(x)
    auto_functionalized = torch._higher_order_ops.auto_functionalize.auto_functionalized(torch.ops.testlib.foo.default, x = x, z = cos);  x = cos = None
    getitem_3 = auto_functionalized[3];  auto_functionalized = None
    cos_1 = torch.ops.aten.cos.default(getitem_3)
    return (getitem_3, getitem_3, cos_1)""",
        )

        ep = torch.export._trace._export(M(), inps, pre_dispatch=True)
        self.assertExpectedInline(
            str(ep.graph_module.code.strip()),
            """\
def forward(self, x):
    cos = torch.ops.aten.cos.default(x)
    auto_functionalized = torch._higher_order_ops.auto_functionalize.auto_functionalized(torch.ops.testlib.foo.default, x = x, z = cos);  x = cos = None
    getitem_3 = auto_functionalized[3];  auto_functionalized = None
    cos_1 = torch.ops.aten.cos.default(getitem_3)
    return (getitem_3, getitem_3, cos_1)""",
        )

    def test_custom_op_auto_warn_pre_dispatch(self):
        class M(torch.nn.Module):
            def __init__(self):
                super().__init__()

            def forward(self, x):
                return torch.ops.testlib.foo_functional(x)

        inps = (torch.ones(5),)

        ep = torch.export.export(M(), inps).run_decompositions()
        self.assertExpectedInline(
            str(ep.graph_module.code.strip()),
            """\
def forward(self, x):
    cos = torch.ops.aten.cos.default(x)
    cos_1 = torch.ops.aten.cos.default(x);  x = None
    auto_functionalized = torch._higher_order_ops.auto_functionalize.auto_functionalized(torch.ops.testlib.foo.default, x = cos, z = cos_1);  cos = cos_1 = None
    getitem_3 = auto_functionalized[3];  auto_functionalized = None
    cos_2 = torch.ops.aten.cos.default(getitem_3);  getitem_3 = None
    return (cos_2,)""",
        )

        ep = torch.export._trace._export(M(), inps, pre_dispatch=True)
        self.assertExpectedInline(
            str(ep.graph_module.code.strip()),
            """\
def forward(self, x):
    foo_functional = torch.ops.testlib.foo_functional.default(x);  x = None
    return (foo_functional,)""",
        )

    # original input names aren't retraceable:
    # compilation will succeed, but names won't match forward() signature.
    @testing.expectedFailureRetraceability
    def test_placeholder_naming_collisions(self):
        # test collisions between nested user inputs
        class Foo(torch.nn.Module):
            def forward(self, x, x_foo, x_foo_0):
                return x["foo"][0] + x_foo[0] + x_foo_0

        inputs = (
            {"foo": [torch.randn(4, 4)]},
            (torch.randn(4, 4),),
            torch.randn(4, 4),
        )
        ep = export(Foo(), inputs)
        expected_names = ["x_foo_0", "x_foo_0_1", "x_foo_0_2"]
        real_names = [spec.arg.name for spec in ep.graph_signature.input_specs]
        self.assertEqual(expected_names, real_names)

        # test collisions between user inputs and params, buffers, constants
        class Foo(torch.nn.Module):
            def __init__(self):
                super().__init__()
                self.param = torch.nn.Parameter(torch.randn(4))
                self.register_buffer("alpha", torch.randn(4), persistent=True)
                self.register_buffer("beta", torch.randn(4), persistent=False)
                self.gamma = torch.randn(4)

            def forward(self, p, b_alpha, b, c_gamma):
                p = p["param"] + self.param
                b = self.alpha + self.beta + b_alpha + b["beta"]
                c = self.gamma + c_gamma
                return p, b, c

        inputs = (
            {"param": torch.randn(4)},
            torch.randn(4),
            {"beta": torch.randn(4)},
            torch.randn(4),
        )
        ep = export(Foo(), inputs)
        expected_names = [  # user inputs should be prioritized, unprefixed
            ("p_param_1", InputKind.PARAMETER),
            ("b_alpha_1", InputKind.BUFFER),
            ("b_beta_1", InputKind.BUFFER),
            ("c_gamma_1", InputKind.CONSTANT_TENSOR),
            ("p_param", InputKind.USER_INPUT),
            ("b_alpha", InputKind.USER_INPUT),
            ("b_beta", InputKind.USER_INPUT),
            ("c_gamma", InputKind.USER_INPUT),
        ]
        real_names = [
            (spec.arg.name, spec.kind) for spec in ep.graph_signature.input_specs
        ]
        self.assertEqual(expected_names, real_names)

        # test collisions between user inputs & call_function nodes
        class Foo(torch.nn.Module):
            def forward(self, mul, add, add_1):
                return mul * mul + add * add_1

        ep = export(Foo(), (torch.randn(4, 4), torch.randn(4, 4), torch.randn(4, 4)))
        expected_names_and_ops = [
            ("mul", "placeholder"),
            ("add", "placeholder"),
            ("add_1", "placeholder"),
            ("mul_1", "call_function"),
            ("mul_2", "call_function"),
            ("add_2", "call_function"),
            ("output", "output"),
        ]
        real_names_and_ops = [(node.name, node.op) for node in ep.graph.nodes]
        self.assertEqual(expected_names_and_ops, real_names_and_ops)

    @testing.expectedFailureRetraceability
    def test_placeholder_naming_collisions_hoo_subgraphs(self):
        # test collisions between user inputs, top-level nodes, and HOO subgraph nodes
        class Foo(torch.nn.Module):
            def forward(self, x, mul, mul_1):
                _mul = x * x
                y = cond(
                    _mul.sum() > 0,
                    lambda x, y, z: x * y * z,
                    lambda x, y, z: x + y + z,
                    [_mul, mul, mul_1],
                )
                with torch.enable_grad():
                    y = y * y
                return y

        with torch.no_grad():
            ep = torch.export._trace._export(
                Foo(),
                (torch.randn(4), torch.randn(4), torch.randn(4)),
                pre_dispatch=True,
            )
        # test cond subgraph
        expected_names_and_ops = [
            ("mul_2", "placeholder"),
            ("mul", "placeholder"),
            ("mul_1", "placeholder"),
            ("mul_3", "call_function"),
            ("mul_4", "call_function"),
            ("output", "output"),
        ]
        real_names_and_ops = [
            (node.name, node.op) for node in ep.graph_module.true_graph_0.graph.nodes
        ]
        self.assertEqual(expected_names_and_ops, real_names_and_ops)
        # test set_grad_enabled subgraph
        expected_names_and_ops = [
            ("getitem", "placeholder"),
            ("mul_1", "call_function"),
            ("output", "output"),
        ]
        real_names_and_ops = [
            (node.name, node.op) for node in ep.graph_module.submod_1.graph.nodes
        ]
        self.assertEqual(expected_names_and_ops, real_names_and_ops)

        # test collisions between user inputs & higher order op subgraphs
        # (please never do this)
        class Foo(torch.nn.Module):
            def forward(self, input, true_graph, body_graph):
                def map_body(x, y):
                    return x + y

                x = map(map_body, input, body_graph[0])
                x = x + true_graph[0] + true_graph[1]
                x = cond(x.sum() > 0, lambda x: x * 2.0, lambda x: x + 2.0, [x])
                x = cond(x.sum() > 0, lambda x: x * 2.0, lambda x: x + 2.0, [x])
                return x

        inputs = (
            torch.randn(10, 4),
            (torch.randn(4), torch.randn(4)),
            (torch.randn(4),),
        )
        ep = export(Foo(), inputs)
        expected_getattr_names = [
            "body_graph_1",
            "true_graph_2",
            "false_graph_0",
            "true_graph_3",
            "false_graph_1",
        ]
        real_getattr_names = [
            node.name for node in ep.graph.nodes if node.op == "get_attr"
        ]
        self.assertEqual(expected_getattr_names, real_getattr_names)

    def test_constant_input_naming(self):
        class Foo(torch.nn.Module):
            def forward(self, x, y, div="floor"):
                return torch.div(x, y, rounding_mode=div)

        f = Foo()
        inputs = (torch.randn(4), torch.randn(4), "floor")
        ep = export(f, inputs)
        div_spec = ep.graph_signature.input_specs[2]
        self.assertEqual(div_spec.arg.name, "div")
        self.assertEqual(div_spec.arg.value, "floor")

    def test_unbacked_deferred_runtime_retrace(self):
        class Foo(torch.nn.Module):
            def forward(self, x, y):
                y_sum = y.sin().sum()
                with torch.no_grad():
                    a = x.item()
                    torch._check_is_size(a)
                    torch._check(a > 2)
                    torch._check(a < 6)
                    unbacked_shape = torch.ops.testlib.foo_unbacked(a)
                return y + y_sum + unbacked_shape.sum()

        inps = (torch.tensor(4), torch.randn(5, 5))
        from torch.export import _trace

        ep_pre = _trace._export(Foo(), inps, pre_dispatch=True, strict=False)
        self.assertExpectedInline(
            str(ep_pre.graph_module.submod_1.code).strip(),
            """\
def forward(self, x):
    item = torch.ops.aten.item.default(x);  x = None
<<<<<<< HEAD
    sym_constrain_range_for_size_default = torch.ops.aten.sym_constrain_range_for_size.default(item, min = 3, max = 5)
=======
    sym_constrain_range_for_size_default = torch.ops.aten.sym_constrain_range_for_size.default(item)
    sym_constrain_range_default = torch.ops.aten.sym_constrain_range.default(item, min = 3, max = 5)
    ge = item >= 0
    _assert_scalar_default = torch.ops.aten._assert_scalar.default(ge, "Runtime assertion failed for expression 0 <= u1 on node 'ge'");  ge = None
    gt = item > 2
    _assert_scalar_default_1 = torch.ops.aten._assert_scalar.default(gt, "Runtime assertion failed for expression 2 < u1 on node 'gt'");  gt = None
    lt = item < 6
    _assert_scalar_default_2 = torch.ops.aten._assert_scalar.default(lt, "Runtime assertion failed for expression u1 < 6 on node 'lt'");  lt = None
>>>>>>> afdaa7fc
    foo_unbacked = torch.ops.testlib.foo_unbacked.default(item);  item = None
    return foo_unbacked""",
        )
        ep_aot = ep_pre.run_decompositions()
        print(ep_aot)
        self.assertExpectedInline(
            str(ep_aot.graph_module.code).strip(),
            """\
def forward(self, x, y):
    sin = torch.ops.aten.sin.default(y)
    sum_1 = torch.ops.aten.sum.dim_IntList(sin, []);  sin = None
    _local_scalar_dense = torch.ops.aten._local_scalar_dense.default(x);  x = None
<<<<<<< HEAD
    sym_constrain_range_for_size = torch.ops.aten.sym_constrain_range_for_size.default(_local_scalar_dense, min = 3, max = 5);  _local_scalar_dense = None
=======
    sym_constrain_range_for_size = torch.ops.aten.sym_constrain_range_for_size.default(_local_scalar_dense)
    sym_constrain_range = torch.ops.aten.sym_constrain_range.default(_local_scalar_dense, min = 3, max = 5)
    ge = _local_scalar_dense >= 0
    _assert_scalar = torch.ops.aten._assert_scalar.default(ge, "Runtime assertion failed for expression 0 <= u1 on node 'ge'");  ge = None
    gt = _local_scalar_dense > 2
    _assert_scalar_1 = torch.ops.aten._assert_scalar.default(gt, "Runtime assertion failed for expression 2 < u1 on node 'gt'");  gt = None
    lt = _local_scalar_dense < 6;  _local_scalar_dense = None
    _assert_scalar_2 = torch.ops.aten._assert_scalar.default(lt, "Runtime assertion failed for expression u1 < 6 on node 'lt'");  lt = None
>>>>>>> afdaa7fc
    full = torch.ops.aten.full.default([4, 4], 1, dtype = torch.float32, layout = torch.strided, device = device(type='cpu'), pin_memory = False)
    add = torch.ops.aten.add.Tensor(y, sum_1);  y = sum_1 = None
    sum_2 = torch.ops.aten.sum.dim_IntList(full, []);  full = None
    add_1 = torch.ops.aten.add.Tensor(add, sum_2);  add = sum_2 = None
    return (add_1,)""",
        )

    def test_nested_dynamic_shapes_spec(self):
        class Foo(torch.nn.Module):
            def forward(self, x):
                (a0, a1), (b0, b1), (c0, c1, c2) = x
                return a0 + a1 + b0 + b1 + c0 + c1 + c2

        f = Foo()
        inputs = (
            (1, 2),
            (
                torch.randn(4, 4),
                torch.randn(4, 4),
            ),
            (
                torch.randn(4, 4),
                torch.randn(4, 4),
                torch.randn(4, 4),
            ),
        )
        # make sure this gets parsed correctly as 7 individual inputs, not 3 tensors
        dynamic_shapes = {
            "x": (
                (None, None),
                (None, None),
                (None, None, None),
            )
        }
        export(f, (inputs,), dynamic_shapes=dynamic_shapes)

    def test_disable_forced_specializations_ok(self):
        # check that _disable_forced_specializations and _allow_complex_guards_as_runtime_asserts flags
        # both behave correctly, avoiding forced specializations and deferring to runtime.
        # case 1: modulo guards
        from torch.export import dims

        class Mod4Reshape(torch.nn.Module):
            def forward(self, x):
                return x.reshape(x.shape[0] - 1, 4, -1)  # Mod(s0*s1, 4*(s0-1)) = 0

        inputs = (torch.randn(10, 72),)
        dx, dy = dims("dx", "dy")
        with self.assertRaisesRegex(  # this will force specialize
            torch._dynamo.exc.UserError,
            r".*Specializations unexpectedly required(.*\n)*"
            r".*dx = .* must be specialized to 10 because the guards generated for it are too complex(.*\n)*"
            r".*dy = .* must be specialized to 72 because the guards generated for it are too complex(.*\n)*",
        ):
            export(
                Mod4Reshape(),
                inputs,
                dynamic_shapes={"x": (dx, dy)},
            )

        torch.export._trace._export(  # just check this successfully compiles
            Mod4Reshape(),
            inputs,
            dynamic_shapes={"x": (dx, dy)},
            strict=False,
            _disable_forced_specializations=True,
        )
        ep = torch.export._trace._export(
            Mod4Reshape(),
            inputs,
            dynamic_shapes={"x": (dx, dy)},
            _allow_complex_guards_as_runtime_asserts=True,
        )
        out1 = ep.module()(torch.randn(8, 7))
        self.assertEqual(out1.shape, torch.ones(7, 4, 2).shape)
        out2 = ep.module()(torch.randn(12, 11))
        self.assertEqual(out2.shape, torch.ones(11, 4, 3).shape)
        with self.assertRaisesRegex(
            RuntimeError,
            r"Runtime assertion failed for expression Eq\(Mod\(s0\*s1, 4\*s0 \- 4\), 0\) on node 'eq.*'",
        ):
            ep.module()(torch.randn(8, 8))  # fail

        # case 2: 2d reshape
        class FreeReshape(torch.nn.Module):
            def forward(self, x, y, z):
                return x.reshape([-1]) + y.reshape([-1]) + z  # s0*s1 = s2*s3 = s4

        inputs = (
            torch.randn(6, 8),
            torch.randn(3, 16),
            torch.randn(48),
        )
        dynamic_shapes = {
            "x": [Dim(f"dx{i}", min=2) for i in range(2)],
            "y": [Dim(f"dy{i}", min=2) for i in range(2)],
            "z": [Dim(f"dz{i}", min=4) for i in range(1)],
        }
        with self.assertRaisesRegex(  # this will force specialize
            torch._dynamo.exc.UserError,
            r".*Specializations unexpectedly required(.*\n)*"
            r".*dx0 = .* must be specialized to 6 because the guards generated for it are too complex(.*\n)*"
            r".*dx1 = .* must be specialized to 8 because the guards generated for it are too complex(.*\n)*",
        ):
            export(
                FreeReshape(),
                inputs,
                dynamic_shapes=dynamic_shapes,
            )
        torch.export._trace._export(
            FreeReshape(),
            inputs,
            dynamic_shapes=dynamic_shapes,
            strict=False,
            _disable_forced_specializations=True,
        )
        ep = torch.export._trace._export(
            FreeReshape(),
            inputs,
            dynamic_shapes=dynamic_shapes,
            _allow_complex_guards_as_runtime_asserts=True,
        )
        out1 = ep.module()(torch.randn(48, 1), torch.randn(4, 12), torch.randn(48))
        self.assertEqual(out1.shape, torch.ones(48).shape)
        out2 = ep.module()(torch.randn(5, 8), torch.randn(4, 10), torch.randn(40))
        self.assertEqual(out2.shape, torch.ones(40).shape)
<<<<<<< HEAD
        with self.assertRaisesRegex(RuntimeError, ""):  # fail only at runtime
=======
        with self.assertRaisesRegex(
            RuntimeError,
            r"Runtime assertion failed for expression Eq\(s0\*s1, s2\*s3\) on node 'eq.*'",
        ):  # fail only at runtime
>>>>>>> afdaa7fc
            ep.module()(torch.randn(5, 8), torch.randn(4, 5), torch.randn(30))  # fail

        # case 3: 3d reshape (previously failing with different issue)
        class Reshape3d(torch.nn.Module):
            def forward(self, x, y):
                return x.reshape([-1]) + y  # s0*s1*s2 = s3

        inputs = (
            torch.randn(4, 3, 2),
            torch.randn(24),
        )
        dynamic_shapes = {
            "x": (Dim("dx0", min=2), Dim("dx1", min=2), Dim("dx2", min=2)),
            "y": (Dim("dy", min=8),),
        }
        with self.assertRaisesRegex(  # this will force specialize
            torch._dynamo.exc.UserError,
            r".*Specializations unexpectedly required(.*\n)*"
            r"Suggested fixes:(.*\n)*"
            r".*dx0 = 4(.*\n)*"
            r".*dx1 = 3(.*\n)*"
            r".*dx2 = 2(.*\n)*"
            r".*dy = 24(.*\n)*",
        ):
            export(
                Reshape3d(),
                inputs,
                dynamic_shapes=dynamic_shapes,
            )

        torch.export._trace._export(
            Reshape3d(),
            inputs,
            dynamic_shapes=dynamic_shapes,
            strict=False,
            _disable_forced_specializations=True,
        )
        ep = torch.export._trace._export(
            Reshape3d(),
            inputs,
            dynamic_shapes=dynamic_shapes,
            _allow_complex_guards_as_runtime_asserts=True,
        )
        out1 = ep.module()(torch.randn(9, 7, 2), torch.randn(126))
        self.assertEqual(out1.shape, torch.ones(126).shape)
        with self.assertRaisesRegex(
            RuntimeError,
            r"Runtime assertion failed for expression Eq\(s0\*s1\*s2, s3\) on node 'eq.*'",
        ):  # fail only at runtime
            ep.module()(torch.randn(4, 3, 2), torch.randn(10))  # fail

    def test_disable_forced_specializations_errors(self):
        # check error messages with disable_forced_specializations = False/True
        class Foo(torch.nn.Module):
            def forward(self, w, x, y, z):
                return w.reshape([-1]) + x, y + z  # simple: s0*s1 = s2, s3 = s4

        inputs = (
            torch.randn(3, 4),
            torch.randn(12),
            torch.randn(4),
            torch.randn(4),
        )
        dynamic_shapes = {
            "w": [Dim(f"dw{i}") for i in range(2)],
            "x": [Dim(f"dx{i}") for i in range(1)],
            "y": [Dim("dy")],  # y & z incorrect, export is supposed to fail.
            "z": [Dim("dz")],  # suggested fix should be to match these up.
        }
        with self.assertRaisesRegex(  # if allow = False, suggested fixes should specialize 3, 4, 12.
            torch._dynamo.exc.UserError,
            r".*Specializations unexpectedly required(.*\n)*"
            r"Suggested fixes:(.*\n)*"
            r".*dw0 = 3(.*\n)*"
            r".*dw1 = 4(.*\n)*"
            r".*dx0 = 12(.*\n)*"
            r".*dz = dy(.*\n)*",
        ):
            torch.export._trace._export(
                Foo(),
                inputs,
                dynamic_shapes=dynamic_shapes,
                strict=False,
                _disable_forced_specializations=False,
            )
        with self.assertRaisesRegex(  # if disable=True, suggested fixes should not specialize.
            torch._dynamo.exc.UserError,
            r".*Constraints violated(.*\n)*"
            r"Suggested fixes:(.*\n)*"
            r".*dz = dy(.*\n)*",
        ) as msg:
            torch.export._trace._export(
                Foo(),
                inputs,
                dynamic_shapes=dynamic_shapes,
                strict=False,
                _disable_forced_specializations=True,
            )

    def test_reshape_view_helper(self):
        # see: https://github.com/pytorch/pytorch/issues/126607
        class Model(torch.nn.Module):
            def __init__(self):
                super().__init__()

            def forward(self, x):
                x = x.view(x.size(1), -1)
                # torch/_refs/__init__/_reshape_view_helper() will generate guards on reshape kernel(?)
                # Ne(s0, 20), so that reshape isn't no-op
                # Ne(Mod(s0, 20), 0), so that reshape needs to first flatten [s0, 20, 16] -> [s0*20, 16]
                # then split_dim -> [20, s0, 16]
                # check that these show up in graph
                return torch.nn.functional.softmax(
                    x, dim=0
                )  # don't think softmax actually creates any issues, just part of original test

        model = Model()
        x = torch.rand(1024, 20, 16)
        dynamic_shapes = {"x": {0: Dim("batch")}}
        ep = torch.export._trace._export(
            model,
            (x,),
            dynamic_shapes=dynamic_shapes,
            _allow_complex_guards_as_runtime_asserts=True,
        )
        with self.assertRaisesRegex(RuntimeError, ""):
            ep.module()(torch.randn(20, 20, 16))
        with self.assertRaisesRegex(RuntimeError, ""):
            ep.module()(torch.randn(400, 20, 16))
        ep.module()(torch.randn(42, 20, 16))

    @unittest.expectedFailure
    def test_mixed_comp(self):
        class Foo(torch.nn.Module):
            def forward(self, x, y):
                n = y.item()
                z = torch.cat([x, x], dim=0)
                torch._check_is_size(n)
                torch._check(n < z.shape[0])
                return z[n:].shape[0] + 2

        inputs = (torch.randn(9), torch.tensor([3]))
        shapes = {
            "x": (Dim("dx", max=2048),),
            "y": None,
        }
        ep = export(
            Foo(),
            inputs,
            dynamic_shapes=shapes,
        )

    def test_intermediate_shape_comp(self):
        class Foo(torch.nn.Module):
            def forward(self, x, y):
                z = torch.cat([x, x], dim=0)
                w = z.repeat(y.shape[0])
                return w.shape[0] + y

        inputs = (torch.randn(6), torch.randn(4))
        shapes = {
            "x": (Dim("dx"),),
            "y": (Dim("dy"),),
        }
        ep = export(
            Foo(),
            inputs,
            dynamic_shapes=shapes,
        )

    def test_overlap_ranges(self):
        class Foo(torch.nn.Module):
            def forward(self, x, y):
                val = x.shape[0] ** 2 - y.shape[0]
                if val >= 14:
                    if val >= 16:
                        if val <= 100:
                            if val <= 98:
                                # if val != 98:
                                if True:
                                # if val == 60:
                                    return x*2, y*2
        inputs = (torch.randn(8), torch.randn(4))
        shapes = {"x": (Dim("dx", max=100),), "y": (Dim("dy", max=100),)}
        ep = torch.export._trace._export(
            Foo(),
            inputs,
            dynamic_shapes=shapes,
            _allow_complex_guards_as_runtime_asserts=True,
        )

    def test_check_is_size(self):
        class Foo(torch.nn.Module):
            def forward(self, x, y):
                n = y.item()
                torch._check_is_size(n)
                torch._check(n < x.shape[0])
                return x[n]
        inputs = (torch.randn(128), torch.tensor(6))
        shapes = {"x": (Dim("dx"),), "y": None}
        ep = torch.export._trace._export(
            Foo(),
            inputs,
            dynamic_shapes=shapes,
        )

    def test_crazy_checks(self):
        class Foo(torch.nn.Module):
            def forward(self, x, y):
                n = y.item()
                m = y.item()
                _x, _y = n ** 2 + n, m ** 2 + m
                torch._check(_x >= 4)
                torch._check(_x >= 6)
                torch._check(_x <= 100)
                torch._check(_y <= 88)
                torch._check(_y >= 4)
                torch._check(_y >= 6)
                torch._check(_y != 2)
                torch._check(_y != 6)
                # torch._check(_y == 42)
                torch._check(n == 6)
                return n + m
        inputs = (torch.randn(5), torch.tensor(6))
        shapes = {"x": (Dim("dx"),), "y": None}
        ep = torch.export._trace._export(
            Foo(),
            inputs,
            dynamic_shapes=shapes,
            _allow_complex_guards_as_runtime_asserts=True,
        )

    def test_cse_constrain(self):
        class Foo(torch.nn.Module):
            def forward(self, x, y):
                n = y.item()
                m = y.item()
                torch.sym_constrain_range_for_size(n, min=1)
                torch.sym_constrain_range_for_size(n, min=2)
                torch.sym_constrain_range_for_size(m, min=3)
                torch.sym_constrain_range_for_size(n, max=16)
                torch.sym_constrain_range_for_size(m, min=5, max=20)
                torch._check(m == 6)
                return x + n + m
        inputs = (torch.randn(5), torch.tensor(6))
        shapes = {"x": (Dim("dx"),), "y": None}
        ep = torch.export._trace._export(
            Foo(),
            inputs,
            dynamic_shapes=shapes,
            _allow_complex_guards_as_runtime_asserts=True,
        )

    def test_live_cse(self):
        class Foo(torch.nn.Module):
            def forward(self, x, y):
                n = y.item()
                m = y.item()
                torch._check(n >= 0)
                torch._check(n >= 0)
                torch._check(n >= 1)
                torch._check(-n <= 1)
                torch._check(m >= 0)
                torch._check(m >= 1)
                torch._check(-m <= 0)
                _x = x.shape[0] + n
                if x.shape[0] ** 2 != 16:
                    if -(x.shape[0] ** 2) != -16:
                        if x.shape[0] ** 2 - 4 >= 4:
                            if -x.shape[0] ** 2 + 4 <= -4:
                                _z = x.shape[0] ** 2 + x.shape[0] * 3 + x.shape[0] + 4
                                return x.shape[0] + m + _z
        inputs = (torch.randn(5), torch.tensor(3))
        shapes = {"x": (Dim("dx"),), "y": None}
        ep = torch.export._trace._export(
            Foo(),
            inputs,
            dynamic_shapes=shapes,
            _allow_complex_guards_as_runtime_asserts=True,
        )
    
    def test_shape_comp(self):
        class Foo(torch.nn.Module):
            def forward(self, x, y):
                x0, x1 = x.shape
                _x = x0 + x1 * 2
                y0 = y.shape[0]
                _y = y0 + x1
                y1 = y.shape[0]
                _z = _x + _y
                return _z

        inputs = (
            torch.randn(6, 6),
            torch.randn(6, 6),
        )
        shapes = {
            "x": (Dim("dx0"), Dim("dx1")),
            "y": (Dim("dy0"), Dim("dy1")),
        }
        ep = export(
            Foo(),
            inputs,
            dynamic_shapes=shapes,
        )

    def test_allow_explicit_guards_as_runtime_asserts(self):
        # check that explicit guards are treated as runtime assertions
        class Foo(torch.nn.Module):
            def forward(self, x, y):
                # check that negation of first guard also shows up as runtime assertion
                if x.shape[0] == y.shape[0]:  # False
                    return x + y
                elif x.shape[0] == y.shape[0] ** 3:  # False
                    return x + 2, y + 3
                elif x.shape[0] ** 2 == y.shape[0] * 3:  # True
                    return x * 2.0, y * 3.0

        inputs = (torch.randn(6), torch.randn(12))
        dynamic_shapes = {"x": [Dim("dx", min=4)], "y": [Dim("dy", min=4)]}
        ep = torch.export._trace._export(
            Foo(),
            inputs,
            dynamic_shapes=dynamic_shapes,
            _allow_complex_guards_as_runtime_asserts=True,
        )
        # check forward pass
        out0, out1 = ep.module()(torch.randn(9), torch.randn(27))
        self.assertEqual(out0.shape, torch.ones(9).shape)
        self.assertEqual(out1.shape, torch.ones(27).shape)
        with self.assertRaisesRegex(
            RuntimeError,
            r"Runtime assertion failed for expression Ne\(s0, s1\)",
        ):  # fail only at runtime
            ep.module()(torch.randn(4), torch.randn(4))  # fail
        with self.assertRaisesRegex(
            RuntimeError,
            r"Runtime assertion failed for expression Ne\(s0, s1\**3\)",
        ):
            ep.module()(torch.randn(64), torch.randn(4))  # fail
        with self.assertRaisesRegex(
            RuntimeError,
            r"Runtime assertion failed for expression Eq\(s0\**2, 3\*s1\)",
        ):
            ep.module()(torch.randn(10), torch.randn(9))  # fail

        # this should be set with command line flag TORCH_DYNAMO_DO_NOT_EMIT_RUNTIME_ASSERTS=1,
        # but dynamo checks that at torch import time, so setting os.environ makes no difference
        # instead, manually patch dynamo config and test.
        # test that setting this flag removes runtime asserts
        from torch._dynamo import config as _dynamo_config

        with _dynamo_config.patch(
            do_not_emit_runtime_asserts=True,
        ):
            ep = torch.export._trace._export(
                Foo(),
                inputs,
                dynamic_shapes=dynamic_shapes,
                _allow_complex_guards_as_runtime_asserts=True,
            ).run_decompositions()

        self.assertEqual(
            [
                node.target == torch.ops.aten._assert_scalar.default
                for node in ep.graph.nodes
            ].count(True),
            0,
        )

    def test_constant_aliasing(self):
        class M1(torch.nn.Module):
            def __init__(self, m2, foo):
                super().__init__()
                self.m2 = m2
                self.foo = foo

            def forward(self, x):
                return x + self.foo + self.m2(x)

        class M2(torch.nn.Module):
            def __init__(self):
                super().__init__()
                self.foo = torch.ones(3, 3)

            def forward(self, x):
                return x + self.foo

        m2 = M2()
        m1 = M1(m2, m2.foo)
        inps = (torch.ones(3, 3),)
        ep = torch.export.export(m1, inps, strict=False)
        # check both constants appear in list
        self.assertEqual(sorted(list(ep.constants)), ["foo", "m2.foo"])
        # check only one input spec exists
        num_constant_inputs = [
            spec.kind == InputKind.CONSTANT_TENSOR
            for spec in ep.graph_signature.input_specs
        ].count(True)
        self.assertEqual(num_constant_inputs, 1)
        # unflatten
        unflattened = unflatten(ep)
        self.assertTrue(torch.allclose(m1(*inps), unflattened(*inps)))

    @testing.expectedFailureRetraceability
    def test_unused_aliases(self):
        class Foo(torch.nn.Module):
            def __init__(self):
                super().__init__()
                # param
                self.alpha = torch.nn.Parameter(torch.randn(4))
                self.beta = self.alpha
                self.gamma = self.alpha

            def forward(self, x):
                return x + self.gamma

        inps = (torch.randn(4),)
        ep = export(Foo(), inps)
        # placeholder nodes will be deduplicated in strict-mode,
        # but check that all params still appear in state dict
        for param in ["alpha", "beta", "gamma"]:
            self.assertTrue(param in ep.state_dict)

        # check that they also appear in unflattened state dict
        unep = unflatten(ep)
        for param in ["alpha", "beta", "gamma"]:
            self.assertTrue(param in unep.state_dict())


@unittest.skipIf(not torchdynamo.is_dynamo_supported(), "dynamo isn't support")
class TestOneOffModelExportResult(TestCase):
    def test_scaled_dot_product_attention_cpu(self):
        """
        This test makes sure we are always getting the same decomposition result for SDPA.
        As of now _scaled_dot_product_flash_attention_for_cpu is expected to show up in
        export() result. Some downstream backend then further decompose it into core ATen
        ops in torch/_decomp/decompositions.py (search for
        _scaled_dot_product_flash_attention_for_cpu).

        Export is decomposing based on the CompositeImplicitAutograd kernel implementation
        of SDPA. If this test fails, it means the kernel is being modified. In this case
        we strongly encourage you to change the decomposition rule under
        torch/_decomp/decompositions.py along with the kernel changes, so all of the
        downstream backends are not being affected.
        """

        class ScaledDotProductAttention(torch.nn.Module):
            def __init__(self):
                super().__init__()

            def forward(self, q, k, v):
                attn_output = F.scaled_dot_product_attention(
                    q, k, v, None, dropout_p=0.0, is_causal=True
                )
                return attn_output

        q = torch.randn(1, 1, 8, 8, device="cpu")
        k = torch.randn(1, 1, 8, 8, device="cpu")
        v = torch.randn(1, 1, 8, 8, device="cpu")

        from torch.nn.attention import SDPBackend

        with torch.nn.attention.sdpa_kernel([SDPBackend.MATH]):
            ep = torch.export.export(ScaledDotProductAttention(), (q, k, v))
            print(ep.graph)
            ep.run_decompositions()
            print(ep.graph)

    #         self.assertExpectedInline(ep.graph_module.code.strip(), """\
    # def forward(self, arg0_1, arg1_1, arg2_1):
    #     _scaled_dot_product_flash_attention_for_cpu = torch.ops.aten._scaled_dot_product_flash_attention_for_cpu.default(arg0_1, arg1_1, arg2_1, 0.0, True);  arg0_1 = arg1_1 = arg2_1 = None
    #     getitem = _scaled_dot_product_flash_attention_for_cpu[0];  _scaled_dot_product_flash_attention_for_cpu = None
    #     return (getitem,)""")

    @unittest.skipIf(
        not PLATFORM_SUPPORTS_FLASH_ATTENTION,
        "Can't run fused SDPA on this platform",
    )
    def test_scaled_dot_product_attention_cuda(self):
        """
        This test makes sure we are always getting the same decomposition result for SDPA.
        As of now _scaled_dot_product_flash_attention is expected to show up in
        export() result (GPU tensors are given). Currently there's no downstream
        backend relies on this export result so if this test fails, feel free to
        change it to the latest export() result.
        """

        class ScaledDotProductAttention(torch.nn.Module):
            def __init__(self):
                super().__init__()

            def forward(self, q, k, v):
                attn_output = F.scaled_dot_product_attention(
                    q, k, v, None, dropout_p=0.0, is_causal=True
                )
                return attn_output

        q = torch.randn(1, 16, 16, 64, dtype=torch.bfloat16, device="cuda")
        k = torch.randn(1, 16, 16, 64, dtype=torch.bfloat16, device="cuda")
        v = torch.randn(1, 16, 16, 64, dtype=torch.bfloat16, device="cuda")

        ep = torch.export.export(
            ScaledDotProductAttention(), (q, k, v)
        ).run_decompositions()
        self.assertExpectedInline(
            ep.graph_module.code.strip(),
            """\
def forward(self, q, k, v):
    _scaled_dot_product_flash_attention = torch.ops.aten._scaled_dot_product_flash_attention.default(q, k, v, 0.0, True, scale = 0.125);  q = k = v = None
    getitem = _scaled_dot_product_flash_attention[0];  _scaled_dot_product_flash_attention = None
    return (getitem,)""",
        )

    def test_int_list_output(self):
        class M(torch.nn.Module):
            def forward(self, x):
                return [((1, 3), [x + x, x * x])]

        ep = torch.export.export(M(), (torch.ones(2, 3),))
        res = ep.module()(torch.ones(2, 3))
        self.assertEqual(res[0][0], (1, 3))

    def test_primitive_constant_output(self):
        class Z(torch.nn.Module):
            def forward(self, x, y):
                return y * x

        ep = torch.export.export(Z(), (torch.tensor(3), 5))
        res = ep.module()(torch.tensor(4), 5)
        self.assertEqual(res, torch.tensor(20))

        class B(torch.nn.Module):
            def forward(self, x, y):
                return y * x, y

        ep = torch.export.export(B(), (torch.tensor(3), 5))
        res = ep.module()(torch.tensor(4), 5)
        self.assertEqual(res[0], torch.tensor(20))
        self.assertEqual(res[1], 5)

        with self.assertRaisesRegex(
            RuntimeError,
            escape("Expected input at *args[1] to be equal to 5, but got 20"),
        ):
            res = ep.module()(torch.tensor(4), 20)

        class F(torch.nn.Module):
            def forward(self, x):
                # return a constant of primitive type
                y = 5
                return y * x, y

        ep = torch.export.export(F(), (torch.tensor(3),))
        res = ep.module()(torch.tensor(4))
        self.assertEqual(res[0], torch.tensor(20))
        self.assertEqual(res[1], 5)

        class Q(torch.nn.Module):
            def forward(self, x, y):
                return y * x, y - 1

        ep = torch.export.export(Q(), (torch.tensor(3), 5))
        res = ep.module()(torch.tensor(4), 5)
        self.assertEqual(res[0], torch.tensor(20))
        self.assertEqual(res[1], 4)

    def test_unbacked_sdpa(self):
        import torch
        from torch.nn.attention import sdpa_kernel, SDPBackend
        from torch.nn.functional import scaled_dot_product_attention

        class Module(torch.nn.Module):
            def forward(
                self, query: torch.Tensor, cache: torch.Tensor, start_pos: torch.Tensor
            ) -> torch.Tensor:
                # x.sizes(): 1, 128, 16, 128
                sp = start_pos.item()
                torch._check_is_size(sp)
                torch._check(sp >= 0)
                torch._check(sp <= 126)
                key = cache[:, : sp + 1, :, :]  # 1, sp+1, 16, 128
                value = cache[:, : sp + 1, :, :]  # 1, sp+1, 16, 128
                query = query.transpose(1, 2)  # (bs, n_local_heads, seqlen, head_dim)
                key = key.transpose(1, 2)
                value = value.transpose(1, 2)
                # https://github.com/pytorch/pytorch/blob/main/aten/src/ATen/native/transformers/attention.cpp#L732
                return scaled_dot_product_attention(query, key, value)

        cache = torch.randn(1, 128, 16, 128, dtype=torch.float16)
        query = torch.randn(1, 1, 16, 128, dtype=torch.float16)
        start_pos = torch.tensor([0])
        with sdpa_kernel(SDPBackend.MATH), torch.no_grad():
            ep = torch.export.export(Module(), (query, cache, start_pos))
            args = (query, cache, start_pos)
            self.assertEqual(ep.module()(*args), Module()(*args))
            args = (query, cache, torch.tensor([3]))
            self.assertEqual(ep.module()(*args), Module()(*args))
            args = (query, cache, torch.tensor([126]))
            self.assertEqual(ep.module()(*args), Module()(*args))

    def test_none_input_output(self):
        class Z(torch.nn.Module):
            def forward(self, x, y):
                return x * x

        ep = torch.export.export(Z(), (torch.tensor(3), None))
        res = ep.module()(torch.tensor(4), None)
        self.assertEqual(res, torch.tensor(16))

        class B(torch.nn.Module):
            def forward(self, x, y):
                return x * x, y

        ep = torch.export.export(B(), (torch.tensor(3), None))
        res = ep.module()(torch.tensor(4), None)
        self.assertEqual(res[0], torch.tensor(16))
        self.assertEqual(res[1], None)

        decomp = ep.run_decompositions()
        gm = decomp.module()
        res = gm(torch.tensor(4), None)
        self.assertEqual(res[0], torch.tensor(16))
        self.assertEqual(res[1], None)

    def test_print(self):
        class M(torch.nn.Module):
            def forward(self, x):
                print("start")
                x1 = x + x
                print(x1)
                x2 = x1 * x1
                print(1, 2, 3)
                x3 = x2 + x2
                return (x1, x3)

        gm = export(M(), (torch.randn(3, 3),)).graph_module
        self.assertExpectedInline(
            gm.code.strip(),
            """\
def forward(self, x):
    add = torch.ops.aten.add.Tensor(x, x);  x = None
    mul = torch.ops.aten.mul.Tensor(add, add)
    add_1 = torch.ops.aten.add.Tensor(mul, mul);  mul = None
    return (add, add_1)""",
        )

    def test_logging_logger(self):
        logger = logging.getLogger(__name__)

        class M(torch.nn.Module):
            def forward(self, x):
                logger.log("start")
                x1 = x + x
                logger.debug(x1)
                x2 = x1 * x1
                logger.info(1, 2, 3)
                x3 = x2 + x2
                return (x1, x3)

        gm = export(M(), (torch.randn(3, 3),)).graph_module
        self.assertExpectedInline(
            gm.code.strip(),
            """\
def forward(self, x):
    add = torch.ops.aten.add.Tensor(x, x);  x = None
    mul = torch.ops.aten.mul.Tensor(add, add)
    add_1 = torch.ops.aten.add.Tensor(mul, mul);  mul = None
    return (add, add_1)""",
        )

    @unittest.skipIf(not TEST_TRANSFORMERS, "No transformers")
    def test_hf_logging_logger(self):
        import transformers

        logger = transformers.utils.logging.get_logger(__name__)

        class M(torch.nn.Module):
            def forward(self, x):
                logger.warning_once("start")
                x1 = x + x
                x2 = x1 * x1
                x3 = x2 + x2
                return (x1, x3)

        gm = export(M(), (torch.randn(3, 3),)).graph_module
        self.assertExpectedInline(
            gm.code.strip(),
            """\
def forward(self, x):
    add = torch.ops.aten.add.Tensor(x, x);  x = None
    mul = torch.ops.aten.mul.Tensor(add, add)
    add_1 = torch.ops.aten.add.Tensor(mul, mul);  mul = None
    return (add, add_1)""",
        )

    def test_warning(self):
        class M(torch.nn.Module):
            def forward(self, x):
                warnings.warn("moo")
                res = x + x
                warnings.warn(f"{res}")
                return res

        gm = export(M(), (torch.randn(3, 3),)).graph_module
        self.assertExpectedInline(
            gm.code.strip(),
            """\
def forward(self, x):
    add = torch.ops.aten.add.Tensor(x, x);  x = None
    return (add,)""",
        )

    def test_constant_fqn(self):
        class Nested(torch.nn.Module):
            def __init__(self):
                super().__init__()
                self.constant = torch.rand(2, 3)
                self.parameter = torch.nn.Parameter(torch.rand(2, 3))

            def forward(self, x):
                return x + self.constant

        class Mod(torch.nn.Module):
            def __init__(self):
                super().__init__()
                self.nested = Nested()

            def forward(self, x):
                return self.nested(x) + self.nested.constant + self.nested.parameter

        m = Mod()
        ep = export(m, (torch.rand(2, 3),), strict=True)
        self.assertEqual(ep.constants["nested.constant"], m.nested.constant)
        self.assertEqual(ep.module()(torch.ones(2, 3)), m(torch.ones(2, 3)))

    def test_constant_name(self):
        class Nested(torch.nn.Module):
            def __init__(self):
                super().__init__()
                self.constant = torch.rand(2, 3)
                self.parameter = torch.nn.Parameter(torch.rand(2, 3))

            def forward(self, x):
                return x + self.constant

        class Mod(torch.nn.Module):
            def __init__(self):
                super().__init__()
                self.nested_1 = Nested()
                self.nested_2 = Nested()

            def forward(self, x):
                return (
                    self.nested_1(x)
                    + self.nested_2(x)
                    + self.nested_1.constant
                    + self.nested_2.constant
                    + self.nested_1.parameter
                    + self.nested_2.parameter
                )

        m = Mod()
        ep = export(m, (torch.rand(2, 3),), strict=False)
        self.assertEqual(ep.module()(torch.ones(2, 3)), m(torch.ones(2, 3)))

        # check constant fqn when there are multiple instances of the same class
        self.assertEqual(ep.constants["nested_1.constant"], m.nested_1.constant)
        self.assertEqual(ep.constants["nested_2.constant"], m.nested_2.constant)

        # check constant_name in the graph
        placeholders = [
            node for node in ep.graph_module.graph.nodes if node.op == "placeholder"
        ]
        self.assertEqual(len(placeholders), 5)
        self.assertTrue(all(ph.name == ph.target for ph in placeholders))
        # suffix should be added to duplicated constant_name
        self.assertEqual(placeholders[2].name, "c_nested_1_constant")
        self.assertEqual(placeholders[3].name, "c_nested_2_constant")

    def test_nested_retrace(self):
        class Nested(torch.nn.Module):
            def __init__(self):
                super().__init__()
                self.param = torch.nn.Parameter(torch.randn(3))

            def forward(self, x):
                return x + self.param

        class Foo(torch.nn.Module):
            def __init__(self):
                super().__init__()
                self.nested = Nested()

            def forward(self, x):
                return x + self.nested(x)

        # first export
        foo = Foo().to("meta")
        inputs = (torch.ones(3, device="meta"),)
        foo(*inputs)
        ep = torch.export.export(foo, inputs, strict=False)

        # second export
        foo_1 = ep.module()
        ep_1 = torch.export.export(foo_1, inputs, strict=False)

        for node1, node2 in zip(ep.graph.nodes, ep_1.graph.nodes):
            nn_module_stack_1 = node1.meta.get("nn_module_stack", None)
            nn_module_stack_2 = node2.meta.get("nn_module_stack", None)

            if nn_module_stack_1 is None:
                self.assertTrue(nn_module_stack_2 is None)
            else:
                for v1, v2 in zip(
                    nn_module_stack_1.values(), nn_module_stack_2.values()
                ):
                    self.assertEqual(v1, v2)


@unittest.skipIf(not torchdynamo.is_dynamo_supported(), "dynamo doesn't support")
class TestExportCustomClass(TorchTestCase):
    def setUp(self):
        if IS_FBCODE:
            lib_file_path = "//caffe2/test/cpp/jit:test_custom_class_registrations"
        elif IS_SANDCASTLE or IS_MACOS:
            raise unittest.SkipTest("non-portable load_library call used in test")
        elif IS_WINDOWS:
            lib_file_path = find_library_location("torchbind_test.dll")
        else:
            lib_file_path = find_library_location("libtorchbind_test.so")
        torch.ops.load_library(str(lib_file_path))

    def test_lift_custom_obj(self):
        # TODO: fix this test once custom class tracing is implemented

        custom_obj = torch.classes._TorchScriptTesting._PickleTester([3, 4])

        class Foo(torch.nn.Module):
            def forward(self, x):
                return x + x

        f = Foo()

        inputs = (torch.zeros(4, 4),)
        ep = export(f, inputs)

        # Replace one of the values with an instance of our custom class
        for node in ep.graph.nodes:
            if node.op == "call_function" and node.target == torch.ops.aten.add.Tensor:
                with ep.graph.inserting_before(node):
                    setattr(ep.graph_module, "custom_obj", custom_obj)
                    getattr_node = ep.graph.get_attr("custom_obj")
                    # Copy over an nn_module_stack as they are required.
                    getattr_node.meta["nn_module_stack"] = node.meta["nn_module_stack"]
                    custom_node = ep.graph.call_function(
                        torch.ops._TorchScriptTesting.take_an_instance.default,
                        (getattr_node,),
                    )
                    custom_node.meta["val"] = torch.ones(4, 4)
                    # Copy over an nn_module_stack as they are required.
                    custom_node.meta["nn_module_stack"] = node.meta["nn_module_stack"]
                    custom_node.meta["torch_fn"] = (
                        "custom_op",
                        "torch.ops._TorchScriptTesting.take_an_instance.default",
                    )
                    arg0, _ = node.args
                    node.args = (arg0, custom_node)

        from torch._export.passes.lift_constants_pass import lift_constants_pass
        from torch._export.serde.serialize import deserialize, serialize

        constants = lift_constants_pass(ep.graph_module, ep.graph_signature, {})
        for k, v in constants.items():
            assert k not in ep.constants
            ep._constants[k] = v
        serialized_vals = serialize(ep)
        deserialized_ep = deserialize(serialized_vals)

        for node in deserialized_ep.graph.nodes:
            if (
                node.op == "call_function"
                and node.target
                == torch.ops._TorchScriptTesting.take_an_instance.default
            ):
                arg = node.args[0]
                self.assertTrue(arg.op == "placeholder")

    def test_tolist_nonstrict_output(self):
        class M(torch.nn.Module):
            def forward(self, x):
                x.tolist()

        ep = torch.export.export(M(), (torch.ones(3),), strict=False)


if __name__ == "__main__":
    run_tests()<|MERGE_RESOLUTION|>--- conflicted
+++ resolved
@@ -2756,14 +2756,10 @@
         ep = export(M(), (torch.tensor(1), torch.ones(4, 5)))
 
         # This is because we insert sym_constrain_range in the graph now
-<<<<<<< HEAD
         if is_non_strict_test(self._testMethodName):
             error_msg = r"Invalid value range for -1 between \[0\, 9223372036854775807\]"
         else:
             error_msg = r"item is outside of inline constraint \[0\, inf\]"
-=======
-        error_msg = r"Invalid value range for -1 between"
->>>>>>> afdaa7fc
         with self.assertRaisesRegex(RuntimeError, error_msg):
             _ = ep.module()(torch.tensor(-1), torch.randn(4, 5))
 
@@ -5132,18 +5128,7 @@
             """\
 def forward(self, x):
     item = torch.ops.aten.item.default(x);  x = None
-<<<<<<< HEAD
     sym_constrain_range_for_size_default = torch.ops.aten.sym_constrain_range_for_size.default(item, min = 3, max = 5)
-=======
-    sym_constrain_range_for_size_default = torch.ops.aten.sym_constrain_range_for_size.default(item)
-    sym_constrain_range_default = torch.ops.aten.sym_constrain_range.default(item, min = 3, max = 5)
-    ge = item >= 0
-    _assert_scalar_default = torch.ops.aten._assert_scalar.default(ge, "Runtime assertion failed for expression 0 <= u1 on node 'ge'");  ge = None
-    gt = item > 2
-    _assert_scalar_default_1 = torch.ops.aten._assert_scalar.default(gt, "Runtime assertion failed for expression 2 < u1 on node 'gt'");  gt = None
-    lt = item < 6
-    _assert_scalar_default_2 = torch.ops.aten._assert_scalar.default(lt, "Runtime assertion failed for expression u1 < 6 on node 'lt'");  lt = None
->>>>>>> afdaa7fc
     foo_unbacked = torch.ops.testlib.foo_unbacked.default(item);  item = None
     return foo_unbacked""",
         )
@@ -5156,18 +5141,7 @@
     sin = torch.ops.aten.sin.default(y)
     sum_1 = torch.ops.aten.sum.dim_IntList(sin, []);  sin = None
     _local_scalar_dense = torch.ops.aten._local_scalar_dense.default(x);  x = None
-<<<<<<< HEAD
     sym_constrain_range_for_size = torch.ops.aten.sym_constrain_range_for_size.default(_local_scalar_dense, min = 3, max = 5);  _local_scalar_dense = None
-=======
-    sym_constrain_range_for_size = torch.ops.aten.sym_constrain_range_for_size.default(_local_scalar_dense)
-    sym_constrain_range = torch.ops.aten.sym_constrain_range.default(_local_scalar_dense, min = 3, max = 5)
-    ge = _local_scalar_dense >= 0
-    _assert_scalar = torch.ops.aten._assert_scalar.default(ge, "Runtime assertion failed for expression 0 <= u1 on node 'ge'");  ge = None
-    gt = _local_scalar_dense > 2
-    _assert_scalar_1 = torch.ops.aten._assert_scalar.default(gt, "Runtime assertion failed for expression 2 < u1 on node 'gt'");  gt = None
-    lt = _local_scalar_dense < 6;  _local_scalar_dense = None
-    _assert_scalar_2 = torch.ops.aten._assert_scalar.default(lt, "Runtime assertion failed for expression u1 < 6 on node 'lt'");  lt = None
->>>>>>> afdaa7fc
     full = torch.ops.aten.full.default([4, 4], 1, dtype = torch.float32, layout = torch.strided, device = device(type='cpu'), pin_memory = False)
     add = torch.ops.aten.add.Tensor(y, sum_1);  y = sum_1 = None
     sum_2 = torch.ops.aten.sum.dim_IntList(full, []);  full = None
@@ -5294,14 +5268,7 @@
         self.assertEqual(out1.shape, torch.ones(48).shape)
         out2 = ep.module()(torch.randn(5, 8), torch.randn(4, 10), torch.randn(40))
         self.assertEqual(out2.shape, torch.ones(40).shape)
-<<<<<<< HEAD
         with self.assertRaisesRegex(RuntimeError, ""):  # fail only at runtime
-=======
-        with self.assertRaisesRegex(
-            RuntimeError,
-            r"Runtime assertion failed for expression Eq\(s0\*s1, s2\*s3\) on node 'eq.*'",
-        ):  # fail only at runtime
->>>>>>> afdaa7fc
             ep.module()(torch.randn(5, 8), torch.randn(4, 5), torch.randn(30))  # fail
 
         # case 3: 3d reshape (previously failing with different issue)
