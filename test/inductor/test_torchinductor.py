--- conflicted
+++ resolved
@@ -784,7 +784,6 @@
         )
 
     @skipCUDAIf(not SM80OrLater, "Requires sm80")
-<<<<<<< HEAD
     def test_eager_aoti_support_out(self):
         ns = "aten"
         op_name = "clamp"
@@ -993,10 +992,6 @@
 
     @skipCUDAIf(not SM80OrLater, "Requires sm80")
     def test_eager_aoti_override_registration(self):
-=======
-    def test_torch_compile_override_registration(self):
-        dynamic = False
->>>>>>> fcbf2b61
         namespace_name = "aten"
         dispatch_key = "CPU"
         device = torch.device("cpu")
@@ -1018,31 +1013,10 @@
             ref = opt_fn(x)
             ref_array.append(ref)
 
-<<<<<<< HEAD
         with _scoped_library("aten", "IMPL") as torch_compile_op_lib_impl:
             register_ops_with_aoti_compile(
                 namespace_name, unary_op_set, dispatch_key, torch_compile_op_lib_impl
             )
-=======
-        def register_ops(op_set, dispatch_key, torch_compile_op_lib_impl):
-            for _op_name in op_set:
-                qualified_op_name = f"{namespace_name}::{_op_name}"
-                _, overload_names = torch._C._jit_get_operation(qualified_op_name)
-                for overload_name in overload_names:
-                    try:
-                        reg_op_name = qualified_op_name
-                        schema = torch._C._get_schema(qualified_op_name, overload_name)
-                        if schema.overload_name:
-                            reg_op_name = f"{qualified_op_name}.{schema.overload_name}"
-                        torch_compile_op_lib_impl._impl_with_aoti_compile(  # noqa: F821
-                            reg_op_name, dispatch_key
-                        )
-                    except Exception as e:
-                        continue
-
-        with _scoped_library("aten", "IMPL") as torch_compile_op_lib_impl:
-            register_ops(unary_op_set, dispatch_key, torch_compile_op_lib_impl)
->>>>>>> fcbf2b61
 
             res_array = []
             for unary_op_name in unary_op_set:
@@ -1059,13 +1033,9 @@
         ref_with_min_max = torch.ops.aten.clamp(a, min_tensor, max_tensor)
 
         with _scoped_library("aten", "IMPL") as torch_compile_op_lib_impl:
-<<<<<<< HEAD
             register_ops_with_aoti_compile(
                 namespace_name, ["clamp"], dispatch_key, torch_compile_op_lib_impl
             )
-=======
-            register_ops(["clamp"], dispatch_key, torch_compile_op_lib_impl)
->>>>>>> fcbf2b61
             res_with_min = torch.ops.aten.clamp(a, min_tensor)
             res_with_min_max = torch.ops.aten.clamp(a, min_tensor, max_tensor)
             self.assertEqual(ref_with_min, res_with_min)
