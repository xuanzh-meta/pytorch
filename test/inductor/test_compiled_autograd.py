# Owner(s): ["module: inductor"]
import functools
import re
import sys
import unittest
from importlib.machinery import SourceFileLoader
from pathlib import Path
from unittest import mock

import torch
import torch.nn as nn
from torch import _inductor as inductor
from torch._dynamo import compiled_autograd
from torch._dynamo.test_case import run_tests, TestCase
from torch._dynamo.utils import counters
from torch.testing._internal.inductor_utils import HAS_CPU, HAS_CUDA

# note: these tests are not run on windows due to inductor_utils.HAS_CPU


def compiler_fn(gm):
    """Same as torch.compile() but counts number of compiles"""

    def inner_compiler(gm_, example_inputs_):
        counters["compiled_autograd"]["compiles"] += 1
        return inductor.compile(gm_, example_inputs_)

    return torch.compile(gm, backend=inner_compiler, fullgraph=True, dynamic=True)


# TODO(jansel): hooks as lambdas creates recompiles in dynamo, we should fix that
def hook1(grad):
    return grad * 2


def hook2(grads):
    return (grads[0] + 1,)


def hook3(gI, gO):
    return (torch.sin(gI[0]) + gO[0],)


class TestCompiledAutograd(TestCase):
    def check_output_and_recompiles(
        self, fn, count=1, compiler_fn=compiler_fn, compile_fn=False
    ):
        with torch.autograd.set_multithreading_enabled(False):
            torch._dynamo.reset()
            counters["compiled_autograd"].clear()
            torch.manual_seed(123)
            expected = list(fn())
            torch.manual_seed(123)
            with compiled_autograd.enable(compiler_fn):
                opt_fn = torch.compile(fn) if compile_fn else fn
                actual = list(opt_fn())
            self.assertEqual(expected, actual)
            self.assertEqual(counters["compiled_autograd"]["captures"], count)
            self.assertEqual(counters["compiled_autograd"]["compiles"], count)

    def test_basic(self):
        def fn():
            model = torch.nn.Sequential(
                torch.nn.Linear(4, 4),
                torch.nn.ReLU(),
                torch.nn.Linear(4, 4),
                torch.nn.ReLU(),
            )
            x = torch.randn([2, 4])
            result = model(x).sum()
            result.backward()
            yield model[0].weight.grad
            yield model[0].bias.grad
            yield model[2].weight.grad
            yield model[2].bias.grad

        self.check_output_and_recompiles(fn)

    def test_cache_hit(self):
        def fn():
            for _ in range(3):
                model = torch.nn.Sequential(
                    torch.nn.Linear(4, 4),
                    torch.nn.ReLU(),
                    torch.nn.Linear(4, 4),
                    torch.nn.ReLU(),
                )
                x = torch.randn([2, 4])
                result = model(x).sum()
                result.backward()
                yield model[0].weight.grad
                yield model[0].bias.grad
                yield model[2].weight.grad
                yield model[2].bias.grad

        self.check_output_and_recompiles(fn)

    def test_tensor_grad_hook1(self):
        def fn():
            for _ in range(3):
                model = torch.nn.Sequential(
                    torch.nn.Linear(4, 4),
                    torch.nn.ReLU(),
                )
                x = torch.randn([2, 4])

                model[0].weight.register_hook(hook1)

                result = model(x).sum()
                result.backward()
                yield model[0].weight.grad
                yield model[0].bias.grad

        self.check_output_and_recompiles(fn)

    def test_tensor_grad_hook2(self):
        def fn():
            for _ in range(3):
                model = torch.nn.Sequential(
                    torch.nn.Linear(4, 4),
                    torch.nn.ReLU(),
                )
                x = torch.randn([1, 4])

                result = model(x).sum()
                result.grad_fn.register_prehook(hook2)
                result.backward()
                yield model[0].weight.grad
                yield model[0].bias.grad

        self.check_output_and_recompiles(fn)

    def test_tensor_grad_hook3(self):
        def fn():
            for _ in range(3):
                model = torch.nn.Sequential(
                    torch.nn.Linear(4, 4),
                    torch.nn.ReLU(),
                )
                x = torch.randn([1, 4])

                result = model(x).sum()
                result.grad_fn.register_hook(hook3)
                result.backward()
                yield model[0].weight.grad
                yield model[0].bias.grad

        self.check_output_and_recompiles(fn)

    def test_torch_compile(self):
        def fn():
            model = torch.nn.Sequential(
                torch.nn.Linear(4, 4),
                torch.nn.Sigmoid(),
            )
            opt_model = torch.compile(model, fullgraph=True)

            for _ in range(3):
                x = torch.randn([1, 4])

                result = opt_model(x).sum()
                result.backward()
                yield model[0].weight.grad
                yield model[0].bias.grad
                model.zero_grad()

        self.check_output_and_recompiles(fn)

    def test_implicit_add(self):
        def fn():
            y = torch.randn(1, 4, requires_grad=True)

            def model(x):
                # y is used multiple times, gradients get added
                return torch.sigmoid(x * y + torch.sin(y) + torch.cos(y))

            for _ in range(3):
                x = torch.randn([1, 4])

                result = model(x).sum()
                result.backward()
                yield result
                yield y.grad
                y.grad = None

        self.check_output_and_recompiles(fn)

    def test_output_nodes(self):
        def fn():
            y = torch.randn(1, 4, requires_grad=True)
            z = torch.randn(1, 4, requires_grad=True)

            def model(x):
                return torch.sigmoid(x * z + torch.sin(y) + torch.cos(y))

            for _ in range(3):
                x = torch.randn([1, 4])

                result = model(x).sum()
                gy, gz = torch.autograd.grad(result, [y, z])
                assert y.grad is None
                assert z.grad is None
                yield gy
                yield gz

        self.check_output_and_recompiles(fn)

    def test_dynamic_shapes(self):
        def fn():
            model = torch.nn.Sequential(
                torch.nn.Linear(4, 4),
                torch.nn.ReLU(),
                torch.nn.Linear(4, 4),
                torch.nn.ReLU(),
            )
            opt_model = torch.compile(model, dynamic=True)

            for b in range(10, 100, 10):
                x = torch.randn([b, 4])
                result = opt_model(x).sum()
                result.backward()
                yield model[0].weight.grad
                yield model[0].bias.grad
                yield model[2].weight.grad
                yield model[2].bias.grad
                model.zero_grad()

        # TODO(jansel): we should be able to get this count to 1
        self.check_output_and_recompiles(fn, count=2)

    def test_accumulate_without_zero(self):
        def fn():
            model = torch.nn.Sequential(
                torch.nn.Linear(4, 4),
                torch.nn.ReLU(),
                torch.nn.Linear(4, 4),
                torch.nn.ReLU(),
            )
            opt_model = torch.compile(model, dynamic=True)

            for _ in range(10):
                x = torch.randn([10, 4])
                result = opt_model(x).sum()
                result.backward()
                yield model[0].weight.grad.clone()
                yield model[0].bias.grad.clone()
                yield model[2].weight.grad.clone()
                yield model[2].bias.grad.clone()

        self.check_output_and_recompiles(fn, count=2)

    def test_inplace_grad_update(self):
        def fn():
            model = torch.nn.Sequential(
                torch.nn.Linear(4, 4),
                torch.nn.ReLU(),
            )
            opt_model = torch.compile(model, dynamic=True)

            for _ in range(10):
                w_grad = torch.rand_like(model[0].weight)
                b_grad = torch.rand_like(model[0].bias)
                model[0].weight.grad = w_grad
                model[0].bias.grad = b_grad

                x = torch.randn([10, 4])
                result = opt_model(x).sum()
                result.backward()
                assert model[0].weight.grad is w_grad
                assert model[0].bias.grad is b_grad
                yield w_grad.clone()
                yield b_grad.clone()

        self.check_output_and_recompiles(fn, count=1)

    @unittest.skipIf(not HAS_CUDA, "requires cuda")
    def test_issue106555(self):
        DEVICE = torch.device("cuda:0")
        NUM_FEATURES = 256

        def bias_sigmoid_mul(x1, x2, bias):
            x2 = torch.sigmoid(x2 + bias)
            y = x1 * x2
            return y

        bias_sigmoid_mul_jit = torch.compile(bias_sigmoid_mul)

        class ModuleWithJit(nn.Module):
            def __init__(self):
                super().__init__()
                self.linear_1 = nn.Linear(NUM_FEATURES, NUM_FEATURES, bias=True)
                self.linear_2 = nn.Linear(NUM_FEATURES, NUM_FEATURES, bias=False)
                self.linear_2_bias = nn.Parameter(torch.zeros(NUM_FEATURES))

            def forward(self, input_tensor):
                x1 = self.linear_1(input_tensor)
                x2 = self.linear_2(input_tensor)
                output = bias_sigmoid_mul_jit(x1, x2, self.linear_2_bias)
                return output

        class Model(nn.Module):
            def __init__(self):
                super().__init__()
                self.module_with_jit_1 = ModuleWithJit()
                self.module_with_jit_2 = ModuleWithJit()

            def forward(self, x, gradient_checkpointing: bool):
                if gradient_checkpointing:
                    y = torch.utils.checkpoint.checkpoint(
                        self._forward, x, use_reentrant=True
                    )
                else:
                    y = self._forward(x)
                return y

            def _forward(self, x):
                x = x + self.module_with_jit_1(x)
                x = x + self.module_with_jit_2(x.transpose(-2, -3)).transpose(-2, -3)
                return x

        torch.cuda.set_device(device=DEVICE)
        torch.manual_seed(1234567890)
        model = Model()
        model.train()
        model.to(device=DEVICE)
        model_parameters = list(model.parameters())

        torch.manual_seed(1234567890)
        input_tensor = torch.randn(1, 128, 256, NUM_FEATURES).to(device=DEVICE)
        input_tensor.requires_grad = True
        target_tensor = torch.randn(1, 128, 256, NUM_FEATURES).to(
            dtype=input_tensor.dtype, device=DEVICE
        )

        for iteration in range(10):
            for param in model_parameters:
                param.grad = None
            output_tensor = model(
                x=input_tensor.clone(),
                gradient_checkpointing=True,
            )
            loss = torch.mean(torch.abs(target_tensor - output_tensor))
            loss.backward()

    def test_keep_graph_simple(self):
        x = torch.tensor([2.0], requires_grad=True)
        y = x**2

        # First backward pass; keep the computation graph
        y.backward(retain_graph=True)
        self.assertEqual(x.grad, torch.Tensor([4]))  # dy/dx at x=2 is 4

        # Note - this will run under both the eager and compiled regime.
        def fn():
            # Reset the gradients
            x.grad = torch.tensor([0.0])
            # Second and Third backward pass; keep the computation graph
            y.backward(retain_graph=True)
            self.assertEqual(x.grad, torch.Tensor([4]))  # dy/dx at x=2 is 4
            return x.grad

        self.check_output_and_recompiles(fn, count=1)

    def test_keep_graph_usage_after_compiled(self):
        x = torch.tensor([2.0], requires_grad=True)
        y = x**2

        # First backward pass; keep the computation graph
        def eager_check():
            y.backward(retain_graph=True)
            self.assertEqual(x.grad, torch.Tensor([4]))  # dy/dx at x=2 is 4
            x.grad = torch.tensor([0.0])

        eager_check()

        for i in range(0, 5):
            with compiled_autograd.enable(compiler_fn):
                eager_check()

            eager_check()

    def test_custom_fn_saved_tensors(self):
        def fn():
            class MySin(torch.autograd.Function):
                @staticmethod
                def forward(ctx, x):
                    ctx.save_for_backward(x)
                    return torch.sin(x)

                @staticmethod
                def backward(ctx, gO):
                    (x,) = ctx.saved_tensors
                    return gO * torch.cos(x)

            for i in [10, 100, 10, 15, 20, 25]:
                x = torch.arange(0.0, i, requires_grad=True)
                out = MySin.apply(x)
                loss = out.sum()
                loss.backward()
                yield x.grad

        self.check_output_and_recompiles(fn, 2)

    def test_custom_fn_saved_multiple_tensors(self):
        def fn():
            class MyFn(torch.autograd.Function):
                @staticmethod
                def forward(ctx, x, y):
                    ctx.save_for_backward(x, y)
                    return torch.sin(x), torch.sin(y)

                @staticmethod
                def backward(ctx, gO_x, gO_y):
                    (x, y) = ctx.saved_tensors
                    return gO_x * torch.cos(x), gO_y * torch.cos(y)

            for i in [10, 100, 10, 15, 20, 25]:
                x = torch.arange(0.0, i, requires_grad=True)
                y = torch.arange(0.0, i, requires_grad=True)
                out1, out2 = MyFn.apply(x, y)
                loss = (out1 * out2).sum()
                loss.backward()
                yield x.grad

        self.check_output_and_recompiles(fn, 2)

    def test_custom_fn_saved_multiple_tensors_dedup(self):
        def fn():
            class MyFn(torch.autograd.Function):
                @staticmethod
                def forward(ctx, x):
                    ctx.save_for_backward(x, x)
                    return torch.sin(x)

                @staticmethod
                def backward(ctx, gO):
                    (x1, x2) = ctx.saved_tensors
                    return gO * torch.cos(x1) * torch.cos(x2)

            for i in [10, 100, 10, 15, 20, 25]:
                x = torch.arange(0.0, i, requires_grad=True)
                out = MyFn.apply(x)
                loss = out.sum()
                loss.backward()
                yield x.grad

        self.check_output_and_recompiles(fn, 2)

    def test_custom_fn_saved_shape_tensor(self):
        def fn():
            class MyFn(torch.autograd.Function):
                @staticmethod
                def forward(ctx, x):
                    ctx.save_for_backward(x)
                    return x

                @staticmethod
                def backward(ctx, gO):
                    (x,) = ctx.saved_tensors
                    return gO * x.shape[0]

            for i in [10, 100, 10, 15, 20, 25]:
                x = torch.arange(0.0, i, requires_grad=True)
                out = MyFn.apply(x)
                loss = out.sum()
                loss.backward()
                yield x.grad

        self.check_output_and_recompiles(fn, 2)

    def test_custom_fn_saved_attr(self):
        def fn():
            class MyFn(torch.autograd.Function):
                @staticmethod
                def forward(ctx, x):
                    ctx.shape = x.shape
                    return x

                @staticmethod
                def backward(ctx, gO):
                    x_shape = ctx.shape[0]
                    return gO * x_shape

            for i in [10, 100, 10, 15, 20, 25]:
                x = torch.arange(0.0, i, requires_grad=True)
                out = MyFn.apply(x)
                loss = out.sum()
                loss.backward()
                yield x.grad

        with self.assertRaisesRegex(
            torch._dynamo.exc.InternalTorchDynamoError,
            "is not subscriptable",
        ):
            self.check_output_and_recompiles(fn, 2)

    def test_custom_fn_multiple_grads(self):
        def fn():
            class MyFn(torch.autograd.Function):
                @staticmethod
                def forward(ctx, x, y):
                    return x + y, y

                @staticmethod
                def backward(ctx, gO_1, gO_2):
                    return gO_1, gO_2

            for i in [10, 100, 10, 15, 20, 25]:
                x = torch.arange(0.0, i, requires_grad=True)
                y = torch.arange(0.0, i, requires_grad=True)
                out1, out2 = MyFn.apply(x, y)
                loss = (out1 + out2).sum()
                loss.backward()
                yield x.grad
                yield y.grad

        self.check_output_and_recompiles(fn, 2)

    def test_custom_fn_non_variable_input(self):
        def fn():
            class MyFn(torch.autograd.Function):
                @staticmethod
                def forward(ctx, x, y, z):
                    return x * 2, y * 3, z * 4

                @staticmethod
                def backward(ctx, gO_1, gO_2, gO_3):
                    return gO_1, gO_2, gO_3

            for i in [10, 100, 10, 15, 20, 25]:
                x = torch.arange(0.0, i, requires_grad=True)
                y = 1
                z = torch.arange(0.0, i, requires_grad=True)
                out1, out2, out3 = MyFn.apply(x, y, z)
                loss = (out1 + out2 + out3).sum()
                loss.backward()
                yield x
                yield y
                yield z

        self.check_output_and_recompiles(fn, 2)

    @unittest.skipIf(not HAS_CUDA, "requires cuda")
    def test_custom_fn_output_metadata(self):
        def my_compiler_fn(gm):
            for node in gm.graph.nodes:
                if isinstance(node.target, torch._ops.OpOverload):
                    assert (
                        node.target._name != "aten::_to_copy"
                    ), "there should be no implicit copies (e.g. dtype casting)"

            def inner_compiler(gm_, example_inputs_):
                counters["compiled_autograd"]["compiles"] += 1
                return inductor.compile(gm_, example_inputs_)

            return torch.compile(
                gm, backend=inner_compiler, fullgraph=True, dynamic=True
            )

        def fn():
            class MyFn(torch.autograd.Function):
                @staticmethod
                def forward(ctx, x):
                    return x

                @staticmethod
                def backward(ctx, gO):
                    return gO

            x = torch.arange(
                1, 10, requires_grad=True, dtype=torch.float16, device="cuda"
            )
            x_view = x.view(3, 3)
            out = MyFn.apply(x_view)
            loss = out.sum()
            loss.backward()
            yield x.dtype
            yield x.device
            yield x.grad

        self.check_output_and_recompiles(fn, 1, my_compiler_fn)

    def test_custom_fns_with_same_graph(self):
        def fn():
            class MyFn1(torch.autograd.Function):
                @staticmethod
                def forward(ctx, x):
                    return x

                @staticmethod
                def backward(ctx, gO):
                    return gO

            # same as MyFn1, but different autograd function id
            # should not be using same graph as MyFn1
            class MyFn2(torch.autograd.Function):
                @staticmethod
                def forward(ctx, x):
                    return x

                @staticmethod
                def backward(ctx, gO):
                    return gO

            for myfn in [MyFn1, MyFn2, MyFn1, MyFn2]:
                x = torch.arange(0.0, 10, requires_grad=True)
                out = myfn.apply(x)
                loss = out.sum()
                loss.backward()
                yield x.grad

        self.check_output_and_recompiles(
            fn, 2
        )  # should compile once for MyFn1 and once for MyFn2

    def test_dynamically_defined_class(self):
        def fn():
            def create_class(multiplier: int):
                class DynamicFn(torch.autograd.Function):
                    @staticmethod
                    def forward(ctx, x):
                        return x * multiplier

                    @staticmethod
                    def backward(ctx, gO):
                        return gO * multiplier

                return DynamicFn

            for multiplier in [10, 20, 30]:
                x = torch.arange(0.0, 10, requires_grad=True)
                out = create_class(multiplier).apply(x)
                loss = out.sum()
                loss.backward()
                yield x.grad

        self.check_output_and_recompiles(fn, 3)

    def test_mismatch_fake_tensor_mode(self, dynamic_shape=False):
        """
        Repro the failure of training nanogpt with both compiled-autograd
        and _LazyGraphModule. Check https://github.com/pytorch/pytorch/pull/118981
        for more context.
        """
        B = 8
        x = torch.rand(B, 16)
        y = torch.rand(B, 16, requires_grad=True)

        if dynamic_shape:
            torch._dynamo.mark_dynamic(x, 0)
            torch._dynamo.mark_dynamic(y, 0)

        def f():
            y.grad = None
            out = x + y

            # make sure the backward call does not trigger any error when
            # compiling the backward graph
            out.sum().backward()
            return out, y.grad

        self.check_output_and_recompiles(f, compile_fn=True)

    def test_mismatch_fake_tensor_mode_dynamic_shape(self):
        self.test_mismatch_fake_tensor_mode(dynamic_shape=True)

    def test_accumulate_grad_accuracy(self):
        def fn():
            model = torch.nn.Sequential(
                torch.nn.Linear(2, 1, bias=False),
                torch.nn.Linear(1, 2, bias=False),
            )
            x = torch.randn(2, 2)

            out = model(x)
            loss = out.sum()
            torch.manual_seed(0)
            loss.backward()

            yield model[0].weight.grad
            yield model[1].weight.grad

        self.check_output_and_recompiles(fn, 1)

    def test_autograd_cpp_node(self):
        cpp_source = """
struct CustomOpAutogradFunction : public torch::autograd::Function<CustomOpAutogradFunction> {
  static constexpr bool is_traceable = true;

  static torch::Tensor forward(
      torch::autograd::AutogradContext* ctx,
      const torch::Tensor& x) {
    return x;
  }

  static torch::autograd::variable_list backward(
      torch::autograd::AutogradContext *ctx,
      torch::autograd::variable_list grad_output) {
    return grad_output;
  }
};

torch::Tensor custom_op_backed_by_autograd_fn(torch::Tensor x) {
  return CustomOpAutogradFunction::apply(x);
}

TORCH_LIBRARY(test_autograd_cpp_node, m) {
    m.def("custom_op_backed_by_autograd_fn", custom_op_backed_by_autograd_fn);
}
        """

        module = torch.utils.cpp_extension.load_inline(
            name="test_autograd_cpp_node",
            cpp_sources=cpp_source,
            functions="custom_op_backed_by_autograd_fn",
            verbose=True,
        )

        def fn():
            for i in [10, 100, 10, 20, 10]:
                x = torch.ones(i, i, requires_grad=True)
                out = torch.ops.test_autograd_cpp_node.custom_op_backed_by_autograd_fn(
                    x
                )
                loss = out.sum()
                loss.backward()
                yield x.grad

        # compiles for 10 (static) and 100 (dynamic)
        self.check_output_and_recompiles(fn, 2)

    def test_autograd_cpp_node_id(self):
        cpp_source = """
struct CustomOpAutogradFunction : public torch::autograd::Function<CustomOpAutogradFunction> {
  static constexpr bool is_traceable = true;

  static torch::Tensor forward(
      torch::autograd::AutogradContext* ctx,
      const torch::Tensor& x) {
    return x;
  }

  static torch::autograd::variable_list backward(
      torch::autograd::AutogradContext *ctx,
      torch::autograd::variable_list grad_output) {
    return grad_output;
  }
};

struct CustomOpAutogradFunction2 : public torch::autograd::Function<CustomOpAutogradFunction2> {
  static constexpr bool is_traceable = true;

  static torch::Tensor forward(
      torch::autograd::AutogradContext* ctx,
      const torch::Tensor& x) {
    return x;
  }

  static torch::autograd::variable_list backward(
      torch::autograd::AutogradContext *ctx,
      torch::autograd::variable_list grad_output) {
    return grad_output;
  }
};

torch::Tensor custom_op_backed_by_autograd_fn(torch::Tensor x) {
  return CustomOpAutogradFunction::apply(x);
}

torch::Tensor custom_op_backed_by_autograd_fn2(torch::Tensor x) {
  return CustomOpAutogradFunction2::apply(x);
}

TORCH_LIBRARY(test_autograd_cpp_node_id, m) {
    m.def("custom_op_backed_by_autograd_fn", custom_op_backed_by_autograd_fn);
    m.def("custom_op_backed_by_autograd_fn2", custom_op_backed_by_autograd_fn2);
}
        """

        module = torch.utils.cpp_extension.load_inline(
            name="test_autograd_cpp_node_id",
            cpp_sources=cpp_source,
            functions="custom_op_backed_by_autograd_fn",
            verbose=True,
        )

        def same_autograd_fn():
            def fn():
                x = torch.ones(10, 10, requires_grad=True)
                out = (
                    torch.ops.test_autograd_cpp_node_id.custom_op_backed_by_autograd_fn(
                        x
                    )
                )
                loss = out.sum()
                loss.backward()
                yield x.grad

            yield from fn()  # compile
            yield from fn()  # reuse
            yield from fn()  # reuse
            yield from fn()  # reuse

        self.check_output_and_recompiles(same_autograd_fn, 1)

        def different_autograd_fn():
            def fn(op):
                x = torch.ones(10, 10, requires_grad=True)
                out = op(x)
                loss = out.sum()
                loss.backward()
                yield x.grad

            op1 = torch.ops.test_autograd_cpp_node_id.custom_op_backed_by_autograd_fn
            op2 = torch.ops.test_autograd_cpp_node_id.custom_op_backed_by_autograd_fn2
            yield from fn(op1)  # compile
            yield from fn(op2)  # compile
            yield from fn(op1)  # reuse
            yield from fn(op2)  # reuse

        self.check_output_and_recompiles(different_autograd_fn, 2)

    def test_autograd_cpp_node_saved(self):
        cpp_source = """
struct CustomOpAutogradFunction : public torch::autograd::Function<CustomOpAutogradFunction> {
  static constexpr bool is_traceable = true;

  static torch::Tensor forward(
      torch::autograd::AutogradContext* ctx,
      const torch::Tensor& x,
      const torch::Tensor& y,
      const torch::Tensor& fixed) {
    ctx->save_for_backward({x, y});
    ctx->saved_data["fixed_tensor"] = fixed;
    ctx->saved_data["bool"] = true;
    ctx->saved_data["int"] = 1;
    c10::List<std::string> list({"string"});
    ctx->saved_data["list"] = std::move(list);
    c10::Dict<std::string, double> dict;
    dict.insert("string", 1.0);
    ctx->saved_data["dict"] = std::move(dict);
    return x;
  }

  static torch::autograd::variable_list backward(
      torch::autograd::AutogradContext *ctx,
      torch::autograd::variable_list grad_output) {
    const auto& saved_variables = ctx->get_saved_variables();
    assert(saved_variables.size() == 2);
    torch::Tensor x = saved_variables[0];
    torch::Tensor y = saved_variables[1];
    torch::Tensor fixed = ctx->saved_data["fixed_tensor"].toTensor();
    assert(ctx->saved_data["bool"].isBool());
    int i = ctx->saved_data["int"].toInt();
    c10::List<c10::IValue> list = ctx->saved_data["list"].toList();
    assert(list.size() == 1);
    assert(list.get(0).toStringRef() == "string");
    c10::Dict<c10::IValue, c10::IValue> dict = ctx->saved_data["dict"].toGenericDict();
    assert(dict.size() == 1);
    assert(dict.at("string") == 1.0);

    torch::autograd::variable_list grad_inputs(3);
    grad_inputs[0] = x + y + torch::sum(fixed) + i;
    return grad_inputs;
  }
};

torch::Tensor custom_op_backed_by_autograd_fn(const torch::Tensor& x, const torch::Tensor& y, const torch::Tensor& fixed) {
  return CustomOpAutogradFunction::apply(x, y, fixed);
}

TORCH_LIBRARY(test_autograd_cpp_node_saved, m) {
    m.def("custom_op_backed_by_autograd_fn", custom_op_backed_by_autograd_fn);
}
        """

        module = torch.utils.cpp_extension.load_inline(
            name="test_autograd_cpp_node_saved",
            cpp_sources=cpp_source,
            functions="custom_op_backed_by_autograd_fn",
            verbose=True,
        )

        def fn():
            fixed = torch.ones(2, 2)
            for i in [10, 100, 10, 20, 10]:
                x = torch.ones(i, i, requires_grad=True)
                y = torch.randn(i, i)
                out = torch.ops.test_autograd_cpp_node_saved.custom_op_backed_by_autograd_fn(
                    x, y, fixed
                )
                loss = out.sum()
                loss.backward()
                yield x.grad

        self.check_output_and_recompiles(fn, 2)

    def test_autograd_cpp_node_saved_dynamic(self):
        cpp_source = """
struct CustomOpAutogradFunction : public torch::autograd::Function<CustomOpAutogradFunction> {
  static constexpr bool is_traceable = true;

  static torch::Tensor forward(
      torch::autograd::AutogradContext* ctx,
      const torch::Tensor& x) {
    ctx->save_for_backward({x});
    ctx->saved_data["dynamic"] = x.view(-1);
    return x;
  }

  static torch::autograd::variable_list backward(
      torch::autograd::AutogradContext *ctx,
      torch::autograd::variable_list grad_output) {
    const auto& saved_variables = ctx->get_saved_variables();
    assert(saved_variables.size() == 1);
    torch::Tensor x = saved_variables[0];
    torch::Tensor z = ctx->saved_data["dynamic"].toTensor();

    torch::autograd::variable_list grad_inputs(1);
    grad_inputs[0] = x + torch::sum(z);
    return grad_inputs;
  }
};

torch::Tensor custom_op_backed_by_autograd_fn(const torch::Tensor& x) {
  return CustomOpAutogradFunction::apply(x);
}

TORCH_LIBRARY(test_autograd_cpp_node_saved_dynamic, m) {
    m.def("custom_op_backed_by_autograd_fn", custom_op_backed_by_autograd_fn);
}
        """

        module = torch.utils.cpp_extension.load_inline(
            name="test_autograd_cpp_node_saved_dynamic",
            cpp_sources=cpp_source,
            functions="custom_op_backed_by_autograd_fn",
            verbose=True,
        )

        def fn():
            for i in [10, 100, 10, 20, 10]:
                x = torch.ones(i, i, requires_grad=True)
                out = torch.ops.test_autograd_cpp_node_saved_dynamic.custom_op_backed_by_autograd_fn(
                    x
                )
                loss = out.sum()
                loss.backward()
                yield x.grad

        # can bring this down to 2 if we support dynamic shapes
        # instead of collecting the saved_data's tensor hash
        self.check_output_and_recompiles(fn, 5)

    def test_autograd_cpp_node_data_dependent(self):
        cpp_source = """
struct CustomOpAutogradFunction : public torch::autograd::Function<CustomOpAutogradFunction> {
  static constexpr bool is_traceable = true;
  static int iteration;

  static torch::autograd::variable_list forward(
      torch::autograd::AutogradContext* ctx,
      const torch::Tensor& x,
      const torch::Tensor& y) {
    ctx->save_for_backward({x, y});
    ctx->saved_data["bool"] = true;
    ctx->saved_data["int"] = 1;

    switch (iteration) {
        case 0: {
            break;
        }
        case 1: {
            // recompile
            ctx->saved_data["forces_recompile"] = iteration;
            break;
        }
        case 2: {
            // recompile
            ctx->set_materialize_grads(false);
            break;
        }
        case 3: {
            // reuse
            break;
        }
        default: {
            throw std::runtime_error("unexpected iteration");
        }
    }
    iteration++;
    return {x, y};
  }

  static torch::autograd::variable_list backward(
      torch::autograd::AutogradContext *ctx,
      torch::autograd::variable_list grad_output) {
    const auto& saved_variables = ctx->get_saved_variables();
    assert(saved_variables.size() == 2);
    torch::Tensor x = saved_variables[0];
    torch::Tensor y = saved_variables[1];
    assert(ctx->saved_data["bool"].isBool());
    assert(ctx->saved_data["int"].isInt());
    int i = ctx->saved_data["int"].toInt();

    torch::autograd::variable_list grad_inputs(2);
    grad_inputs[0] = x + y + i;
    return grad_inputs;
  }
};

int CustomOpAutogradFunction::iteration = 0;

torch::autograd::variable_list custom_op_backed_by_autograd_fn(const torch::Tensor& x, const torch::Tensor& y) {
  return CustomOpAutogradFunction::apply(x, y);
}

void reset() {
    CustomOpAutogradFunction::iteration = 0;
}

TORCH_LIBRARY(test_autograd_cpp_node_data_dependent, m) {
    m.def("custom_op_backed_by_autograd_fn", custom_op_backed_by_autograd_fn);
    m.def("reset", reset);
}
        """

        module = torch.utils.cpp_extension.load_inline(
            name="test_autograd_cpp_node_data_dependent",
            cpp_sources=cpp_source,
            functions="custom_op_backed_by_autograd_fn",
            verbose=True,
        )

        def fn():
            torch.ops.test_autograd_cpp_node_data_dependent.reset()
            for i in [10, 10, 10, 10]:
                x = torch.ones(i, i, requires_grad=True)
                y = torch.randn(i, i)
                (
                    out1,
                    out2,
                ) = torch.ops.test_autograd_cpp_node_data_dependent.custom_op_backed_by_autograd_fn(
                    x, y
                )
                loss = (out1 + out2).sum()
                loss.backward()
                yield x.grad

        self.check_output_and_recompiles(fn, 3)


def load_test_module(name):
    testdir = Path(__file__).absolute().parent.parent
    with mock.patch("sys.path", [*sys.path, str(testdir)]):
        return SourceFileLoader(
            name, str(testdir / f"{name.replace('.', '/')}.py")
        ).load_module()


def make_wrapped(fn):
    @functools.wraps(fn)
    def wrapped(self):
        torch._dynamo.reset()
        with compiled_autograd.enable(compiler_fn):
            return fn(self)

    return wrapped


def wrap_test_class(orig_cls):
    dct = orig_cls.__dict__.copy()
    for name in list(dct.keys()):
        fn = dct[name]
        if not callable(fn):
            continue
        elif known_failures_re.match(name) or name in known_failing_tests:
            dct[name] = unittest.expectedFailure
        elif name.startswith("test_"):
            dct[name] = make_wrapped(fn)

    return type(
        orig_cls.__name__ + "WithCompiledAutograd",
        orig_cls.__bases__,
        dct,
    )


# These groups of tests aren't supported yet
known_failures_re = re.compile(
    r"^test_(sparse|profiler|gradcheck|checkpoint|named_tensor)"
)

# Bugs needing investigation:
known_failing_tests = {
    "test_current_graph_task_execution_order",  # torch._dynamo.exc.TorchRuntimeError: Failed running call_function <
    "test_input_buffer_accum",  # RuntimeError: Cannot access data pointer of Tensor that doesn't have storage
    "test_graph_save_on_cpu_cuda",  # AssertionError: 0 not greater than 0
    "test_graph_save_on_cpu",  # torch._dynamo.exc.BackendCompilerFailed: backend='inner_compiler' raised:
    "test_reentrant_with_leaf_variable_hook",  # torch._dynamo.exc.Unsupported: inline in skipfiles: RemovableHandle.
    "test_reentrant_with_non_leaf_variable_hook",  # torch._dynamo.exc.Unsupported: inline in skipfiles: RemovableHan
    "test_saved_variable_saved_original_inplace_detach",  # AssertionError: RuntimeError not raised
    "test_saving_variable_to_disk",  # Cannot call numel() on tensor with symbolic sizes/strides
    "test_setitem_mask",  # torch.fx.experimental.symbolic_shapes.GuardOnDataDependentSymNode: It appears that you're
    "test_tensor_hooks_inplace_over_view",  # torch._dynamo.exc.Unsupported: call_function UserDefinedClassVariable() [] {}
    "test_tensor_hooks_inplace",  # torch._dynamo.exc.Unsupported: call_function UserDefinedClassVariable() [] {}
    "test_wrapped_number_saved_variable_hooks",  # RuntimeError: this hook should not be called
    "test_accumulate_grad_posthooks_can_observe_tensor_prehook",  # data dependent operator: aten.allclose.default
    "test_accumulate_grad_tensor_reference",  # backend='inner_compiler' raised:
    "test_anomaly_grad_warnings",  # "one of the variables needed for gradient computation has been modified by an...
    "test_autograd_inplace_views_cross_dtype",  # view_fn not supported by compiled autograd
    "test_backward_with_inputs",  # specifying inputs= with .backward() not yet implemented for compiled autograd
    "test_current_node",  # TorchDispatchMode not yet implemented for compiled autograd
    "test_custom_function_exception",  # "Simulate error on backward pass" does not match "type object 'SimulateBackwa...
    "test_grad_batched_grad",  # Cannot access storage of BatchedTensorImpl
    "test_grad_unreachable_discovery",  # specifying inputs= with .backward() not yet implemented for compiled autograd
    "test_index_backward_does_not_save_tensor",  # dynamic shape operator: aten.nonzero.default
    "test_post_accumulate_grad_hook_e2e",  # tensor_post_acc_grad_hooks not implemented for compiled autograd
    "test_post_accumulate_grad_hook_gets_cleaned_up",  # tensor_post_acc_grad_hooks not implemented for compiled autograd
    "test_post_accumulate_grad_hook_multiple_hooks",  # tensor_post_acc_grad_hooks not implemented for compiled autograd
    "test_post_accumulate_grad_hook_multiple_tensors",  # tensor_post_acc_grad_hooks not implemented for compiled autograd
    "test_post_accumulate_grad_hook_ordering",  # tensor_post_acc_grad_hooks not implemented for compiled autograd
    "test_post_accumulate_grad_hook_returns_not_None",  # "hooks should return None." does not match
    "test_reentrant_child_error",  # "Simulate error" does not match "type object 'ReentrantFunc' has no attribute...
    "test_retain_grad_cycle",  # retains_grad_hooks not implemented for compiled autograd
    "test_retain_grad_inplace",  # retains_grad_hooks not implemented for compiled autograd
    "test_retain_grad_inplace_over_view",  # retains_grad_hooks not implemented for compiled autograd
    "test_retains_grad_can_always_observe_tensor_prehook",  # retains_grad_hooks not implemented for compiled autograd
    "test_retains_grad_inplace_multiple_outputs",  # retains_grad_hooks not implemented for compiled autograd
    "test_to_sparse_backward",  # backend='inner_compiler' raised:
    "test_accumulate_grad",  # RuntimeError: compiled_autograd does not support create_graph
    "test_anomaly_assign_parent_cleanup",  # RuntimeError: compiled_autograd does not support create_graph
    "test_anomaly_mode_no_check_nan",  # RuntimeError: compiled_autograd does not support AnomalyMode
    "test_backward_create_graph_warns",  # RuntimeError: compiled_autograd does not support create_graph
    "test_backward_with_nonleaf_inputs",  # RuntimeError: compiled_autograd does not support create_graph
    "test_create_graph_and_full_backward_hook_cycle",  # RuntimeError: compiled_autograd does not support create_graph
    "test_current_graph_task_id",  # torch._dynamo.exc.Unsupported: torch.* op returned non-Tensor int
    "test_custom_autograd_repeated_grad_grad",  # RuntimeError: compiled_autograd does not support create_graph
    "test_custom_function_forward_mode_forward_is_no_op",  # AttributeError: type object 'MyFn'
    "test_custom_function_forward_mode_inplace_checks",  # AttributeError: type object 'InplaceFn'
    "test_custom_function_forward_mode_view_checks",  # AttributeError: type object 'ViewFn'
    "test_custom_function_forward_mode_wrong_formula",  # AttributeError: type object 'UserFn'
    "test_default_saved_variable_hooks_double_backward",  # RuntimeError: compiled_autograd does not support create_graph
    "test_full_backward_hook_double_backward",  # RuntimeError: compiled_autograd does not support create_graph
    "test_function",  # RuntimeError: compiled_autograd does not support create_graph
    "test_grad",  # RuntimeError: compiled_autograd does not support create_graph
    "test_grad_materialize_grads",  # RuntimeError: compiled_autograd does not support create_graph
    "test_grad_nonleaf",  # RuntimeError: compiled_autograd does not support create_graph
    "test_grad_nonleaf_many_outputs",  # RuntimeError: compiled_autograd does not support create_graph
    "test_hessian_vector",  # RuntimeError: compiled_autograd does not support create_graph
    "test_hook_closure_cycle_use_custom_function_True_use_tensor_hook_False",  # AttributeError: type object
    "test_hook_closure_cycle_use_custom_function_True_use_tensor_hook_True",  # AttributeError: type object
    "test_hook_edge_case_when_called_with_grad",  # RuntimeError: specifying inputs= with .backward() not yet
    "test_hooks",  # torch._dynamo.exc.Unsupported: inline in skipfiles
    "test_inplace_on_view_backward",  # RuntimeError: compiled_autograd does not support create_graph
    "test_multi_grad_any_hooks",  # RuntimeError: specifying inputs= with .backward() not yet implemented for compiled autograd
    "test_multi_grad_all_hooks",  # RuntimeError: specifying inputs= with .backward() not yet implemented for compiled autograd
    "test_nested_anomaly_detect_nan",  # RuntimeError: compiled_autograd does not support create_graph
    "test_nested_anomaly_printstack_cleanup",  # RuntimeError: compiled_autograd does not support create_graph
    "test_once_differentiable",  # RuntimeError: compiled_autograd does not support create_graph
    "test_prehook_ordering",  # RuntimeError: specifying inputs= with .backward() not yet implemented for compiled autograd
    "test_retain_grad",  # RuntimeError: retains_grad_hooks not implemented for compiled autograd
    "test_saved_variable_packing_unpacking_saved_original_with_hooks",  # RuntimeError: compiled_autograd
    "test_select_sum",  # torch.autograd.gradcheck.GradcheckError: While computing batched gradients
    "test_unrelated_inputs",  # torch.autograd.gradcheck.GradcheckError: While computing batched gradients
    "test_will_engine_execute_node",  # RuntimeError: specifying inputs= with .backward() not yet implemented for compiled autograd
    "test_backward_to_node",  # RuntimeError: specifying inputs= with .backward() not yet implemented for compiled autograd
    "test_anomaly_detect_nan",  # torch._dynamo.exc.TorchRuntimeError: Failed running call_function aten.add.Tensor(
    "test_autograd_multiple_views_python",  # torch._dynamo.exc.Unsupported: call_function args: TensorVariable(
    "test_autograd_node_isinstance",  # torch._dynamo.exc.Unsupported: 'inline in skipfiles: TestCase.assertIsInstance
    "test_autograd_simple_views_python",  # torch._dynamo.exc.TorchRuntimeError: Failed running call_function
    "test_callback_adds_callback",  # torch._dynamo.exc.Unsupported: call_method UserDefinedObjectVariable
    "test_callback_propagates_errors_from_device_thread",  # AssertionError: "blah" does not match "call_method
    "test_custom_autograd_no_early_free",  # torch.autograd.gradcheck.GradcheckError: While computing batched gradients
    "test_custom_function_cycle",  # torch._dynamo.exc.Unsupported: call_function UserDefinedClassVariable() [] {}
    "test_custom_function_error",  # AssertionError: "must implement either the backward" does not match "call_function
    "test_custom_function_non_tensor_inputs_outputs",  # torch._dynamo.exc.Unsupported: call_function
    "test_custom_function_save_for_forward",  # torch._dynamo.exc.Unsupported: call_function
    "test_custom_function_setup_context_multi_input",  # torch._dynamo.exc.Unsupported: call_function args
    "test_custom_function_setup_context_multi_output",  # torch._dynamo.exc.Unsupported: call_function args
    "test_deep_reentrant",  # torch._dynamo.exc.InternalTorchDynamoError: '<' not supported between instances of
    "test_dont_materialize_grads",  # torch._dynamo.exc.Unsupported: 'inline in skipfiles: TestCase.assertIsNone
    "test_function_returns_undefined_tensor",  # torch._dynamo.exc.TorchRuntimeError: Failed running call_function
    "test_grad_fn_prehooks",  # torch._dynamo.exc.Unsupported: call_function UserDefinedClassVariable() [] {}
    "test_grad_fn_prehooks_multiple_outputs",  # torch._dynamo.exc.Unsupported: 'inline in skipfiles:
    "test_grad_fn_prehooks_remove_hooks",  # torch._dynamo.exc.Unsupported: 'inline in skipfiles: RemovableHandle.remove
    "test_grad_mode_restored_reentrant",  # torch._dynamo.exc.Unsupported: 'inline in skipfiles: TestCase.assertTrue
    "test_hook_none",  # torch._dynamo.exc.Unsupported: 'inline in skipfiles: TestCase.assertIsNotNone
    "test_invalid_gradients",  # AssertionError: "expected shape" does not match "The size of tensor a (5) must match
    "test_mark_non_differentiable_mixed",  # torch._dynamo.exc.Unsupported: 'inline in skipfiles: TestCase.assertTrue
    "test_materialize_grads",  # torch._dynamo.exc.Unsupported: call_function UserDefinedClassVariable() [] {}
    "test_naughty_autograd_function_stashing_ctx",  # torch._dynamo.exc.TorchRuntimeError: Failed running call_function
    "test_no_grad_copy",  # torch._dynamo.exc.Unsupported: call_function args: TensorVariable() SkipFunctionVariable()
    "test_no_grad_copy_sparse",  # torch._dynamo.exc.Unsupported: Tensor.data_ptr
    "test_reentrant_priority",  # torch._dynamo.exc.InternalTorchDynamoError: '<' not supported between instances of
    "test_reentrant_with_callbacks_both_depths",  # torch._dynamo.exc.Unsupported: call_method UserDefinedObjectVariable
    "test_reentrant_with_callbacks_depth_0",  # torch._dynamo.exc.Unsupported: call_method UserDefinedObjectVariable
    "test_reentrant_with_callbacks_depth_1",  # torch._dynamo.exc.Unsupported: Tensor.requires_grad_
    "test_return_duplicate",  # torch.autograd.gradcheck.GradcheckError: While computing batched gradients
    "test_return_duplicate_inplace",  # torch.autograd.gradcheck.GradcheckError: While computing batched gradients
    "test_return_leaf",  # torch._dynamo.exc.Unsupported: call_function UserDefinedClassVariable() [] {}
    "test_save_none_for_backward",  # AssertionError:
    "test_save_output_nr",  # torch._dynamo.exc.Unsupported: call_function UserDefinedClassVariable() [] {}
    "test_saved_variables_deprecated",  # torch._dynamo.exc.Unsupported: UNPACK_SEQUENCE SkipFunctionVariable()
    "test_set_materialize_non_diff_grads",  # torch._dynamo.exc.Unsupported: 'inline in skipfiles: TestCase.assertIsNone
    "test_setup_context_when_forward_has_default_args",  # torch._dynamo.exc.Unsupported: call_function args
    "test_simple_reentrant",  # torch._dynamo.exc.Unsupported: call_method SkipFunctionVariable() sum [] {}
    "test_tensor_hooks_inplace_multiple_outputs",  # torch._dynamo.exc.Unsupported: call_function UserDefinedClassVariable() [] {}
    "test_lobpcg",  # torch._dynamo.exc.Unsupported: 'call_function LOBPCGAutogradFunction.backward in skip_files
    "test_backward_dict_grad_for_nontensor",  # AssertionError: "non-Tensor-like types" does not match "'skip function
    "test_backward_dict_invalid_keys",  # AssertionError: "to have keys {'x'}" does not match "'skip function
    "test_backward_dict_requires_keys_for_input_optional_tensors",  # AssertionError: "to have keys {.*'y'.*}"
    "test_backward_dict_requires_keys_for_input_tensors",  # AssertionError: "to have keys {.*'y'.*}" does not
    "test_backward_grads_are_tensor_or_none",  # AssertionError: "either None or a Tensor" does not match "'
    "test_backward_impl_on_existing_op",  # torch._dynamo.exc.Unsupported: 'skip function
    "test_backward_returns_dict",  # AssertionError: "to be a dict" does not match "'skip function
    "test_backward_tensorlist_input_requires_list_grads",  # AssertionError: "list of gradients" does not
    "test_backward_tensorlist_input_requires_list_grads_none_or_Tensor",  # AssertionError: "None or Tensor"
    "test_backward_tensorlist_input_requires_list_grads_with_same_numel",  # AssertionError: "3 gradients
    "test_save_for_backward_inputs_are_namedtuple",  # torch._dynamo.exc.Unsupported: 'skip function
<<<<<<< HEAD
=======
    "test_autograd_function_backed_op",  # RuntimeError: compiled_args not implemented
>>>>>>> 5b900745
}

if not HAS_CUDA:
    # Found Tesla M60 which is too old to be supported by the triton GPU compiler
    known_failing_tests.add("test_type_conversions")

test_autograd = load_test_module("test_autograd")
test_custom_ops = load_test_module("test_custom_ops")

TestAutogradWithCompiledAutograd = wrap_test_class(test_autograd.TestAutograd)
TestCustomOpWithCompiledAutograd = wrap_test_class(test_custom_ops.TestCustomOp)

if __name__ == "__main__":
    if HAS_CPU:
        run_tests(needs="filelock")<|MERGE_RESOLUTION|>--- conflicted
+++ resolved
@@ -681,373 +681,6 @@
             yield model[1].weight.grad
 
         self.check_output_and_recompiles(fn, 1)
-
-    def test_autograd_cpp_node(self):
-        cpp_source = """
-struct CustomOpAutogradFunction : public torch::autograd::Function<CustomOpAutogradFunction> {
-  static constexpr bool is_traceable = true;
-
-  static torch::Tensor forward(
-      torch::autograd::AutogradContext* ctx,
-      const torch::Tensor& x) {
-    return x;
-  }
-
-  static torch::autograd::variable_list backward(
-      torch::autograd::AutogradContext *ctx,
-      torch::autograd::variable_list grad_output) {
-    return grad_output;
-  }
-};
-
-torch::Tensor custom_op_backed_by_autograd_fn(torch::Tensor x) {
-  return CustomOpAutogradFunction::apply(x);
-}
-
-TORCH_LIBRARY(test_autograd_cpp_node, m) {
-    m.def("custom_op_backed_by_autograd_fn", custom_op_backed_by_autograd_fn);
-}
-        """
-
-        module = torch.utils.cpp_extension.load_inline(
-            name="test_autograd_cpp_node",
-            cpp_sources=cpp_source,
-            functions="custom_op_backed_by_autograd_fn",
-            verbose=True,
-        )
-
-        def fn():
-            for i in [10, 100, 10, 20, 10]:
-                x = torch.ones(i, i, requires_grad=True)
-                out = torch.ops.test_autograd_cpp_node.custom_op_backed_by_autograd_fn(
-                    x
-                )
-                loss = out.sum()
-                loss.backward()
-                yield x.grad
-
-        # compiles for 10 (static) and 100 (dynamic)
-        self.check_output_and_recompiles(fn, 2)
-
-    def test_autograd_cpp_node_id(self):
-        cpp_source = """
-struct CustomOpAutogradFunction : public torch::autograd::Function<CustomOpAutogradFunction> {
-  static constexpr bool is_traceable = true;
-
-  static torch::Tensor forward(
-      torch::autograd::AutogradContext* ctx,
-      const torch::Tensor& x) {
-    return x;
-  }
-
-  static torch::autograd::variable_list backward(
-      torch::autograd::AutogradContext *ctx,
-      torch::autograd::variable_list grad_output) {
-    return grad_output;
-  }
-};
-
-struct CustomOpAutogradFunction2 : public torch::autograd::Function<CustomOpAutogradFunction2> {
-  static constexpr bool is_traceable = true;
-
-  static torch::Tensor forward(
-      torch::autograd::AutogradContext* ctx,
-      const torch::Tensor& x) {
-    return x;
-  }
-
-  static torch::autograd::variable_list backward(
-      torch::autograd::AutogradContext *ctx,
-      torch::autograd::variable_list grad_output) {
-    return grad_output;
-  }
-};
-
-torch::Tensor custom_op_backed_by_autograd_fn(torch::Tensor x) {
-  return CustomOpAutogradFunction::apply(x);
-}
-
-torch::Tensor custom_op_backed_by_autograd_fn2(torch::Tensor x) {
-  return CustomOpAutogradFunction2::apply(x);
-}
-
-TORCH_LIBRARY(test_autograd_cpp_node_id, m) {
-    m.def("custom_op_backed_by_autograd_fn", custom_op_backed_by_autograd_fn);
-    m.def("custom_op_backed_by_autograd_fn2", custom_op_backed_by_autograd_fn2);
-}
-        """
-
-        module = torch.utils.cpp_extension.load_inline(
-            name="test_autograd_cpp_node_id",
-            cpp_sources=cpp_source,
-            functions="custom_op_backed_by_autograd_fn",
-            verbose=True,
-        )
-
-        def same_autograd_fn():
-            def fn():
-                x = torch.ones(10, 10, requires_grad=True)
-                out = (
-                    torch.ops.test_autograd_cpp_node_id.custom_op_backed_by_autograd_fn(
-                        x
-                    )
-                )
-                loss = out.sum()
-                loss.backward()
-                yield x.grad
-
-            yield from fn()  # compile
-            yield from fn()  # reuse
-            yield from fn()  # reuse
-            yield from fn()  # reuse
-
-        self.check_output_and_recompiles(same_autograd_fn, 1)
-
-        def different_autograd_fn():
-            def fn(op):
-                x = torch.ones(10, 10, requires_grad=True)
-                out = op(x)
-                loss = out.sum()
-                loss.backward()
-                yield x.grad
-
-            op1 = torch.ops.test_autograd_cpp_node_id.custom_op_backed_by_autograd_fn
-            op2 = torch.ops.test_autograd_cpp_node_id.custom_op_backed_by_autograd_fn2
-            yield from fn(op1)  # compile
-            yield from fn(op2)  # compile
-            yield from fn(op1)  # reuse
-            yield from fn(op2)  # reuse
-
-        self.check_output_and_recompiles(different_autograd_fn, 2)
-
-    def test_autograd_cpp_node_saved(self):
-        cpp_source = """
-struct CustomOpAutogradFunction : public torch::autograd::Function<CustomOpAutogradFunction> {
-  static constexpr bool is_traceable = true;
-
-  static torch::Tensor forward(
-      torch::autograd::AutogradContext* ctx,
-      const torch::Tensor& x,
-      const torch::Tensor& y,
-      const torch::Tensor& fixed) {
-    ctx->save_for_backward({x, y});
-    ctx->saved_data["fixed_tensor"] = fixed;
-    ctx->saved_data["bool"] = true;
-    ctx->saved_data["int"] = 1;
-    c10::List<std::string> list({"string"});
-    ctx->saved_data["list"] = std::move(list);
-    c10::Dict<std::string, double> dict;
-    dict.insert("string", 1.0);
-    ctx->saved_data["dict"] = std::move(dict);
-    return x;
-  }
-
-  static torch::autograd::variable_list backward(
-      torch::autograd::AutogradContext *ctx,
-      torch::autograd::variable_list grad_output) {
-    const auto& saved_variables = ctx->get_saved_variables();
-    assert(saved_variables.size() == 2);
-    torch::Tensor x = saved_variables[0];
-    torch::Tensor y = saved_variables[1];
-    torch::Tensor fixed = ctx->saved_data["fixed_tensor"].toTensor();
-    assert(ctx->saved_data["bool"].isBool());
-    int i = ctx->saved_data["int"].toInt();
-    c10::List<c10::IValue> list = ctx->saved_data["list"].toList();
-    assert(list.size() == 1);
-    assert(list.get(0).toStringRef() == "string");
-    c10::Dict<c10::IValue, c10::IValue> dict = ctx->saved_data["dict"].toGenericDict();
-    assert(dict.size() == 1);
-    assert(dict.at("string") == 1.0);
-
-    torch::autograd::variable_list grad_inputs(3);
-    grad_inputs[0] = x + y + torch::sum(fixed) + i;
-    return grad_inputs;
-  }
-};
-
-torch::Tensor custom_op_backed_by_autograd_fn(const torch::Tensor& x, const torch::Tensor& y, const torch::Tensor& fixed) {
-  return CustomOpAutogradFunction::apply(x, y, fixed);
-}
-
-TORCH_LIBRARY(test_autograd_cpp_node_saved, m) {
-    m.def("custom_op_backed_by_autograd_fn", custom_op_backed_by_autograd_fn);
-}
-        """
-
-        module = torch.utils.cpp_extension.load_inline(
-            name="test_autograd_cpp_node_saved",
-            cpp_sources=cpp_source,
-            functions="custom_op_backed_by_autograd_fn",
-            verbose=True,
-        )
-
-        def fn():
-            fixed = torch.ones(2, 2)
-            for i in [10, 100, 10, 20, 10]:
-                x = torch.ones(i, i, requires_grad=True)
-                y = torch.randn(i, i)
-                out = torch.ops.test_autograd_cpp_node_saved.custom_op_backed_by_autograd_fn(
-                    x, y, fixed
-                )
-                loss = out.sum()
-                loss.backward()
-                yield x.grad
-
-        self.check_output_and_recompiles(fn, 2)
-
-    def test_autograd_cpp_node_saved_dynamic(self):
-        cpp_source = """
-struct CustomOpAutogradFunction : public torch::autograd::Function<CustomOpAutogradFunction> {
-  static constexpr bool is_traceable = true;
-
-  static torch::Tensor forward(
-      torch::autograd::AutogradContext* ctx,
-      const torch::Tensor& x) {
-    ctx->save_for_backward({x});
-    ctx->saved_data["dynamic"] = x.view(-1);
-    return x;
-  }
-
-  static torch::autograd::variable_list backward(
-      torch::autograd::AutogradContext *ctx,
-      torch::autograd::variable_list grad_output) {
-    const auto& saved_variables = ctx->get_saved_variables();
-    assert(saved_variables.size() == 1);
-    torch::Tensor x = saved_variables[0];
-    torch::Tensor z = ctx->saved_data["dynamic"].toTensor();
-
-    torch::autograd::variable_list grad_inputs(1);
-    grad_inputs[0] = x + torch::sum(z);
-    return grad_inputs;
-  }
-};
-
-torch::Tensor custom_op_backed_by_autograd_fn(const torch::Tensor& x) {
-  return CustomOpAutogradFunction::apply(x);
-}
-
-TORCH_LIBRARY(test_autograd_cpp_node_saved_dynamic, m) {
-    m.def("custom_op_backed_by_autograd_fn", custom_op_backed_by_autograd_fn);
-}
-        """
-
-        module = torch.utils.cpp_extension.load_inline(
-            name="test_autograd_cpp_node_saved_dynamic",
-            cpp_sources=cpp_source,
-            functions="custom_op_backed_by_autograd_fn",
-            verbose=True,
-        )
-
-        def fn():
-            for i in [10, 100, 10, 20, 10]:
-                x = torch.ones(i, i, requires_grad=True)
-                out = torch.ops.test_autograd_cpp_node_saved_dynamic.custom_op_backed_by_autograd_fn(
-                    x
-                )
-                loss = out.sum()
-                loss.backward()
-                yield x.grad
-
-        # can bring this down to 2 if we support dynamic shapes
-        # instead of collecting the saved_data's tensor hash
-        self.check_output_and_recompiles(fn, 5)
-
-    def test_autograd_cpp_node_data_dependent(self):
-        cpp_source = """
-struct CustomOpAutogradFunction : public torch::autograd::Function<CustomOpAutogradFunction> {
-  static constexpr bool is_traceable = true;
-  static int iteration;
-
-  static torch::autograd::variable_list forward(
-      torch::autograd::AutogradContext* ctx,
-      const torch::Tensor& x,
-      const torch::Tensor& y) {
-    ctx->save_for_backward({x, y});
-    ctx->saved_data["bool"] = true;
-    ctx->saved_data["int"] = 1;
-
-    switch (iteration) {
-        case 0: {
-            break;
-        }
-        case 1: {
-            // recompile
-            ctx->saved_data["forces_recompile"] = iteration;
-            break;
-        }
-        case 2: {
-            // recompile
-            ctx->set_materialize_grads(false);
-            break;
-        }
-        case 3: {
-            // reuse
-            break;
-        }
-        default: {
-            throw std::runtime_error("unexpected iteration");
-        }
-    }
-    iteration++;
-    return {x, y};
-  }
-
-  static torch::autograd::variable_list backward(
-      torch::autograd::AutogradContext *ctx,
-      torch::autograd::variable_list grad_output) {
-    const auto& saved_variables = ctx->get_saved_variables();
-    assert(saved_variables.size() == 2);
-    torch::Tensor x = saved_variables[0];
-    torch::Tensor y = saved_variables[1];
-    assert(ctx->saved_data["bool"].isBool());
-    assert(ctx->saved_data["int"].isInt());
-    int i = ctx->saved_data["int"].toInt();
-
-    torch::autograd::variable_list grad_inputs(2);
-    grad_inputs[0] = x + y + i;
-    return grad_inputs;
-  }
-};
-
-int CustomOpAutogradFunction::iteration = 0;
-
-torch::autograd::variable_list custom_op_backed_by_autograd_fn(const torch::Tensor& x, const torch::Tensor& y) {
-  return CustomOpAutogradFunction::apply(x, y);
-}
-
-void reset() {
-    CustomOpAutogradFunction::iteration = 0;
-}
-
-TORCH_LIBRARY(test_autograd_cpp_node_data_dependent, m) {
-    m.def("custom_op_backed_by_autograd_fn", custom_op_backed_by_autograd_fn);
-    m.def("reset", reset);
-}
-        """
-
-        module = torch.utils.cpp_extension.load_inline(
-            name="test_autograd_cpp_node_data_dependent",
-            cpp_sources=cpp_source,
-            functions="custom_op_backed_by_autograd_fn",
-            verbose=True,
-        )
-
-        def fn():
-            torch.ops.test_autograd_cpp_node_data_dependent.reset()
-            for i in [10, 10, 10, 10]:
-                x = torch.ones(i, i, requires_grad=True)
-                y = torch.randn(i, i)
-                (
-                    out1,
-                    out2,
-                ) = torch.ops.test_autograd_cpp_node_data_dependent.custom_op_backed_by_autograd_fn(
-                    x, y
-                )
-                loss = (out1 + out2).sum()
-                loss.backward()
-                yield x.grad
-
-        self.check_output_and_recompiles(fn, 3)
 
 
 def load_test_module(name):
@@ -1218,10 +851,7 @@
     "test_backward_tensorlist_input_requires_list_grads_none_or_Tensor",  # AssertionError: "None or Tensor"
     "test_backward_tensorlist_input_requires_list_grads_with_same_numel",  # AssertionError: "3 gradients
     "test_save_for_backward_inputs_are_namedtuple",  # torch._dynamo.exc.Unsupported: 'skip function
-<<<<<<< HEAD
-=======
     "test_autograd_function_backed_op",  # RuntimeError: compiled_args not implemented
->>>>>>> 5b900745
 }
 
 if not HAS_CUDA:
