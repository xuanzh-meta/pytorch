import argparse
import functools
import json
import os
import pathlib

from collections import defaultdict, namedtuple, OrderedDict
from dataclasses import dataclass, field
from typing import (
    Any,
    Callable,
    Dict,
    List,
    Literal,
    Optional,
    Sequence,
    Set,
    Tuple,
    TypeVar,
    Union,
)

import yaml

import torchgen.api.dispatcher as dispatcher
import torchgen.api.meta as meta
import torchgen.api.native as native
import torchgen.api.structured as structured
import torchgen.dest as dest

from torchgen.aoti.fallback_ops import inductor_fallback_ops
from torchgen.api import cpp
from torchgen.api.translate import translate
from torchgen.api.types import (
    Binding,
    CppSignature,
    CppSignatureGroup,
    DispatcherSignature,
    NamedCType,
    NativeSignature,
    SpecialArgName,
)
from torchgen.context import (
    method_with_native_function,
    native_function_manager,
    with_native_function,
    with_native_function_and_indices,
)
from torchgen.gen_aoti_c_shim import (
    gen_aoti_c_shim,
    gen_static_dispatch_backend_call_signature,
    get_backend_index_for_aoti,
    get_fallback_op_name,
)
from torchgen.gen_functionalization_type import (
    gen_functionalization_definition,
    gen_functionalization_registration,
    gen_functionalization_view_inverse_declaration,
    GenCompositeViewCopyKernel,
)
from torchgen.gen_vmap_plumbing import gen_all_vmap_plumbing

from torchgen.model import (
    Argument,
    BackendIndex,
    BackendMetadata,
    BaseOperatorName,
    DEFAULT_KERNEL_NAMESPACE,
    DispatchKey,
    FRAGMENT_NAMESPACES,
    FunctionSchema,
    is_cuda_dispatch_key,
    is_generic_dispatch_key,
    is_ufunc_dispatch_key,
    Location,
    NativeFunction,
    NativeFunctionsGroup,
    NativeFunctionsViewGroup,
    OperatorName,
    OptionalType,
    SchemaKind,
    SelfArgument,
    STRUCTURED_DISPATCH_KEYS,
    TensorOptionsArguments,
    Type,
    Variant,
    ViewSchemaKind,
)
from torchgen.native_function_generation import (
    add_generated_native_functions,
    gen_composite_functional_kernel,
    gen_composite_out_kernel,
    pre_group_native_functions,
)
from torchgen.selective_build.selector import SelectiveBuilder
from torchgen.utils import (
    assert_never,
    concatMap,
    context,
    FileManager,
    make_file_manager,
    mapMaybe,
    NamespaceHelper,
    Target,
)
from torchgen.yaml_utils import YamlDumper, YamlLoader

T = TypeVar("T")

# Welcome to the ATen code generator v2!  The ATen code generator is
# responsible for parsing native_functions.yaml and then generating
# various generated files (e.g., TypeDefault.cpp) based on the operators
# defined in this file.  This means that the code generator knows how to
# parse function schema, and then translate this into various C++ types
# and boilerplate code.
#
# Some things to know about this file when you modify it:
#
# - This file has STRICT mypy typechecking.  Typecheck it with
#   `mypy --config mypy-strict.ini` in the root source directory
#
# - Most of the heavy lifting lives in external modules:
#   - 'model' has the data model for native_functions.yaml.  The classes
#     in those file represent what you see when you look at
#     a native_functions.yaml
#   - 'api' has conversions for how to translate JIT schema into
#     the various C++ APIs that the codegen interacts with.  There
#     are in fact THREE different C++ APIs: the public C++ API,
#     the dispatcher API, and the legacy dispatcher API.  See each
#     of these respective files for more information

# ~~~~~~~~~~~~~~~~~~~~~~~~~~~~~~~~~~~~~~~~~~~~~~~~~~~~~~~~~~~~~~~~~~~ #
#
#                         HELPER FUNCTIONS
#
# ~~~~~~~~~~~~~~~~~~~~~~~~~~~~~~~~~~~~~~~~~~~~~~~~~~~~~~~~~~~~~~~~~~~ #


# A custom loader for YAML to let us also keep track of line numbers
# of each entry in the YAML file
class LineLoader(YamlLoader):
    def construct_mapping(self, node, deep=False):  # type: ignore[no-untyped-def]
        mapping = super().construct_mapping(node, deep=deep)  # type: ignore[no-untyped-call]
        # Add 1 so line numbering starts at 1
        mapping["__line__"] = node.start_mark.line + 1
        return mapping


# Parse native_functions.yaml into a sequence of NativeFunctions and Backend Indices.
ParsedYaml = namedtuple("ParsedYaml", ["native_functions", "backend_indices"])


_GLOBAL_PARSE_NATIVE_YAML_CACHE: Dict[str, ParsedYaml] = {}
_GLOBAL_PARSE_TAGS_YAML_CACHE: Dict[str, Set[str]] = {}


def parse_native_yaml_struct(
    es: object,
    valid_tags: Set[str],
    ignore_keys: Optional[Set[DispatchKey]] = None,
    path: str = "<stdin>",
    skip_native_fns_gen: bool = False,
) -> ParsedYaml:
    assert isinstance(es, list)
    rs: List[NativeFunction] = []
    bs: Dict[DispatchKey, Dict[OperatorName, BackendMetadata]] = defaultdict(dict)
    for e in es:
        assert isinstance(e.get("__line__"), int), e
        loc = Location(path, e["__line__"])
        funcs = e.get("func")
        with context(lambda: f"in {loc}:\n  {funcs}"):
            func, m = NativeFunction.from_yaml(e, loc, valid_tags, ignore_keys)
            rs.append(func)
            BackendIndex.grow_index(bs, m)
    error_check_native_functions(rs)
    # Default dict is to prevent the codegen from barfing when we have a dispatch key that has no kernels yet.
    indices: Dict[DispatchKey, BackendIndex] = defaultdict(
        lambda: BackendIndex(
            dispatch_key=DispatchKey.Undefined,
            use_out_as_primary=True,
            external=False,
            device_guard=False,
            # I'm actually not sure about this; undefined could be hit on
            # empty TensorList, hypothetically that could have sizes in it
            index={},
        )
    )
    if not skip_native_fns_gen:
        add_generated_native_functions(rs, bs)
    for k, v in bs.items():
        # All structured in-tree operators are implemented in terms of their out operator.
        indices[k] = BackendIndex(
            dispatch_key=k,
            use_out_as_primary=True,
            external=False,
            # Only cuda-like devices in tree require device guards
            device_guard=is_cuda_dispatch_key(k),
            index=v,
        )
    return ParsedYaml(rs, indices)


def parse_tags_yaml_struct(es: object, path: str = "<stdin>") -> Set[str]:
    assert isinstance(es, list)
    rs: Set[str] = set()
    for e in es:
        assert isinstance(e.get("__line__"), int), e
        loc = Location(path, e["__line__"])
        tags = e.get("tag")
        with context(lambda: f"in {loc}:\n  {tags}"):
            e_i = e.copy()
            name = e_i.pop("tag")
            desc = e_i.pop("desc", "")
            # ensure that each tag has a non-empty description
            assert desc != ""
            rs.add(name)
    return rs


@functools.lru_cache(maxsize=None)
def parse_tags_yaml(path: str) -> Set[str]:
    global _GLOBAL_PARSE_TAGS_YAML_CACHE
    if path not in _GLOBAL_PARSE_TAGS_YAML_CACHE:
        with open(path) as f:
            es = yaml.load(f, Loader=LineLoader)
            _GLOBAL_PARSE_TAGS_YAML_CACHE[path] = parse_tags_yaml_struct(es, path=path)

    return _GLOBAL_PARSE_TAGS_YAML_CACHE[path]


def parse_native_yaml(
    path: str,
    tags_yaml_path: str,
    ignore_keys: Optional[Set[DispatchKey]] = None,
    *,
    skip_native_fns_gen: bool = False,
    loaded_yaml: Optional[object] = None,
) -> ParsedYaml:
    global _GLOBAL_PARSE_NATIVE_YAML_CACHE
    if path not in _GLOBAL_PARSE_NATIVE_YAML_CACHE:
        valid_tags = parse_tags_yaml(tags_yaml_path)

        # if a loaded yaml is provided, use that instead of reading from path
        if loaded_yaml is None:
            with open(path) as f:
                es = yaml.load(f, Loader=LineLoader)
        else:
            es = loaded_yaml

        _GLOBAL_PARSE_NATIVE_YAML_CACHE[path] = parse_native_yaml_struct(
            es,
            valid_tags,
            ignore_keys,
            path=path,
            skip_native_fns_gen=skip_native_fns_gen,
        )

    return _GLOBAL_PARSE_NATIVE_YAML_CACHE[path]


# Some assertions are already performed during parsing, but those are only within a single NativeFunction.
# Assertions here are meant to be performed across NativeFunctions.
def error_check_native_functions(funcs: Sequence[NativeFunction]) -> None:
    func_map: Dict[OperatorName, NativeFunction] = {}
    base_func_map: Dict[BaseOperatorName, List[NativeFunction]] = defaultdict(list)
    for f in funcs:
        func_map[f.func.name] = f
        base_func_map[f.func.name.name].append(f)
    for f in funcs:
        if f.structured_delegate is not None:
            delegate_func = func_map[f.structured_delegate]
            assert delegate_func.structured, (
                f"{f.func.name} is marked as a structured_delegate pointing to "
                f"{f.structured_delegate}, but {f.structured_delegate} is not marked as structured. "
                f"Consider adding 'structured=True' to the delegated operator"
            )
        # See Note [resize_ in Functionalization]
        # resize_() is technically an inplace view op (and therefore needs the tag),
        # but it would be overkill to add a true "view" variant of resize.
        # Instead, resize_() gets special treatment in functionalization,
        # and we have a resize() op that is non-aliasing + functional.
        if (
            "inplace_view" in f.tags
            and str(f.func.name) != "resize_"
            and str(f.func.name) != "resize_as_"
            and str(f.func.name.name) != "set_"
        ):
            base_name = f.func.name.name
            assert base_name.inplace, (
                f"{f.func.name} is marked with tag: inplace_view, but it doesn't follow the naming "
                "convention for inplace ops - the codegen expects the base name to have a trailing underscore. "
            )
            out_of_place_base_name = BaseOperatorName(
                base_name.base, False, base_name.dunder_method
            )
            assert len(base_func_map[out_of_place_base_name]) > 0, (
                f"{f.func.name} is marked with tag: inplace_view. The codegen expects there to be a corresponding "
                f"out-of-place view op with the name '{base_name}' and matching schema, but it didn't find one. "
            )


def cpp_string(s: str) -> str:
    """Convert a python string into a c++ string literal"""
    s = s.replace("\\", "\\\\")
    s = s.replace('"', '\\"')
    s = s.replace("\a", "\\a")
    s = s.replace("\b", "\\b")
    s = s.replace("\f", "\\f")
    s = s.replace("\n", "\\n")
    s = s.replace("\v", "\\v")
    s = s.replace("\t", "\\t")
    return f'"{s}"'


# ~~~~~~~~~~~~~~~~~~~~~~~~~~~~~~~~~~~~~~~~~~~~~~~~~~~~~~~~~~~~~~~~~~~ #
#
#                        C++ CODE GENERATION
#
# ~~~~~~~~~~~~~~~~~~~~~~~~~~~~~~~~~~~~~~~~~~~~~~~~~~~~~~~~~~~~~~~~~~~ #

# Most functions in this section are curried: they consist of a function
# that takes some parameters (e.g., what is to be generated) which itself
# returns a function that actually maps NativeFunction to the code
# to be generated.  This pattern makes it convenient to use map, concatMap
# and similar functional combinators.


def static_dispatch_keys(backends: List[BackendIndex]) -> List[DispatchKey]:
    if len(backends) == 0:
        return []
    else:
        return [backend.dispatch_key for backend in backends] + [
            DispatchKey.CompositeImplicitAutograd,
            DispatchKey.CompositeImplicitAutogradNestedTensor,
            DispatchKey.CompositeExplicitAutograd,
            DispatchKey.CompositeExplicitAutogradNonFunctional,
        ]


def get_static_dispatch_backend(
    f: NativeFunction, backend_index: BackendIndex
) -> Optional[DispatchKey]:
    if f.structured_delegate is not None or backend_index.has_kernel(f):
        # TODO: for ops with structured_delegate it should check the dispatch table of
        # the out variant instead. For now, these structured ops all have CPU/CUDA kernels
        # so we always dispatch to the `backend`, but this could be wrong when we
        # migrate math/default_backend ops to use structured delegate.
        return backend_index.dispatch_key
    elif f.has_composite_explicit_autograd_kernel:
        return DispatchKey.CompositeExplicitAutograd
    elif f.has_composite_explicit_autograd_non_functional_kernel:
        return DispatchKey.CompositeExplicitAutogradNonFunctional
    elif f.has_composite_implicit_autograd_kernel:
        return DispatchKey.CompositeImplicitAutograd
    elif f.has_composite_implicit_autograd_nested_tensor_kernel:
        return DispatchKey.CompositeImplicitAutogradNestedTensor
    return None


def static_dispatch_ops_header(
    f: NativeFunction, backend_index: List[BackendIndex]
) -> Optional[str]:
    if backend_index is None or f.manual_kernel_registration:
        return None

    output = []
    for index in backend_index:
        dispatch_key = get_static_dispatch_backend(f, index)
        if dispatch_key is not None:
            output.append(
                f"#include <ATen/ops/{f.root_name}_{dispatch_key.lower()}_dispatch.h>"
            )
    return "\n".join(output)


def static_dispatch_extra_headers(backends: List[BackendIndex]) -> List[str]:
    return [
        f"#include <ATen/{dispatch_key}Functions.h>"
        for dispatch_key in static_dispatch_keys(backends)
    ]


# Translates arguments of `sig` to CppSignature bindings.
# Note that we have a special case for `memory_format` argument and this case is not covered by
# tools.codegen.api.translate() yet as its application is limited to static dispatch.
def translate_args(
    sig: Union[CppSignature, DispatcherSignature],
    cpp_sig: CppSignature,
) -> str:
    # Adds SpecialArgName.possibly_redundant_memory_format NamedCType for memory_format bindings
    def add_spl_memory_format_binding(input_bindings: List[Binding]) -> List[Binding]:
        output_bindings: List[Binding] = []
        for binding in input_bindings:
            if binding.name == "memory_format":
                spl_mem_format_binding = Binding(
                    nctype=NamedCType(
                        SpecialArgName.possibly_redundant_memory_format,
                        binding.nctype.type,
                    ),
                    name=binding.name,
                    default=binding.default,
                    argument=binding.argument,
                )
                output_bindings.append(spl_mem_format_binding)
            else:
                output_bindings.append(binding)
        return output_bindings

    src_bindings = list(sig.arguments())
    goal_bindings = list(cpp_sig.arguments())
    # When last argument of CPP signature has SpecialArgName.possibly_redundant_memory_format NCType,
    # get memory_format bindings of dispatcher signature to have the same NCType as well
    for arg in goal_bindings:
        if arg.nctype.name == SpecialArgName.possibly_redundant_memory_format:
            src_bindings = add_spl_memory_format_binding(src_bindings)
            break
    exprs = translate(src_bindings, goal_bindings)
    return ", ".join(a.expr for a in exprs)


def generate_static_dispatch_backend_call(
    sig: Union[CppSignature, DispatcherSignature],
    f: NativeFunction,
    backend_index: BackendIndex,
) -> str:
    cpp_sig = gen_static_dispatch_backend_call_signature(sig, f)
    name = cpp_sig.name()
    exprs = translate_args(sig, cpp_sig)
    backend_metadata = backend_index.get_kernel(f)
    kernel_ns = (
        backend_metadata.cpp_namespace
        if backend_metadata and backend_metadata.cpp_namespace
        else DEFAULT_KERNEL_NAMESPACE
    )
    ns = kernel_ns.replace("::native", "")
    return f"return {ns}::{backend_index.dispatch_key.lower()}::{name}({exprs});"


def generate_static_dispatch_fallback_call(
    sig: Union[CppSignature, DispatcherSignature],
    f: NativeFunction,
    backend_indices: List[BackendIndex],
) -> str:
    cpp_sigs = CppSignatureGroup.from_native_function(
        f, method=False, fallback_binding=False
    )
    if sig.symint and f.func.has_symint():
        cpp_sig = cpp_sigs.symint_signature
    else:
        cpp_sig = cpp_sigs.signature
    assert cpp_sig is not None
    name = cpp_sig.name()
    exprs = translate_args(sig, cpp_sig)
    ns = DEFAULT_KERNEL_NAMESPACE.replace("::native", "")
    if f.has_composite_explicit_autograd_kernel:
        return f"return {ns}::{DispatchKey.CompositeExplicitAutograd.lower()}::{name}({exprs});"
    elif f.has_composite_explicit_autograd_non_functional_kernel:
        return f"return {ns}::{DispatchKey.CompositeExplicitAutogradNonFunctional.lower()}::{name}({exprs});"
    elif f.has_composite_implicit_autograd_kernel:
        return f"return {ns}::{DispatchKey.CompositeImplicitAutograd.lower()}::{name}({exprs});"
    elif f.has_composite_implicit_autograd_nested_tensor_kernel:
        return f"return {ns}::{DispatchKey.CompositeImplicitAutogradNestedTensor.lower()}::{name}({exprs});"
    else:
        return f"""TORCH_CHECK(false, "Static dispatch does not support {name} for\
{', '.join([str(index.dispatch_key)for index in backend_indices])} ");"""


def static_dispatch(
    sig: Union[CppSignature, DispatcherSignature],
    f: NativeFunction,
    backend_indices: List[BackendIndex],
) -> str:
    """
    For a given `NativeFunction`, find out the corresponding backend and dispatch to it. If more than one
    backends exsit, fallback to static dispatch by determining dispatch key from inputs.
    Arguments:
        sig: A CppSignature or DispatcherSignature for this native function we want to use.
        f: NativeFunction to generate static dispatch.
        backend_indices: All available backends.
    Return:
        C++ code to call backend-specific functions, e.g., "return at::cpu::add(self, other, scale);"
    """
    if len(backend_indices) == 0 or f.manual_kernel_registration:
        return ""

    keys = [
        b
        for b in backend_indices
        if b.has_kernel(f)
        or (
            f.structured_delegate is not None
            and b.dispatch_key in STRUCTURED_DISPATCH_KEYS
        )
    ]
    if len(keys) == 1:
        return generate_static_dispatch_backend_call(sig, f, keys[0])
    elif len(keys) == 0:
        return generate_static_dispatch_fallback_call(sig, f, backend_indices)

    native_tensor_args = [
        a.name
        for a in sig.arguments()
        if isinstance(a.argument, SelfArgument)
        or isinstance(a.argument, Argument)
        and a.argument.type.is_tensor_like()
    ]
    tensor_args = ", ".join(native_tensor_args)
    tensor_opts = f.func.arguments.tensor_options

    stmts = []
    subexprs: List[str] = []
    if tensor_opts is not None:
        subexprs.append(
            "DispatchKeySet(c10::computeDispatchKey(dtype, layout, device))"
        )
    if tensor_args != "":
        subexprs.append(f"c10::detail::multi_dispatch_key_set({tensor_args})")
    stmts.append(f"""DispatchKeySet _dk_set = {' | '.join(subexprs)};""")
    stmts.append("DispatchKey _dk = c10::highestPriorityBackendTypeId(_dk_set);")

    dispatch_code = []
    for index in keys:
        dispatch_code.append(f"""case DispatchKey::{index.dispatch_key}:""")
        dispatch_code.append(
            f"""\t{generate_static_dispatch_backend_call(sig, f, index)};"""
        )

    fallback = generate_static_dispatch_fallback_call(sig, f, backend_indices)
    connector = "\n\t\t"

    return f"""
    {connector.join(stmts)}
    switch (_dk) {{
        {connector.join(dispatch_code)}
        default:
            {fallback}
    }}
    """


# Generates RegisterSchema.cpp.  Depending on the selector, either
# all schemas are registered, or only some are (in the case of
# selective build)
@dataclass(frozen=True)
class RegisterSchema:
    selector: SelectiveBuilder
    known_tags: Dict[str, int] = field(default_factory=dict)

    @method_with_native_function
    def __call__(self, f: NativeFunction) -> Optional[str]:
        if not self.selector.is_native_function_selected(f):
            return None
        tags = "{" + ", ".join(f"at::Tag::{tag}" for tag in sorted(f.tags)) + "}"
        if tags == "{}":
            return f"m.def({cpp_string(str(f.func))}, {{}});\n"
        maybe_tags = ""
        if tags not in self.known_tags:
            idx = len(self.known_tags)
            self.known_tags[tags] = idx
            maybe_tags = f"const std::vector<at::Tag> tags_{idx} = {tags};\n"
        return f"{maybe_tags}m.def({cpp_string(str(f.func))}, tags_{self.known_tags[tags]});\n"


# Generates Operators.h and Operators.cpp.
# These provide macros that, given an operator and overload name, allow users
# to access an "un-overloaded" function version of the operator. This
# is useful for extension writers who want to (1) want to decltype the operator
# and (2) don't want to worry about method-only operators.
@dataclass(frozen=True)
class ComputeOperators:
    target: Literal[Target.DECLARATION, Target.DEFINITION]
    static_dispatch_backend_indices: List[BackendIndex]

    @method_with_native_function
    def __call__(self, f: NativeFunction) -> str:
        sig = DispatcherSignature.from_schema(f.func)
        name = f.func.name.unambiguous_name()

        if self.target is Target.DECLARATION:
            # Note [The ATen Operators API]
            # The ATen Operators API lives in the at::_ops namespace, and contains compile-time
            # metadata about each operator + entry points into the Dispatcher.
            # The C++ function, method, and redispatch API's are all implemented as wrappers
            # into various bits of the structs defined here.
            #
            # Important characteristics about the Operators API:
            # (1) It follows the Dispatcher API.
            #     This is kind of necessary to avoid overhead.
            #     For example: if it followed the C++ API, then all of the faithful C++ factory functions
            #     would need to wrap their arguments into TensorOptions only to unwrap them again.
            # (2) Overload names are disambiguated.
            #     This is helpful for pytorch extenders who would like to decltype() an aten operator,
            #     that has overloads, e.g. decltype(at::_ops::mul_Tensor::call)
            # (3) No argument defaulting is allowed.
            #     This is more of an implementation detail to avoid #include cycles,
            #     since TensorBody.h (which defines the Tensor class) needs to include this file.
            # (4) manual_cpp_bindings and faithful names are not included in the API.
            #     This applies to stuff like __dispatch__is_complex(), and add_outf().
            #     These aren't "real aten ops", they're just additional functions provided by the C++ API.
            #     They're implemented as wrappers in Functions.h that call into the actual operators
            #     defined here, i.e. at::_ops::is_complex::call() and at::_ops::add_out::call().
            #     This means that ATEN_OP(is_complex) will not fastpath, and will go through the dispatcher.
            return f"""
struct TORCH_API {name} {{
  using schema = {sig.type()};
  using ptr_schema = schema*;
  // See Note [static constexpr char* members for windows NVCC]
  STATIC_CONSTEXPR_STR_INL_EXCEPT_WIN_CUDA(name, "aten::{f.func.name.name}")
  STATIC_CONSTEXPR_STR_INL_EXCEPT_WIN_CUDA(overload_name, "{f.func.name.overload_name}")
  STATIC_CONSTEXPR_STR_INL_EXCEPT_WIN_CUDA(schema_str, {cpp_string(str(f.func))})
  static {sig.defn(name="call", is_redispatching_fn=False)};
  static {sig.defn(name="redispatch", is_redispatching_fn=True)};
}};"""

        elif self.target is Target.DEFINITION:
            defns = f"""
STATIC_CONST_STR_OUT_OF_LINE_FOR_WIN_CUDA({name}, name, "aten::{f.func.name.name}")
STATIC_CONST_STR_OUT_OF_LINE_FOR_WIN_CUDA({name}, overload_name, "{f.func.name.overload_name}")
STATIC_CONST_STR_OUT_OF_LINE_FOR_WIN_CUDA({name}, schema_str, {cpp_string(str(f.func))})

// aten::{f.func}
static C10_NOINLINE c10::TypedOperatorHandle<{name}::schema> create_{name}_typed_handle() {{
  return c10::Dispatcher::singleton()
      .findSchemaOrThrow({name}::name, {name}::overload_name)
      .typed<{name}::schema>();
}}
"""
            for is_redispatching_fn in [False, True]:
                if is_redispatching_fn:
                    dispatcher_exprs_str = ", ".join(
                        ["dispatchKeySet"] + [a.name for a in sig.arguments()]
                    )
                    method_base = "redispatch"
                else:
                    dispatcher_exprs_str = ", ".join([a.name for a in sig.arguments()])
                    method_base = "call"

                dispatcher_call = method_base
                method_name = f"{name}::{method_base}"

                fn_body = f"""
    static auto op = create_{name}_typed_handle();
    return op.{dispatcher_call}({dispatcher_exprs_str});"""

                if (
                    not is_redispatching_fn
                    and len(self.static_dispatch_backend_indices) > 0
                ):
                    # call() should go through static dispatch
                    fn_body = static_dispatch(
                        sig, f, backend_indices=self.static_dispatch_backend_indices
                    )
                defns += f"""
// aten::{f.func}
{sig.defn(name=method_name, is_redispatching_fn=is_redispatching_fn)} {{
    {fn_body}
}}
"""
            return defns
        else:
            assert_never(self.target)


# Generates Functions.h, which provides the functional public C++ API,
# and the scaffolding to call into the dispatcher from these functions.
@dataclass(frozen=True)
class ComputeFunction:
    @method_with_native_function
    def __call__(self, f: NativeFunction) -> Optional[str]:
        sig_group = CppSignatureGroup.from_native_function(
            f, method=False, fallback_binding=f.manual_cpp_binding
        )
        has_symint = f.func.has_symint()

        result = ""
        for sig in sig_group.signatures():
            # See Note [The ATen Operators API]
            target_sig = DispatcherSignature.from_schema(f.func)
            exprs = translate(sig.arguments(), target_sig.arguments())
            exprs_str = ", ".join([e.expr for e in exprs])

            if sig.symint:
                intlike_t = "c10::SymInt"
            else:
                intlike_t = "int64_t"

            if Variant.function in f.variants:
                result += f"""
// aten::{f.func}
inline {sig.decl()} {{
    return at::_ops::{f.func.name.unambiguous_name()}::call({exprs_str});
}}"""

            # The template function can be used from template situations
            # where you want to switch between the symint or not version
            # depending on a template argument
            #
            # NB: we ALWAYS generate this even for methods.  But we put it in
            # this header so it can take advantage of per-op headers
            if has_symint:
                result += f"""
namespace symint {{
  template <typename T, typename = std::enable_if_t<std::is_same<T, {intlike_t}>::value>>
  {sig.decl(suppress_symint_suffix=True)} {{
    return at::_ops::{f.func.name.unambiguous_name()}::call({exprs_str});
  }}
}}
"""
        return result


# Generates TensorBody.h. This file provides the object-oriented (method-based)
# public C++ API, and the scaffolding to call into the dispatcher from these functions.
@dataclass(frozen=True)
class ComputeTensorMethod:
    target: Literal[Target.DECLARATION, Target.DEFINITION]
    static_dispatch_backend_indices: List[BackendIndex]

    @method_with_native_function
    def __call__(self, f: NativeFunction) -> Optional[str]:
        if Variant.method not in f.variants:
            return None

        assert not f.func.is_out_fn()
        assert f.func.arguments.self_arg is not None

        sig_group = CppSignatureGroup.from_native_function(
            f, method=True, fallback_binding=f.manual_cpp_binding
        )

        if self.target is Target.DECLARATION:
            result = ""
            for sig in sig_group.signatures():
                result += f"{sig.decl()} const;\n"
            return result

        if self.target is not Target.DEFINITION:
            assert_never(self.target)

        result = ""

        for sig in sig_group.signatures():
            target_sig = DispatcherSignature.from_schema(f.func)
            exprs = translate(sig.arguments(), target_sig.arguments(), method=True)
            exprs_str = ", ".join([e.expr for e in exprs])

            result += f"""
// aten::{f.func}
inline {sig.defn(prefix="Tensor::")} const {{
    return at::_ops::{f.func.name.unambiguous_name()}::call({exprs_str});
}}
"""

        return result


# Generates RedispatchFunctions.h.
# This is similar to the C++ API defined in Functions.h, but provides access
# to the dispatcher's redispatch API.
@dataclass(frozen=True)
class ComputeRedispatchFunction:
    @method_with_native_function
    def __call__(self, f: NativeFunction) -> Optional[str]:
        # We unconditionally generate function variants of the redispatch API.
        # This is mainly because we can namespace functions separately, but not methods,
        sig_group = CppSignatureGroup.from_native_function(
            f, method=False, fallback_binding=f.manual_cpp_binding
        )

        result = ""
        for sig in sig_group.signatures():
            target_sig = DispatcherSignature.from_schema(f.func)
            exprs = translate(sig.arguments(), target_sig.arguments())
            exprs_str = ", ".join(["dispatchKeySet"] + [a.expr for a in exprs])

            result += f"""
// aten::{f.func}
inline {sig.decl(is_redispatching_fn=True)} {{
    return at::_ops::{f.func.name.unambiguous_name()}::redispatch({exprs_str});
}}
"""

        return result


# Generates ATenOpList.cpp, a runtime accessible list of all aten
# operators.
# TODO: This was historically used to help some JIT interop code
# figure out whether or not to treat aten namespace'd operators
# one way or another, we should reevaluate if this is actually needed.
@with_native_function
def compute_aten_op(f: NativeFunction) -> str:
    return f'{{"aten::{f.func.name.name}", "{f.func.name.overload_name}"}},'


# Generates MetaFunctions.h
def compute_meta_function_declaration(g: NativeFunctionsGroup) -> Optional[str]:
    if not g.structured:
        return None
    with native_function_manager(g.out):
        name = meta.name(g)
        args = structured.meta_arguments(g)
        args_str = ", ".join(a.decl() for a in args)
        parent_class = g.out.structured_inherits
        if parent_class is None:
            parent_class = "at::impl::MetaBase"
        meta_return = "void"
        precomputed = g.out.precomputed if g.structured else None

        if precomputed:
            # Generate the template declaration with one bool parameter for each
            # precomputed element. Each parameter is true if the corresponding (in
            # terms of position) precomputed element has been set.
            precomputed_values = [*precomputed.replace.values(), precomputed.add]
            precomputed_elements = [
                elem for replace_list in precomputed_values for elem in replace_list
            ]
            precomputed_template_parameters = [
                elem.name.upper() for elem in precomputed_elements
            ]
            precomputed_template_params_str = ", ".join(
                f"bool {param} = false" for param in precomputed_template_parameters
            )
            precompute_template_decl = f"template <{precomputed_template_params_str}>"

            # Generate a string containing declarations of all precomputed elements.
            precomputed_elements_with_cpp_types = [
                structured.argument_type(elem, binds=elem.name)
                for elem in precomputed_elements
            ]

            precomputed_elements_decl = ";\n".join(
                f"{elem.cpp_type(strip_ref=True)} {elem.name}"
                for elem in precomputed_elements_with_cpp_types
            )

            # Generate "setter" methods for each precomputed element. Each method will return
            # a new instance of precompute_out with the template parameter that corresponds to
            # the member set by the method to true (to indicate that it has been set).
            setter_methods = []
            for i, elem in enumerate(precomputed_elements):
                # Generate the signature. The return type will be the same
                # as the type of `this` but with the template parameter
                # corresponding to the element set by this method set to true.
                # The assert generated below will ensure that this template
                # parameter is false on the type of `this`.
                return_ty_templates = ", ".join(
                    precomputed_template_parameters[:i]
                    + ["true"]
                    + precomputed_template_parameters[i + 1 :]
                )
                return_ty = f"precompute_out<{return_ty_templates}>"
                elem_cpp_ty = precomputed_elements_with_cpp_types[i].cpp_type(
                    strip_ref=True
                )
                signature = f"{return_ty} set_{elem.name}({elem_cpp_ty} value)"

                # Generate an assert which checks that the
                # template parameter corresponding to the precomputed
                # element that is set by this method is false on the
                # class corresponding to the object that `this` points to.
                # This ensures that each element can be set only once.
                assert_msg = f'"{elem.name} already set"'
                assert_stmt = f"static_assert({precomputed_template_parameters[i]} == false, {assert_msg});"

                # Generate the new object construction block. All state
                # except the element that this method sets is copied from the
                # object that `this` points to. The value for the element that
                # the method sets is taken from a method parameter.
                construction_stmts = []
                construction_stmts.append(f"{return_ty} ret;")

                for j, elem in enumerate(precomputed_elements):
                    if i == j:
                        construction_stmts.append(f"ret.{elem.name} = value;")
                    else:
                        construction_stmts.append(
                            f"ret.{elem.name} = this->{elem.name};"
                        )

                construction_stmts.append("return ret;")
                construction_block = "\n".join(construction_stmts)

                setter_methods.append(
                    f"""
                    {signature} {{
                        {assert_stmt}
                        {construction_block}
                    }}
                """
                )
            setter_methods_decl = "\n".join(setter_methods)

            # Meta should return an instance of the struct containing the precomputed elements.
            meta_return_template_params = ", ".join(
                ["true"] * len(precomputed_template_parameters)
            )
            # This typedef (actually a using statement) is needed so that TORCH_META_FUNC can reuse the return
            # type (which has a variable number of template parameters).
            meta_return_typedef = f"using meta_return_ty = precompute_out <{meta_return_template_params}>;"
            meta_return = "meta_return_ty"
            precomputed_decl = f"""
                {precompute_template_decl}
                struct TORCH_API precompute_out {{
                    {setter_methods_decl}
                    {precomputed_elements_decl};
            }};"""
        else:
            meta_return_typedef = ""
            precomputed_decl = ""

        return f"""\
struct TORCH_API structured_{name} : public {parent_class} {{
    {precomputed_decl}
    {meta_return_typedef}
    {meta_return} meta({args_str});
}};
"""


def needs_backend_select(f: NativeFunction, selector: SelectiveBuilder) -> bool:
    name = str(f.func.name.name)
    if name.endswith("_like") or name.startswith("new_"):
        return False
    if f.func.arguments.tensor_options is None:
        return False
    return selector.is_native_function_selected(f)


# Generates RegisterBackendSelect.cpp, a series of kernels which provide
# specialized computation of dispatch key for operator signatures which cannot
# be easily done automatically using templating.
@dataclass(frozen=True)
class ComputeBackendSelect:
    target: Literal[Target.DEFINITION, Target.REGISTRATION]

    # Selector object to determine which operators to generate
    # registration code for.
    selector: SelectiveBuilder

    @method_with_native_function
    def __call__(self, f: NativeFunction) -> Optional[str]:
        if not needs_backend_select(f, self.selector):
            return None

        name = native.name(f.func)
        # BackendSelect can go to Meta, so it must preserve symints
        native_sig = NativeSignature(f.func, symint=True)

        native_tensor_args = [
            a
            for a in native_sig.arguments()
            if isinstance(a.argument, Argument) and a.argument.type.is_tensor_like()
        ]

        dispatcher_sig = DispatcherSignature.from_schema(f.func)

        sig: Union[NativeSignature, DispatcherSignature]
        sig = dispatcher_sig
        dispatcher_exprs = dispatcher_sig.exprs()
        dispatch_key = "c10::computeDispatchKey(dtype, layout, device)"

        if self.target is Target.DEFINITION:
            # I don't think there's actually a good reason to generate
            # these two cases differently
            # The first case could probably be improved though- it calls computeDispatchKeySet(),
            # which looks at TLS dispatch keys- there should not be any by the time we reach backend select.
            if native_tensor_args:
                assert f.func.arguments.has_tensor_arg()
                tensor_args = ", ".join(a.name for a in native_tensor_args)
                compute_dk = f"""\
DispatchKeySet _dk_set = c10::DispatchKeySet({dispatch_key}) | c10::detail::multi_dispatch_key_set({tensor_args});
DispatchKeySet _dk_mask = c10::DispatchKeySet(DispatchKeySet::FULL_AFTER, DispatchKey::BackendSelect);
DispatchKeySet _dk = c10::impl::computeDispatchKeySet(_dk_set, _dk_mask);"""
            else:
                assert not f.func.arguments.has_tensor_arg()
                compute_dk = (
                    f"DispatchKeySet _dk = c10::DispatchKeySet({dispatch_key});"
                )
            return f"""\
// aten::{f.func}
C10_ALWAYS_INLINE
{sig.defn(name)} {{
  {compute_dk}
  return at::_ops::{f.func.name.unambiguous_name()}::redispatch(
      _dk, {', '.join(a.expr for a in dispatcher_exprs)});
}}
"""
        elif self.target is Target.REGISTRATION:
            return f"""m.impl("aten::{f.func.name}", TORCH_FN({name}));"""
        else:
            assert_never(self.target)


# ~~~~~~~~~~~~~~~~~~~~~~~~~~~~~~~~~~~~~~~~~~~~~~~~~~~~~~~~~~~~~~~~~~~ #
#
#                       YAML CODE GENERATION
#
# ~~~~~~~~~~~~~~~~~~~~~~~~~~~~~~~~~~~~~~~~~~~~~~~~~~~~~~~~~~~~~~~~~~~ #


def format_yaml(data: object) -> str:
    # Ignore alias in Dumper
    YamlDumper.ignore_aliases = lambda self, data: True  # type: ignore[assignment]

    # Support serializing OrderedDict
    def dict_representer(dumper: Any, data: Any) -> Any:
        return dumper.represent_dict(data.items())

    YamlDumper.add_representer(OrderedDict, dict_representer)  # type: ignore[no-untyped-call]
    # Some yaml parsers (e.g. Haskell's) don't understand line breaks.
    # width=1e9 turns off optional line breaks and improves
    # the portability of the outputted yaml.
    return yaml.dump(data, default_flow_style=False, Dumper=YamlDumper, width=1e9)  # type: ignore[no-any-return, call-overload]


# For some reason, some defaults we write to YAML are written as native
# YAML objects, rather than doing them uniformly as strings.  This
# function detects those cases and converts them into native Python
# objects.
def pythonify_default(s: str) -> object:
    if s == "true":
        return True
    elif s == "false":
        return False

    try:
        return int(s)
    except ValueError:
        try:
            return float(s)
        except ValueError:
            return s


# What is a dynamic type?  Over time, the semantic meaning of
# dynamic type has degraded to meaninglessness (in the old days,
# it captured dtype-ness of types, but that has gone away with
# the removal of TH).  These days, it's mostly the same thing as
# the C++ API argument type, except that Tensor and Tensor?
# arguments simply present as Tensor.
#
# TODO: Get rid of dynamic_type, after getting tools/autograd
# to use the new codegen framework
def dynamic_type(t: Type) -> str:
    if isinstance(t, OptionalType):
        return dynamic_type(t.elem)
    # Note we don't use t.is_tensor_like() here because it would
    # also include Tensor[]
    if str(t) == "Tensor":
        return "at::Tensor"
    # This is a legacy concept, so never report SymInt
    return cpp.argumenttype_type(
        t, mutable=False, binds="__placeholder__", symint=False
    ).cpp_type()


def compute_method_of_yaml(variants: Set[Variant]) -> List[str]:
    # This is written out explicitly to ensure that Tensor and
    # namespace are put into the list in the right order
    method_of = ["Type"]
    if Variant.method in variants:
        method_of.append("Tensor")
    if Variant.function in variants:
        method_of.append("namespace")
    return method_of


def compute_returns_yaml(
    f: NativeFunction,
) -> Tuple[List[Dict[str, str]], Dict[str, str]]:
    # Note [name and field_name]
    # ~~~~~~~~~~~~~~~~~~~~~~~~~~
    # To understand name_to_field_name, we must first talk about this
    # schema:
    #
    #   lstsq.X(Tensor self, Tensor A, *, Tensor(a!) X, Tensor(b!) qr) -> (Tensor(a!) solution, Tensor(b!) QR)
    #
    # There is something very odd about this schema: it is an out
    # variant of the function (that is to say, it will convert into
    # at::lstsq_out() in the C++ API), but the names of the output
    # return arguments don't match the keyword argument names of
    # the inputs.  It TURNS OUT that in this situation, the historical
    # Declarations.yaml we want to output is this (abbreviated to
    # only show relevant fields):
    #
    #   arguments:
    #     ...
    #   - field_name: solution
    #     name: X
    #   - field_name: QR
    #     name: qr
    #     ...
    #
    #   returns:
    #   - field_name: solution
    #     name: X
    #   - field_name: QR
    #     name: qr
    #
    # The name of the return fields is stored in 'field_name', and the
    # name of the arguments is stored in 'name'.  So when we process
    # arguments, we need a way to get at the corresponding return.  At
    # the moment, this is most conveniently done by constructing a
    # mapping from name (the argument concept) to field_name (the
    # return concept) while processing return arguments, since we don't
    # directly maintain this correspondence in the modeling of function
    # schema itself.
    #
    # See also https://github.com/pytorch/pytorch/issues/43114
    name_to_field_name: Dict[str, str] = {}

    # Compute the returns field of the YAML entry
    names = cpp.return_names(f)
    returns = []
    for i, (r, name) in enumerate(zip(f.func.returns, names)):
        ret = {
            "dynamic_type": dynamic_type(r.type),
            "name": name,
            # legacy, report ints
            "type": cpp.return_type(r, symint=False).cpp_type(),
        }

        if r.name:
            # See Note [name and field_name]
            ret["field_name"] = r.name
            if f.func.is_out_fn():
                name_to_field_name[f.func.arguments.out[i].name] = r.name

        returns.append(ret)

    return returns, name_to_field_name


# arguments in yaml roughly corresponds to the public C++ API
def compute_cpp_argument_yaml(
    cpp_a: Binding,
    *,
    schema_order: bool,
    kwarg_only_set: Set[str],
    out_arg_set: Set[str],
    name_to_field_name: Dict[str, str],
) -> object:
    if isinstance(cpp_a.argument, TensorOptionsArguments):
        arg: Dict[str, object] = {
            "annotation": None,
            "dynamic_type": "at::TensorOptions",
            "is_nullable": False,
            "name": cpp_a.name,
            "type": cpp_a.type,
            "kwarg_only": True,
        }
        if cpp_a.default is not None:
            arg["default"] = cpp_a.default
        return arg
    elif isinstance(cpp_a.argument, SelfArgument):
        raise AssertionError
    elif isinstance(cpp_a.argument, Argument):
        return compute_argument_yaml(
            cpp_a.argument,
            schema_order=schema_order,
            kwarg_only_set=kwarg_only_set,
            out_arg_set=out_arg_set,
            name_to_field_name=name_to_field_name,
        )


def compute_argument_yaml(
    a: Argument,
    *,
    schema_order: bool,
    kwarg_only_set: Set[str],
    out_arg_set: Set[str],
    name_to_field_name: Dict[str, str],
) -> object:
    arg: Dict[str, object] = {
        "annotation": str(a.annotation) if a.annotation else None,
        "dynamic_type": dynamic_type(a.type),
        "is_nullable": a.type.is_nullable(),
        "name": a.name,
        # legacy, report ints
        "type": cpp.argument_type(a, binds="__placeholder__", symint=False).cpp_type(),
    }
    if a.default is not None:
        arg["default"] = pythonify_default(
            cpp.default_expr(a.default, a.type, symint=False)
        )
    if a.name in kwarg_only_set:
        arg["kwarg_only"] = True
    if a.name in out_arg_set:
        arg["output"] = True
        arg["allocate"] = True
        # See Note [name and field_name]
        if a.name in name_to_field_name:
            arg["field_name"] = name_to_field_name[a.name]
    # Historically, booleans don't get their size recorded, because it
    # is already built into the cpp type (e.g., std::array<bool, 4>)
    l = a.type.is_list_like()
    if l is not None and l.size is not None and str(l.elem) != "bool":
        arg["size"] = l.size
    return arg


@with_native_function
def compute_declaration_yaml(f: NativeFunction) -> object:
    returns, name_to_field_name = compute_returns_yaml(f)

    # These sets are used to conveniently test if an argument is a
    # kwarg-only or out argument
    kwarg_only_set = {a.name for a in f.func.arguments.flat_kwarg_only}
    out_arg_set = {a.name for a in f.func.arguments.out}

    sig_group = CppSignatureGroup.from_native_function(
        f, method=False, fallback_binding=False
    )
    cpp_args = sig_group.signature.arguments()
    arguments = [
        compute_cpp_argument_yaml(
            cpp_a,
            schema_order=False,
            kwarg_only_set=kwarg_only_set,
            out_arg_set=out_arg_set,
            name_to_field_name=name_to_field_name,
        )
        for cpp_a in cpp_args
    ]

    schema_order_jit_arguments = list(f.func.schema_order_arguments())

    schema_order_arguments = [
        compute_argument_yaml(
            a,
            schema_order=True,
            kwarg_only_set=kwarg_only_set,
            out_arg_set=out_arg_set,
            name_to_field_name=name_to_field_name,
        )
        for a in schema_order_jit_arguments
    ]

    cpp_schema_order_types = [
        # NB: method here doesn't matter
        r.type
        for a in schema_order_jit_arguments
        for r in cpp.argument(
            a,
            method=False,
            cpp_no_default_args=set(),
            faithful=False,
            symint=False,
            has_tensor_options=False,
        )
    ]

    # legacy, report ints
    cpp_returns = cpp.returns_type(f.func.returns, symint=False).cpp_type()
    schema_order_cpp_signature = f"{cpp_returns} ({', '.join(cpp_schema_order_types)})"

    is_factory_method = (
        any(isinstance(a.argument, TensorOptionsArguments) for a in cpp_args)
        and Variant.method not in f.variants
    )

    return OrderedDict(
        [
            ("name", cpp.name(f.func)),
            ("operator_name", str(f.func.name.name)),
            ("overload_name", str(f.func.name.overload_name)),
            ("manual_kernel_registration", f.manual_kernel_registration),
            (
                "category_override",
                f.category_override if f.category_override is not None else "",
            ),
            ("schema_string", f"aten::{f.func}"),
            ("arguments", arguments),
            ("schema_order_cpp_signature", schema_order_cpp_signature),
            ("schema_order_arguments", schema_order_arguments),
            ("method_of", compute_method_of_yaml(f.variants)),
            ("mode", "native"),
            ("python_module", "" if f.python_module is None else f.python_module),
            ("returns", returns),
            ("inplace", f.func.name.name.inplace),
            ("is_factory_method", is_factory_method),
            ("abstract", f.is_abstract),
            ("device_guard", f.device_guard),
            ("with_gil", False),
            ("deprecated", False),
            ("has_math_kernel", f.has_composite_implicit_autograd_kernel),
        ]
    )


# See Note [Auto generated composite kernels]
def has_autogenerated_composite_kernel(f: NativeFunction) -> bool:
    return (f.structured or f.structured_delegate is not None) and (
        f.func.kind() == SchemaKind.functional or f.func.kind() == SchemaKind.inplace
    )


@with_native_function_and_indices
def compute_registration_declarations(
    f: NativeFunction, backend_indices: Dict[DispatchKey, BackendIndex]
) -> str:
    name = dispatcher.name(f.func)
    returns_type = dispatcher.returns_type(
        f.func.returns
    ).cpp_type_registration_declarations()
    args = dispatcher.arguments(f.func)
    args_str = ", ".join(a.no_default().decl_registration_declarations() for a in args)
    comment_data: Dict[str, str] = {
        "schema": f"aten::{f.func}",
        # TODO: What exactly is the semantics of the 'dispatch' field?
        "dispatch": str(
            {k for k, v in backend_indices.items() if v.has_kernel(f)}
            != {DispatchKey.CompositeImplicitAutograd}
            and {k for k, v in backend_indices.items() if v.has_kernel(f)}
            != {
                DispatchKey.CompositeImplicitAutograd,
                DispatchKey.CompositeImplicitAutogradNestedTensor,
            }
        ),
        "default": str(f.has_composite_kernel or has_autogenerated_composite_kernel(f)),
    }
    return f"""{returns_type} {name}({args_str}); // {json.dumps(comment_data)}
"""


# ~~~~~~~~~~~~~~~~~~~~~~~~~~~~~~~~~~~~~~~~~~~~~~~~~~~~~~~~~~~~~~~~~~~ #
#
#                           RUN IT ALL
#
# ~~~~~~~~~~~~~~~~~~~~~~~~~~~~~~~~~~~~~~~~~~~~~~~~~~~~~~~~~~~~~~~~~~~ #


def get_custom_build_selector(
    provided_op_registration_allowlist: Optional[List[str]],
    op_selection_yaml_path: Optional[str],
) -> SelectiveBuilder:
    assert not (
        provided_op_registration_allowlist is not None
        and op_selection_yaml_path is not None
    ), (
        "Both provided_op_registration_allowlist and "
        + "op_selection_yaml_path can NOT be provided at the "
        + "same time."
    )

    op_registration_allowlist: Optional[Set[str]] = None
    if provided_op_registration_allowlist is not None:
        op_registration_allowlist = set(provided_op_registration_allowlist)

    if op_registration_allowlist is not None:
        selector = SelectiveBuilder.from_legacy_op_registration_allow_list(
            op_registration_allowlist,
            True,
            False,
        )
    elif op_selection_yaml_path is not None:
        selector = SelectiveBuilder.from_yaml_path(op_selection_yaml_path)
    else:
        selector = SelectiveBuilder.get_nop_selector()

    return selector


def get_grouped_by_view_native_functions(
    native_functions: Sequence[NativeFunction],
) -> Sequence[Union[NativeFunction, NativeFunctionsViewGroup]]:
    def maybe_create_view_group(
        d: Dict[Union[ViewSchemaKind, SchemaKind], NativeFunction]
    ) -> List[Union[NativeFunction, NativeFunctionsViewGroup]]:
        funcs: List[Union[NativeFunction, NativeFunctionsViewGroup]] = []
        if ViewSchemaKind.aliasing in d:
            view = d.pop(ViewSchemaKind.aliasing)
            view_inplace = d.pop(ViewSchemaKind.aliasing_inplace, None)
            view_copy = d.pop(SchemaKind.functional, None)

            funcs.append(
                NativeFunctionsViewGroup(
                    view=view,
                    view_copy=view_copy,
                    view_inplace=view_inplace,
                )
            )
        # Take the remaining functions that weren't part of the view group
        # and emit them separately
        funcs.extend(d.values())
        return funcs

    grouped_by_views: Dict[
        FunctionSchema, Dict[Union[SchemaKind, ViewSchemaKind], NativeFunction]
    ] = defaultdict(dict)
    for f in native_functions:
        schema = f.func.view_signature()
        view_kind: ViewSchemaKind = f.view_schema_kind
        # We need to group up ops relevant to the same "view", consisting of:
        # view op (ViewSchemaKind.aliasing)
        # view_inplace op (ViewSchemaKind.aliasing_inplace)
        # view_copy op (SchemaKind.functional)
        if view_kind == ViewSchemaKind.non_aliasing:
            kind = f.func.kind()
            assert kind not in grouped_by_views[schema]
            grouped_by_views[schema][kind] = f
        else:
            assert (
                view_kind not in grouped_by_views[schema]
            ), f"{view_kind} already in {grouped_by_views[schema].keys()}"
            grouped_by_views[schema][view_kind] = f

    return list(concatMap(maybe_create_view_group, grouped_by_views.values()))


def get_grouped_native_functions(
    native_functions: Sequence[NativeFunction],
) -> Sequence[Union[NativeFunction, NativeFunctionsGroup]]:
    def flatten_pre_group(
        d: Dict[SchemaKind, NativeFunction]
    ) -> Sequence[Union[NativeFunction, NativeFunctionsGroup]]:
        r = NativeFunctionsGroup.from_dict(d)
        if r is None:
            # Invariant: any NativeFunctions that are code-generated
            # should have been grouped into NativeFunctionsGroup objects
            assert not any("generated" in f.tags for f in d.values())
            return list(d.values())
        else:
            return [r]

    # TODO: how come ValuesView isn't a Sequence lol
    pre_grouped_native_functions = pre_group_native_functions(native_functions)
    return list(
        concatMap(flatten_pre_group, list(pre_grouped_native_functions.values()))
    )


def get_ns_grouped_kernels(
    *,
    grouped_native_functions: Sequence[Union[NativeFunction, NativeFunctionsGroup]],
    backend_indices: Dict[DispatchKey, BackendIndex],
    native_function_decl_gen: Callable[
        [Union[NativeFunctionsGroup, NativeFunction], BackendIndex], List[str]
    ] = dest.compute_native_function_declaration,
) -> Dict[str, List[str]]:
    ns_grouped_kernels: Dict[str, List[str]] = defaultdict(list)
    for f in grouped_native_functions:
        native_function_namespaces = set()
        dispatch_keys = set()
        for dispatch_key, backend_idx in backend_indices.items():
            backend_metadata = backend_idx.get_kernel(f)
            if backend_metadata:
                namespace = backend_metadata.cpp_namespace
                dispatch_keys.add(dispatch_key)
                native_function_namespaces.add(namespace)
            else:
                namespace = DEFAULT_KERNEL_NAMESPACE
            assert (
                len(native_function_namespaces) <= 1
            ), f"Codegen only supports one namespace per operator, got {native_function_namespaces} from {dispatch_keys}"
            ns_grouped_kernels[namespace].extend(
                native_function_decl_gen(f, backend_idx)
            )
    return ns_grouped_kernels


def get_native_function_declarations_from_ns_grouped_kernels(
    *,
    ns_grouped_kernels: Dict[str, List[str]],
) -> List[str]:
    declarations: List[str] = []
    newline = "\n"
    for namespace, kernels in ns_grouped_kernels.items():
        ns_helper = NamespaceHelper(
            namespace_str=namespace,
            entity_name="",
            max_level=4,
        )
        # Convert to a set first to remove duplicate kernel names. Backends are
        # allowed to repeat kernel names; only generate the declaration once!
        ordered_kernels = list(OrderedDict.fromkeys(kernels))
        declarations.extend(
            f"""
{ns_helper.prologue}
{newline.join(ordered_kernels)}
{ns_helper.epilogue}
        """.split(
                newline
            )
        )
    return declarations


# Return native function declarations grouped by their namespaces.
def get_native_function_declarations(
    *,
    grouped_native_functions: Sequence[Union[NativeFunction, NativeFunctionsGroup]],
    backend_indices: Dict[DispatchKey, BackendIndex],
    native_function_decl_gen: Callable[
        [Union[NativeFunctionsGroup, NativeFunction], BackendIndex], List[str]
    ] = dest.compute_native_function_declaration,
) -> List[str]:
    """
    Generate kernel declarations, in `NativeFunction(s).h`.
    :param grouped_native_functions: a sequence of `NativeFunction` or `NativeFunctionGroup`.
    :param backend_indices: kernel collections grouped by dispatch key.
    :param native_function_decl_gen: callable to generate kernel declaration for each `NativeFunction`.
    :return: a list of string, from the string with all declarations, grouped by namespaces, split by newline.
    """

    ns_grouped_kernels = get_ns_grouped_kernels(
        grouped_native_functions=grouped_native_functions,
        backend_indices=backend_indices,
        native_function_decl_gen=native_function_decl_gen,
    )
    return get_native_function_declarations_from_ns_grouped_kernels(
        ns_grouped_kernels=ns_grouped_kernels
    )


def get_kernel_namespace(
    *, f: Union[NativeFunction, NativeFunctionsGroup], backend_idx: BackendIndex
) -> str:
    backend_metadata = backend_idx.get_kernel(f)
    assert not backend_metadata or "::native" in backend_metadata.cpp_namespace, (
        f"The kernel for function {f.func.name if isinstance(f, NativeFunction) else f.functional.func.name} "
        f"with dispatch key {backend_idx.dispatch_key}"
        f" has a namespace {backend_metadata.cpp_namespace} and it's not ending with '::native'."
    )
    return (
        backend_metadata.cpp_namespace if backend_metadata else DEFAULT_KERNEL_NAMESPACE
    )


# Return native function definitions grouped by dispatch key and custom namespace.
# Used in RegisterDispatchKey.cpp and etc.
def get_native_function_definitions(
    *,
    fm: FileManager,
    grouped_native_functions: Sequence[Union[NativeFunction, NativeFunctionsGroup]],
    dispatch_key: DispatchKey,
    backend_idx: BackendIndex,
    selector: SelectiveBuilder,
    rocm: bool,
    symint: bool,
    skip_dispatcher_op_registration: bool,
    gen_dispatch_helpers: bool,
) -> List[str]:
    definitions: List[str] = []
    ns_definitions: Dict[str, List[str]] = defaultdict(list)
    anonymous_definitions: Dict[str, List[str]] = defaultdict(list)
    registrations: Dict[str, Dict[str, List[str]]] = defaultdict(dict)
    newline = "\n"
    ns_gen = dest.RegisterDispatchKey(
        backend_idx,
        Target.NAMESPACED_DEFINITION,
        selector,
        rocm=rocm,
        symint=symint,
        class_method_name=None,
        skip_dispatcher_op_registration=skip_dispatcher_op_registration,
    )
    anonymous_gen = dest.RegisterDispatchKey(
        backend_idx,
        Target.ANONYMOUS_DEFINITION,
        selector,
        rocm=rocm,
        symint=symint,
        class_method_name=None,
        skip_dispatcher_op_registration=skip_dispatcher_op_registration,
    )
    reg_gen = dest.RegisterDispatchKey(
        backend_idx,
        Target.REGISTRATION,
        selector,
        rocm=rocm,
        symint=symint,
        class_method_name=None,
        skip_dispatcher_op_registration=skip_dispatcher_op_registration,
    )
    for f in grouped_native_functions:
        kernel_namespace = get_kernel_namespace(f=f, backend_idx=backend_idx).replace(
            "::native", ""
        )

        ns_definitions[kernel_namespace].extend(
            ns_gen(f),
        )
        anonymous_definitions[kernel_namespace].extend(
            anonymous_gen(f),
        )
        namespace = (
            f.namespace if isinstance(f, NativeFunction) else f.functional.namespace
        )
        if namespace not in registrations[kernel_namespace]:
            registrations[kernel_namespace] = defaultdict(list)
        registrations[kernel_namespace][namespace].extend(
            reg_gen(f),
        )

    for kernel_namespace in ns_definitions:
        if len(ns_definitions[kernel_namespace]) == 0:
            continue
        ns_helper = NamespaceHelper(namespace_str=kernel_namespace)
        registration_body = ""
        for namespace in registrations[kernel_namespace]:
            if not registrations[kernel_namespace][namespace]:
                continue
            registration_body += f"""
TORCH_LIBRARY_IMPL({namespace}, {dispatch_key}, m) {{
    {newline.join(registrations[kernel_namespace][namespace])}
}};"""
        definitions.extend(
            fm.substitute_with_template(
                "RegisterDispatchDefinitions.ini",
                lambda: {
                    "ns_prologue": ns_helper.prologue,
                    "ns_epilogue": ns_helper.epilogue,
                    "dispatch_helpers": dest.gen_registration_helpers(backend_idx)
                    if gen_dispatch_helpers
                    else [],
                    "dispatch_anonymous_definitions": anonymous_definitions[
                        kernel_namespace
                    ],
                    "static_init_dispatch_registrations": ""
                    if skip_dispatcher_op_registration
                    else registration_body,
                    "deferred_dispatch_registrations": "",
                    "dispatch_namespace": dispatch_key.lower(),
                    "dispatch_namespaced_definitions": ns_definitions[kernel_namespace],
                },
            ).split(newline)
        )

    return definitions


# Return native function declarations grouped by dispatch key and custom namespace.
# Used in CPUFunctions_inl.h and etc.
def get_namespaced_declaration(
    *,
    grouped_native_functions: Sequence[Union[NativeFunction, NativeFunctionsGroup]],
    dispatch_key: DispatchKey,
    backend_idx: BackendIndex,
    selector: SelectiveBuilder,
    rocm: bool,
    symint: bool,
) -> List[str]:
    declarations: List[str] = []
    ns_grouped_kernels: Dict[str, List[str]] = defaultdict(list)
    newline = "\n"
    func = dest.RegisterDispatchKey(
        backend_idx,
        Target.NAMESPACED_DECLARATION,
        selector,
        rocm=rocm,
        class_method_name=None,
        skip_dispatcher_op_registration=False,
        symint=symint,
    )
    for f in grouped_native_functions:
        namespace = get_kernel_namespace(f=f, backend_idx=backend_idx).replace(
            "native", dispatch_key.lower()
        )

        ns_grouped_kernels[namespace].extend(
            func(f),
        )

    for namespace, kernels in ns_grouped_kernels.items():
        if len(kernels) == 0:
            continue
        ns_helper = NamespaceHelper(
            namespace_str=namespace, entity_name="", max_level=3
        )
        ordered_kernels = list(OrderedDict.fromkeys(kernels))
        declarations.extend(
            f"""
{ns_helper.prologue}
{newline.join(ordered_kernels)}
{ns_helper.epilogue}
        """.split(
                newline
            )
        )
    return declarations


# Return native function schema registration code for aten and other namespaces.
def get_native_function_schema_registrations(
    *,
    native_functions: Sequence[NativeFunction],
    schema_selector: SelectiveBuilder,
) -> Tuple[List[str], str]:
    ns_native_functions: Dict[str, List[NativeFunction]] = defaultdict(list)
    for native_function in native_functions:
        ns_native_functions[native_function.namespace].append(native_function)
    schema_registrations = ""
    aten_schema_registrations = []
    custom_namespace = None
    for namespace, funcs in ns_native_functions.items():
        schema_registrations_body = list(
            mapMaybe(RegisterSchema(schema_selector), funcs)
        )
        # NB: we have to separate aten namespace registration from other namespaces,
        # because in the template we hardcoded an operator for ATen already.
        if namespace == "aten":
            aten_schema_registrations = schema_registrations_body
        else:
            custom_namespace = namespace
            tab = "\t"
            # if the namespace is predefined, we should use define a library fragment
            # instead of a new library
            torch_library_macro = (
                "TORCH_LIBRARY_FRAGMENT"
                if namespace in FRAGMENT_NAMESPACES
                else "TORCH_LIBRARY"
            )
            schema_registrations += f"""
{torch_library_macro}({custom_namespace}, m) {{
  {tab.join(schema_registrations_body)}
}};"""
    return (aten_schema_registrations, schema_registrations)


def gen_aggregated_headers(
    *,
    native_functions: Sequence[NativeFunction],
    grouped_native_functions: Sequence[Union[NativeFunction, NativeFunctionsGroup]],
    structured_native_functions: Sequence[NativeFunctionsGroup],
    static_dispatch_idx: List[BackendIndex],
    selector: SelectiveBuilder,
    backend_indices: Dict[DispatchKey, BackendIndex],
    cpu_fm: FileManager,
    cuda_fm: FileManager,
    functions_keys: Set[DispatchKey],
    dispatch_keys: Sequence[DispatchKey],
    rocm: bool,
) -> None:
    # Buck doesn't support dynamic output files, so we aggregate all operator
    # headers into a single file
    cpu_fm.write(
        "NativeMetaFunctions.h",
        lambda: {
            "NativeMetaFunctions_includes": [],
            "NativeMetaFunctions_declarations": list(
                mapMaybe(compute_meta_function_declaration, structured_native_functions)
            ),
        },
    )
    method_native_functions = [
        fn for fn in native_functions if Variant.method in fn.variants
    ]
    non_method_native_functions = [
        fn for fn in native_functions if fn not in method_native_functions
    ]
    cpu_fm.write(
        "MethodOperators.h",
        lambda: {
            "MethodOperators_includes": [],
            "MethodOperators_declarations": list(
                mapMaybe(
                    ComputeOperators(
                        Target.DECLARATION,
                        static_dispatch_backend_indices=static_dispatch_idx,
                    ),
                    method_native_functions,
                )
            ),
        },
    )
    cpu_fm.write(
        "Operators.h",
        lambda: {
            "Operators_includes": ["#include <ATen/MethodOperators.h>"],
            "Operators_declarations": list(
                mapMaybe(
                    ComputeOperators(
                        Target.DECLARATION,
                        static_dispatch_backend_indices=static_dispatch_idx,
                    ),
                    non_method_native_functions,
                )
            ),
        },
    )
    cpu_fm.write(
        "Functions.h",
        lambda: {
            "static_dispatch_extra_headers": static_dispatch_extra_headers(
                static_dispatch_idx
            ),
            "Functions_includes": ["#include <ATen/Operators.h>"],
            "Functions_declarations": list(
                mapMaybe(
                    ComputeFunction(),
                    native_functions,
                )
            ),
        },
    )
    declarations = get_native_function_declarations(
        grouped_native_functions=grouped_native_functions,
        backend_indices=backend_indices,
    )
    cpu_fm.write(
        "NativeFunctions.h",
        lambda: {
            "NativeFunctions_includes": ["#include <ATen/NativeMetaFunctions.h>"],
            "NativeFunctions_declarations": declarations,
        },
    )

    for dispatch_key in dispatch_keys:
        fm = cuda_fm if is_cuda_dispatch_key(dispatch_key) else cpu_fm
        if dispatch_key in functions_keys:
            inl_headers = f"#include <ATen/{dispatch_key}Functions_inl.h>"

            fm.write_with_template(
                f"{dispatch_key}Functions.h",
                "DispatchKeyFunctions.h",
                lambda: {
                    "dispatch_key": str(dispatch_key),
                    "inline_headers": inl_headers,
                },
            )
            fm.write_with_template(
                f"{dispatch_key}Functions_inl.h",
                "DispatchKeyFunctions_inl.h",
                lambda: {
                    "DispatchKeyFunctions_inl_includes": [],
                    "dispatch_namespace": dispatch_key.lower(),
                    "dispatch_namespaced_declarations": get_namespaced_declaration(
                        grouped_native_functions=grouped_native_functions,
                        dispatch_key=dispatch_key,
                        backend_idx=backend_indices[dispatch_key],
                        selector=selector,
                        rocm=rocm,
                        symint=True,
                    ),
                },
            )

        del fm


def gen_per_operator_headers(
    *,
    native_functions: Sequence[NativeFunction],
    grouped_native_functions: Sequence[Union[NativeFunction, NativeFunctionsGroup]],
    static_dispatch_idx: List[BackendIndex],
    selector: SelectiveBuilder,
    backend_indices: Dict[DispatchKey, BackendIndex],
    cpu_fm: FileManager,
    cuda_fm: FileManager,
    ops_fm: FileManager,
    functions_keys: Set[DispatchKey],
    dispatch_keys: Sequence[DispatchKey],
    rocm: bool,
) -> None:
    # For CMake builds, split operator declarations into separate headers in
    # the ATen/ops folder to split up header dependencies
    functions_by_root_name: Dict[str, List[NativeFunction]] = defaultdict(list)
    for fn in native_functions:
        functions_by_root_name[fn.root_name].append(fn)

    grouped_functions_by_root_name: Dict[
        str, List[Union[NativeFunction, NativeFunctionsGroup]]
    ] = defaultdict(list)
    for group in grouped_native_functions:
        name = group.root_name
        grouped_functions_by_root_name[name].append(group)

    for name, functions in functions_by_root_name.items():
        ops_fm.write_with_template(
            f"{name}_ops.h",
            "Operator.h",
            lambda: {
                "declarations": list(
                    mapMaybe(
                        ComputeOperators(
                            Target.DECLARATION,
                            static_dispatch_backend_indices=static_dispatch_idx,
                        ),
                        functions,
                    )
                ),
            },
        )

        ops_fm.write_with_template(
            f"{name}.h",
            "Function.h",
            lambda: {
                "static_dispatch_ops_headers": list(
                    mapMaybe(
                        lambda fn: static_dispatch_ops_header(
                            fn, backend_index=static_dispatch_idx
                        ),
                        functions,
                    )
                ),
                "operator_includes": f"#include <ATen/ops/{name}_ops.h>",
                "function_definitions": list(
                    mapMaybe(
                        ComputeFunction(),
                        functions,
                    )
                ),
            },
        )

        grouped_functions = grouped_functions_by_root_name.get(name, [])
        structured_functions = [
            fn
            for fn in grouped_functions
            if isinstance(fn, NativeFunctionsGroup) and fn.structured
        ]
        is_structured = len(structured_functions) > 0

        if is_structured:
            ops_fm.write_with_template(
                f"{name}_meta.h",
                "NativeMetaFunction.h",
                lambda: {
                    "meta_function_declarations": list(
                        mapMaybe(
                            compute_meta_function_declaration, structured_functions
                        )
                    ),
                },
            )
        declarations = get_native_function_declarations(
            grouped_native_functions=grouped_functions,
            backend_indices=backend_indices,
            native_function_decl_gen=dest.compute_native_function_declaration,
        )
        ops_fm.write_with_template(
            f"{name}_native.h",
            "NativeFunction.h",
            lambda: {
                "extra_includes": (
                    f"#include <ATen/ops/{name}_meta.h>" if is_structured else []
                ),
                "native_function_declarations": declarations,
            },
        )

    for category, suffix in [
        ("Functions", ""),
        ("Operators", "_ops"),
        ("NativeMetaFunctions", "_meta"),
        ("NativeFunctions", "_native"),
    ]:
        cpu_fm.write(
            f"{category}.h",
            lambda: {
                f"{category}_includes": [
                    f"#include <ATen/ops/{name}{suffix}.h>"
                    for name in sorted(functions_by_root_name.keys())
                ],
                f"{category}_declarations": [],
            },
        )

    for dispatch_key in dispatch_keys:
        if dispatch_key not in functions_keys:
            continue

        dispatch_namespace = dispatch_key.lower()
        dispatch_names = []

        for name, functions in functions_by_root_name.items():
            grouped_functions = grouped_functions_by_root_name.get(name, [])
            declarations = list(
                concatMap(
                    dest.RegisterDispatchKey(
                        backend_indices[dispatch_key],
                        Target.NAMESPACED_DECLARATION,
                        selector,
                        rocm=rocm,
                        symint=True,
                        class_method_name=None,
                        skip_dispatcher_op_registration=False,
                    ),
                    grouped_functions,
                )
            )

            if len(declarations) == 0:
                continue

            dispatch_names.append(name)
            ops_fm.write_with_template(
                f"{name}_{dispatch_namespace}_dispatch.h",
                "DispatchKeyFunction.h",
                lambda: {
                    "dispatch_namespace": dispatch_namespace,
                    "dispatch_namespaced_declarations": declarations,
                },
            )

        fm = cuda_fm if is_cuda_dispatch_key(dispatch_key) else cpu_fm
        inl_headers = f"#include <ATen/{dispatch_key}Functions_inl.h>"

        fm.write_with_template(
            f"{dispatch_key}Functions.h",
            "DispatchKeyFunctions.h",
            lambda: {
                "dispatch_key": str(dispatch_key),
                "inline_headers": inl_headers,
            },
        )
        fm.write_with_template(
            f"{dispatch_key}Functions_inl.h",
            "DispatchKeyFunctions_inl.h",
            lambda: {
                "dispatch_namespace": dispatch_namespace,
                "DispatchKeyFunctions_inl_includes": [
                    f"#include <ATen/ops/{name}_{dispatch_namespace}_dispatch.h>"
                    for name in sorted(dispatch_names)
                ],
                "dispatch_namespaced_declarations": [],
            },
        )
        del fm

    cpu_fm.write(
        "MethodOperators.h",
        lambda: {
            "MethodOperators_includes": sorted(
                f"#include <ATen/ops/{name}_ops.h>"
                for name, functions in functions_by_root_name.items()
                if any(Variant.method in fn.variants for fn in functions)
            ),
            "MethodOperators_declarations": [],
        },
    )


def gen_headers(
    *,
    native_functions: Sequence[NativeFunction],
    valid_tags: Set[str],
    grouped_native_functions: Sequence[Union[NativeFunction, NativeFunctionsGroup]],
    structured_native_functions: Sequence[NativeFunctionsGroup],
    static_dispatch_idx: List[BackendIndex],
    selector: SelectiveBuilder,
    backend_indices: Dict[DispatchKey, BackendIndex],
    core_fm: FileManager,
    cpu_fm: FileManager,
    cuda_fm: FileManager,
    ops_fm: FileManager,
    dispatch_keys: Sequence[DispatchKey],
    functions_keys: Set[DispatchKey],
    rocm: bool,
    per_operator_headers: bool,
) -> None:
    if per_operator_headers:
        gen_per_operator_headers(
            native_functions=native_functions,
            grouped_native_functions=grouped_native_functions,
            static_dispatch_idx=static_dispatch_idx,
            selector=selector,
            backend_indices=backend_indices,
            cpu_fm=cpu_fm,
            cuda_fm=cuda_fm,
            ops_fm=ops_fm,
            dispatch_keys=dispatch_keys,
            functions_keys=functions_keys,
            rocm=rocm,
        )
    else:
        gen_aggregated_headers(
            native_functions=native_functions,
            grouped_native_functions=grouped_native_functions,
            structured_native_functions=structured_native_functions,
            static_dispatch_idx=static_dispatch_idx,
            selector=selector,
            backend_indices=backend_indices,
            cpu_fm=cpu_fm,
            cuda_fm=cuda_fm,
            dispatch_keys=dispatch_keys,
            functions_keys=functions_keys,
            rocm=rocm,
        )

    core_fm.write(
        "TensorBody.h",
        lambda: {
            "tensor_method_declarations": list(
                mapMaybe(
                    ComputeTensorMethod(
                        target=Target.DECLARATION,
                        static_dispatch_backend_indices=static_dispatch_idx,
                    ),
                    native_functions,
                )
            ),
            "tensor_method_definitions": list(
                mapMaybe(
                    ComputeTensorMethod(
                        target=Target.DEFINITION,
                        static_dispatch_backend_indices=static_dispatch_idx,
                    ),
                    native_functions,
                )
            ),
        },
    )

    cpu_fm.write(
        "RedispatchFunctions.h",
        lambda: {
            "function_redispatch_definitions": list(
                mapMaybe(ComputeRedispatchFunction(), native_functions)
            ),
        },
    )

    cpu_fm.write(
        "RegistrationDeclarations.h",
        lambda: {
            "registration_declarations": [
                compute_registration_declarations(f, backend_indices)
                for f in native_functions
            ],
        },
    )

    cpu_fm.write(
        "VmapGeneratedPlumbing.h", lambda: gen_all_vmap_plumbing(native_functions)
    )

    def gen_aten_interned_strings() -> Dict[str, str]:
        attrs: Set[str] = set()  # All function argument names
        names = set()  # All ATen function names
        for func in native_functions:
            names.add(str(func.func.name.name))
            # Some operators don't have a functional variant but we still create a
            # symbol without the underscore
            names.add(func.func.name.name.base)

            attrs.update(arg.name for arg in func.func.schema_order_arguments())

        # These are keywords in C++, so aren't valid symbol names
        # https://en.cppreference.com/w/cpp/language/operator_alternative
        names -= {
            "and",
            "and_eq",
            "bitand",
            "bitor",
            "compl",
            "not",
            "not_eq",
            "or",
            "or_eq",
            "xor",
            "xor_eq",
        }

        return {
            "aten_symbols": " \\\n".join(
                [f"_(aten, {name})" for name in sorted(names)]
            ),
            "attr_symbols": " \\\n".join(
                [f"_(attr, {name})" for name in sorted(attrs)]
            ),
        }

    core_fm.write("aten_interned_strings.h", gen_aten_interned_strings)

    def gen_tags_enum() -> Dict[str, str]:
        return {"enum_of_valid_tags": (",\n".join(sorted(valid_tags)))}

    core_fm.write("enum_tag.h", gen_tags_enum)


def gen_source_files(
    *,
    native_functions: Sequence[NativeFunction],
    grouped_native_functions: Sequence[Union[NativeFunction, NativeFunctionsGroup]],
    structured_native_functions: Sequence[NativeFunctionsGroup],
    view_groups: Sequence[NativeFunctionsViewGroup],
    selector: SelectiveBuilder,
    static_dispatch_idx: List[BackendIndex],
    backend_indices: Dict[DispatchKey, BackendIndex],
    aoti_fm: FileManager,
    core_fm: FileManager,
    cpu_fm: FileManager,
    cpu_vec_fm: FileManager,
    cuda_fm: FileManager,
    dispatch_keys: Sequence[DispatchKey],
    functions_keys: Set[DispatchKey],
    rocm: bool,
    force_schema_registration: bool,
    per_operator_headers: bool,
    skip_dispatcher_op_registration: bool,
    update_aoti_c_shim: bool,
) -> None:
    extra_cuda_headers = """\
#include <c10/cuda/CUDAGuard.h>
#include <ATen/cuda/ATenCUDAGeneral.h>
#include <ATen/cuda/CUDADevice.h>
#include <ATen/cuda/CUDAContext.h>"""
    if rocm:
        extra_cuda_headers = """\
#include <ATen/hip/impl/HIPGuardImplMasqueradingAsCUDA.h>
#include <ATen/hip/ATenHIPGeneral.h>
#include <ATen/hip/HIPDevice.h>
#include <ATen/hip/HIPContext.h>"""

    for dispatch_key in dispatch_keys:
        fm = cuda_fm if is_cuda_dispatch_key(dispatch_key) else cpu_fm

        if per_operator_headers:

            def operator_headers() -> List[str]:
                headers = []
                for g in grouped_native_functions:
                    is_registered = False
                    if backend_index.has_kernel(g):
                        is_registered = True
                    # The above has_kernel test on a group will only test for
                    # the existence of out dispatch, because that's how
                    # structured kernels work. But sometimes functions can be
                    # grouped but not be structured, and then you need to check
                    # each individual piece, as they may have manual dispatch
                    # entries.
                    elif isinstance(g, NativeFunctionsGroup) and any(
                        backend_index.has_kernel(fn) for fn in g.functions()
                    ):
                        is_registered = True
                    # TODO: this condition is a bit questionable
                    # (It has to do with the fact that structured kernels get generated kernels
                    # to the Meta + CompositeExplicitAutogradNonFunctional keys).
                    elif g.structured and dispatch_key in (
                        DispatchKey.Meta,
                        DispatchKey.CompositeExplicitAutogradNonFunctional,
                    ):
                        is_registered = True
                    if not is_registered:
                        continue

                    headers.append(f"#include <ATen/ops/{g.root_name}_native.h>")
                    if (
                        dispatch_key
                        == DispatchKey.CompositeExplicitAutogradNonFunctional
                    ):
                        headers.append(f"#include <ATen/ops/{g.root_name}.h>")
                    if dispatch_key in functions_keys:
                        headers.append(
                            f"#include <ATen/ops/{g.root_name}_{dispatch_namespace}_dispatch.h>"
                        )

                return sorted(set(headers))

        else:

            def operator_headers() -> List[str]:
                headers = ["#include <ATen/NativeFunctions.h>"]
                if dispatch_key == DispatchKey.CompositeExplicitAutogradNonFunctional:
                    headers.append("#include <ATen/Functions.h>")
                if dispatch_key in functions_keys:
                    headers.append(f"#include <ATen/{dispatch_key!s}Functions.h>")
                return headers

        backend_index = backend_indices[dispatch_key]
        ns_grouped_native_functions = defaultdict(list)
        for grouped_native_function in grouped_native_functions:
            namespace = (
                grouped_native_function.namespace
                if isinstance(grouped_native_function, NativeFunction)
                else grouped_native_function.functional.namespace
            )
            ns_grouped_native_functions[namespace].append(grouped_native_function)

        dispatch_namespace = str(dispatch_key).lower()

        # CompositeImplicitAutogradNestdTensor does not currently user the helpers generated
        # compilation will fail when `-Werror=unused-function` flag is set
        gen_dispatch_helpers: bool = (
            dispatch_key != DispatchKey.CompositeImplicitAutogradNestedTensor
        )

        dispatch_definitions = get_native_function_definitions(
            fm=fm,
            grouped_native_functions=grouped_native_functions,
            dispatch_key=dispatch_key,
            backend_idx=backend_index,
            selector=selector,
            rocm=rocm,
            symint=True,
            skip_dispatcher_op_registration=skip_dispatcher_op_registration,
            gen_dispatch_helpers=gen_dispatch_helpers,
        )
        fm.write_with_template(
            f"Register{dispatch_key}.cpp",
            "RegisterDispatchKey.cpp",
            lambda: {
                "extra_cuda_headers": extra_cuda_headers
                if is_cuda_dispatch_key(dispatch_key)
                else "",
                "external_backend_headers": "",
                "dispatch_headers": dest.gen_registration_headers(
                    backend_index, per_operator_headers, rocm
                ),
                "ops_headers": operator_headers(),
                "dispatch_helpers": "",
                "dispatch_definitions": dispatch_definitions,
            },
        )

        for g in structured_native_functions:
            if not g.out.ufunc_inner_loop or not is_ufunc_dispatch_key(dispatch_key):
                continue
            name = g.functional.func.name.name
            if dispatch_key is DispatchKey.CPU:
                assert fm is cpu_fm
                fm.write_with_template(
                    f"UfuncCPU_{name}.cpp",
                    "UfuncCPU.cpp",
                    lambda: {
                        "meta_declaration": compute_meta_function_declaration(g),
                        "native_declaration": dest.compute_native_function_declaration(
                            g, backend_indices[dispatch_key]
                        ),
                        "native_definitions": dest.compute_ufunc_cpu(g),
                    },
                )
                cpu_vec_fm.write_with_template(
                    f"UfuncCPUKernel_{name}.cpp",
                    "UfuncCPUKernel.cpp",
                    lambda: {
                        "name": name,
                        "native_definitions": dest.compute_ufunc_cpu_kernel(g),
                    },
                )
            elif dispatch_key is DispatchKey.CUDA:
                cuda_headers = "#include <ATen/native/cuda/Loops.cuh>"
                if rocm:
                    cuda_headers = "#include <ATen/native/hip/Loops.cuh>"
                fm.write_with_template(
                    f"UfuncCUDA_{name}.cu",
                    "UfuncCUDA.cu",
                    lambda: {
                        "name": name,
                        "cuda_headers": cuda_headers,
                        "meta_declaration": compute_meta_function_declaration(g),
                        "native_declaration": dest.compute_native_function_declaration(
                            g, backend_indices[dispatch_key]
                        ),
                        "native_definitions": dest.compute_ufunc_cuda(g),
                    },
                )
            else:
                raise AssertionError(f"unrecognized {dispatch_key} for ufunc")

        structured_func_group_dict = {
            f"{func_group.functional.namespace}.{func_group.functional.func.name}": func_group
            for func_group in structured_native_functions
        }
        if dispatch_key in (DispatchKey.CPU, DispatchKey.CUDA):
            fallbacks = dict()
            for func in native_functions:
                op_name = get_fallback_op_name(func)
                if op_name in inductor_fallback_ops:
                    fallbacks[op_name] = (
                        func,
                        structured_func_group_dict.get(
                            f"{func.namespace}.{func.func.name.name}", None
                        ),
                    )
            fallback_native_functions = tuple(
                value for _, value in sorted(fallbacks.items())
            )

            def get_header(
                func: NativeFunction,
                func_group: Optional[NativeFunctionsGroup],
            ) -> Optional[str]:
                backend_index = get_backend_index_for_aoti(
                    func, func_group, dispatch_key, backend_indices
                )
                return (
                    None
                    if backend_index is None
                    else f"#include <ATen/ops/{func.root_name}_{backend_index.dispatch_key.lower()}_dispatch.h>"
                )

            def headers_for_aoti() -> str:
                headers = []
                for func, func_group in fallback_native_functions:
                    header = get_header(func, func_group)
                    if header is not None:
                        headers.append(header)
                return "\n".join(sorted(set(headers)))

            extra_headers = (
                extra_cuda_headers if is_cuda_dispatch_key(dispatch_key) else ""
            )

<<<<<<< HEAD
            header_file_name = f"c_shim_{dispatch_key.lower()}.h"
            cpp_file_name = f"c_shim_{dispatch_key.lower()}.cpp"
=======
            # header files were checked in for ABI-compatiblilty checking
            header_file_name = f"c_shim_{dispatch_key.lower()}.h"
>>>>>>> ed48ea99
            new_header = gen_aoti_c_shim(
                fallback_native_functions,
                dispatch_key,
                backend_indices,
                header=True,
                includes="",
            )
<<<<<<< HEAD
            new_cpp = gen_aoti_c_shim(
                fallback_native_functions,
                dispatch_key,
                backend_indices,
                header=False,
                includes=headers_for_aoti() + "\n" + extra_headers,
=======
            if update_aoti_c_shim:
                aoti_fm.write(
                    header_file_name,
                    lambda: new_header,
                )
            else:
                try:
                    with open(
                        os.path.join(aoti_fm.install_dir, header_file_name)
                    ) as old_file:
                        old_header = old_file.read()
                        assert (
                            old_header == new_header
                        ), """

WARNING: The generated AOTInductor C shim header files have unexpectedly changed. This
indicates an AOTInductor fallback operator ABI backward compatibility breakage!!!
Only in a limited number of situations, this is allowed:

1. You added a fallback op to the inductor_fallback_ops list in torchgen/aoti/fallback_ops.py.
If that's the case, run `python torchgen/gen.py --update-aoti-c-shim` to update the existing
C shim header files.

2. You added a new default argument to an existing fallback op. This is clearly a BC breaking
change in the AOTInductor land. In this case, you need to keep a manual copy of that existing
fallback op in a file, e.g. torch/csrc/inductor/aoti_torch/c/shim.h, bump up the version
number of that fallback op in the newly generated C shim files, and update the cpp wrapper
codegen to generate the correct cpp call for this op. Contact AOTInductor team for assistance.

                        """
                except FileNotFoundError:
                    print(
                        f"{os.path.join(aoti_fm.install_dir, header_file_name)} not found"
                    )

            # cpp files are always generated on-the-fly
            aoti_fm.write(
                f"c_shim_{dispatch_key.lower()}.cpp",
                lambda: gen_aoti_c_shim(
                    fallback_native_functions,
                    dispatch_key,
                    backend_indices,
                    header=False,
                    includes=headers_for_aoti() + "\n" + extra_headers,
                ),
>>>>>>> ed48ea99
            )

            if update_aoti_c_shim:
                aoti_fm.write(
                    header_file_name,
                    lambda: new_header,
                )
                aoti_fm.write(
                    cpp_file_name,
                    lambda: new_cpp,
                )
            else:
                try:
                    with open(
                        os.path.join(aoti_fm.install_dir, header_file_name)
                    ) as old_file:
                        old_header = old_file.read()
                        assert (
                            old_header == new_header
                        ), """

WARNING: The generated AOTInductor C shim header files have unexpectedly changed. This
indicates an AOTInductor fallback operator ABI backward compatibility breakage!!!
Only in a limited number of situations, this is allowed:

1. You added a fallback op to the inductor_fallback_ops list in torchgen/aoti/fallback_ops.py.
If that's the case, run `python torchgen/gen.py --update-aoti-c-shim` to update the existing
C shim files.

2. You added a new default argument to an existing fallback op. This is clearly a BC breaking
change in the AOTInductor land. In this case, you need to keep a manual copy of that existing
fallback op in a file, e.g. torch/csrc/inductor/aoti_torch/shim_common.cpp, bump up the version
number of that fallback op in the newly generated C shim files, and update the cpp wrapper
codegen to generate the correct cpp call for this op. Contact AOTInductor team for assistance.

                        """
                except FileNotFoundError:
                    print(
                        f"{os.path.join(aoti_fm.install_dir, header_file_name)} not found"
                    )

        del fm

    # BackendSelect is generated specially
    def gen_backend_select() -> Dict[str, List[str]]:
        relevant_fns = [
            fn for fn in native_functions if needs_backend_select(fn, selector)
        ]
        return {
            "ops_headers": [
                f"#include <ATen/ops/{fn.root_name}_ops.h>" for fn in relevant_fns
            ],
            "backend_select_method_definitions": list(
                mapMaybe(
                    ComputeBackendSelect(Target.DEFINITION, selector), relevant_fns
                )
            ),
            "backend_select_function_registrations": list(
                mapMaybe(
                    ComputeBackendSelect(Target.REGISTRATION, selector), relevant_fns
                )
            ),
        }

    cpu_fm.write("RegisterBackendSelect.cpp", gen_backend_select)

    schema_selector = selector
    if force_schema_registration:
        schema_selector = SelectiveBuilder.get_nop_selector()

    (
        aten_schema_registrations,
        schema_registrations,
    ) = get_native_function_schema_registrations(
        native_functions=native_functions, schema_selector=schema_selector
    )
    cpu_fm.write(
        "RegisterSchema.cpp",
        lambda: {
            "aten_schema_registrations": []
            if skip_dispatcher_op_registration
            else aten_schema_registrations,
            "schema_registrations": []
            if skip_dispatcher_op_registration
            else schema_registrations,
        },
    )

    def key_func(
        fn: Union[NativeFunction, NativeFunctionsGroup, NativeFunctionsViewGroup]
    ) -> str:
        return fn.root_name

    cpu_fm.write_sharded(
        "Operators.cpp",
        native_functions,
        key_fn=key_func,
        env_callable=lambda fn: {
            "operator_headers": [f"#include <ATen/ops/{fn.root_name}.h>"],
            "definitions": [
                ComputeOperators(
                    Target.DEFINITION,
                    static_dispatch_backend_indices=static_dispatch_idx,
                )(fn)
            ],
        },
        base_env={
            "static_dispatch_extra_headers": static_dispatch_extra_headers(
                static_dispatch_idx
            ),
        },
        num_shards=5,
        sharded_keys={
            "operator_headers",
            "definitions",
            "static_dispatch_extra_headers",
        },
    )

    cpu_fm.write("Functions.cpp", dict)

    core_fm.write("TensorMethods.cpp", dict)

    core_fm.write(
        "ATenOpList.cpp",
        lambda: {
            "aten_ops": list(mapMaybe(compute_aten_op, native_functions)),
        },
    )

    def functionalization_env_callable(
        g: Union[NativeFunction, NativeFunctionsGroup, NativeFunctionsViewGroup]
    ) -> Dict[str, List[str]]:
        def gen_op_headers(
            g: Union[NativeFunction, NativeFunctionsGroup, NativeFunctionsViewGroup]
        ) -> List[str]:
            if isinstance(g, NativeFunctionsViewGroup):
                # view ops always get a functionalization kernel
                headers = [
                    f"#include <ATen/ops/{g.view.root_name}_native.h>",
                    f"#include <ATen/ops/{g.view.root_name}_ops.h>",
                ]
                if g.view_copy is not None:
                    headers += [
                        f"#include <ATen/ops/{g.view_copy.root_name}_native.h>",
                        f"#include <ATen/ops/{g.view_copy.root_name}_ops.h>",
                    ]
                return headers
            elif isinstance(g, NativeFunctionsGroup):
                headers = [
                    f"#include <ATen/ops/{g.functional.root_name}_native.h>",
                    f"#include <ATen/ops/{g.functional.root_name}_ops.h>",
                    f"#include <ATen/ops/{g.out.root_name}_native.h>",
                    f"#include <ATen/ops/{g.out.root_name}_ops.h>",
                ]
                if g.inplace is not None:
                    headers += [
                        f"#include <ATen/ops/{g.inplace.root_name}_native.h>",
                        f"#include <ATen/ops/{g.inplace.root_name}_ops.h>",
                    ]
                if g.mutable is not None:
                    headers += [
                        f"#include <ATen/ops/{g.mutable.root_name}_native.h>",
                        f"#include <ATen/ops/{g.mutable.root_name}_ops.h>",
                    ]
                return headers
            else:
                return [
                    f"#include <ATen/ops/{g.root_name}_native.h>",
                    f"#include <ATen/ops/{g.root_name}_ops.h>",
                ]

        return {
            "ops_headers": gen_op_headers(g),
            "func_definitions": gen_functionalization_definition(
                selector,
                g,
            ),
            "func_registrations": gen_functionalization_registration(
                selector,
                g,
                backend_indices[DispatchKey.CompositeImplicitAutograd],
            ),
        }

    all_groups: List[
        Union[NativeFunction, NativeFunctionsGroup, NativeFunctionsViewGroup]
    ] = list(structured_native_functions) + list(
        view_groups  # type: ignore[assignment, arg-type, operator]
    )
    # Note: all operators that functionalization needs to handle (mutable and aliasing ops) should be grouped properly.
    # The only reason we really need to deal with direct NativeFunctions here (instead of the groups) is because:
    # (1) We can provide better error checking (error out if someone introduces a mutable op that doesn't obey the grouping logic)
    # (2) functionalization needs to manually register CompositeImplicitAutograd kernels, which might not be grouped.
    #     Although this could go away long-term if we add a dedicated dispatch key for decompositions.
    structured_map: Dict[OperatorName, NativeFunction] = {
        f.func.name: f
        for f in concatMap(lambda g: list(g.functions()), structured_native_functions)
    }
    view_map: Dict[OperatorName, NativeFunction] = {
        f.func.name: f for f in concatMap(lambda g: list(g.functions()), view_groups)
    }
    for f in native_functions:
        if f.func.name not in structured_map and f.func.name not in view_map:
            all_groups.append(f)

    cpu_fm.write_sharded(
        "RegisterFunctionalization.cpp",
        all_groups,
        key_fn=key_func,
        env_callable=functionalization_env_callable,
        num_shards=4,
        sharded_keys={
            "ops_headers",
            "func_definitions",
            "func_registrations",
            "func_add_back_views_definitions",
            "func_add_back_views_registrations",
        },
    )

    cpu_fm.write(
        "FunctionalInverses.h",
        lambda: {
            "view_inverse_declarations": list(
                mapMaybe(
                    lambda g: gen_functionalization_view_inverse_declaration(
                        selector, g
                    ),
                    view_groups,
                )
            )
        },
    )

    # Note [view_copy NativeFunctions]
    # Every view operator in native_functions.yaml that is not CompositeImplicitAutograd
    # needs to have a corresponding non-aliasing {view}_copy variant.
    # Backends that use functionalization and don't know how to handle aliasing ops
    # are expected to implement kernels for these {view}_copy kernels instead.
    # The code for {view}_copy operators in core is pretty boilerplate-heavy however,
    # so we codegen the following:
    # (1) A CompositeExplicitAutogradNonFunctional kernel for every {view}_copy operator.
    #     These are never explicitly invoked by the functionalization pass,
    #     but they could theoretically be called from user code (I added these kernels for completeness,
    #     since the ops are part of the public API).
    # (2) A derivative formula for every {view}_copy operator
    #     {view}_copy operators can re-use the same derivative formulas as their {view} op counterparts,
    #     so rather than stamping all of the entries out in derivatives.yaml,
    #     we codegen them in.
    #     This is similar to how autograd codegen doesn't require inplace ops to have a derivatives.yaml entry.
    cpu_fm.write(
        "CompositeViewCopyKernels.cpp",
        lambda: {
            "ops_headers": [
                "\n".join(
                    f"#include <ATen/ops/{f.root_name}_ops.h>\n"
                    # NB: this include is important as it ensures we
                    # set the visibility on generated view_copy kernels
                    # correctly
                    f"#include <ATen/ops/{f.root_name}_native.h>"
                    for f in (
                        [g.view] if g.view_copy is None else [g.view, g.view_copy]
                    )
                )
                for g in view_groups
            ]
            + [
                "\n".join(
                    f"#include <ATen/ops/{f.root_name}_ops.h>"
                    for f in [g.inplace, g.mutable, g.functional]
                    if f is not None and "generated" not in f.tags
                )
                for g in structured_native_functions
            ],
            "CompositeViewCopyKernel_Definitions": list(
                mapMaybe(
                    GenCompositeViewCopyKernel(
                        backend_indices[
                            DispatchKey.CompositeExplicitAutogradNonFunctional
                        ]
                    ),
                    view_groups,
                )
            ),
            "GeneratedCompositeFunctional_Definitions": list(
                mapMaybe(
                    gen_composite_functional_kernel,
                    structured_native_functions,
                )
            ),
            "GeneratedCompositeOut_Definitions": list(
                mapMaybe(
                    gen_composite_out_kernel,
                    structured_native_functions,
                )
            ),
        },
    )


def gen_declarations_yaml(
    cpu_fm: FileManager, native_functions: Sequence[NativeFunction]
) -> None:
    cpu_fm.write(
        "Declarations.yaml",
        lambda: format_yaml([compute_declaration_yaml(f) for f in native_functions]),
    )


def get_torchgen_root() -> pathlib.Path:
    """
    If you're depending on torchgen out-of-tree, you can use the root to figure
    out the path to native_functions.yaml
    """
    return pathlib.Path(__file__).parent.resolve()


def main() -> None:
    parser = argparse.ArgumentParser(description="Generate ATen source files")
    parser.add_argument(
        "-s",
        "--source-path",
        help="path to source directory for ATen",
        default="aten/src/ATen",
    )
    parser.add_argument(
        "-o",
        "--output-dependencies",
        help="output a list of dependencies into the given file and exit",
    )
    parser.add_argument(
        "--dry-run",
        action="store_true",
        help="run without writing any files (still updates outputs)",
    )
    parser.add_argument(
        "--per-operator-headers",
        action="store_true",
        help="generate separate headers per operator in ATen/ops",
    )
    parser.add_argument(
        "-d",
        "--install-dir",
        "--install_dir",
        help="output directory",
        default="build/aten/src/ATen",
    )
    parser.add_argument(
        "--aoti-install-dir",
        "--aoti_install_dir",
        help="output directory for AOTInductor shim",
        default="torch/csrc/inductor/aoti_torch/generated",
    )
    parser.add_argument(
        "--rocm",
        action="store_true",
        help="reinterpret CUDA as ROCm/HIP and adjust filepaths accordingly",
    )
    parser.add_argument(
        "--mps",
        action="store_true",
        help="Generate MPS registration code when set",
    )
    # TODO: --op-registration-whitelist will be removed when all call-sites
    # for gen.py are moved over to using the operator YAML file for mobile
    # custom build.
    parser.add_argument(
        "--op-registration-whitelist",
        "--op_registration_whitelist",
        nargs="*",
        help="filter op registrations by the whitelist (if set); "
        "each item is `namespace`::`operator name` without overload name; "
        "e.g.: aten::empty aten::conv2d ...",
    )
    parser.add_argument(
        "--op-selection-yaml-path",
        "--op_selection_yaml_path",
        help="Provide a path to the operator selection (for custom build) YAML "
        "that contains the information about the set of selected operators "
        "and their categories (training, ...). Each operator is either a "
        "full operator name with overload or just a bare operator name. "
        "The operator names also contain the namespace prefix (e.g. aten::)",
    )
    parser.add_argument(
        "--backend-whitelist",
        "--backend_whitelist",
        nargs="*",
        help="filter dispatch backend by the whitelist (if set), "
        "e.g.: CPU CUDA QuantizedCPU ...",
    )
    parser.add_argument(
        "--static-dispatch-backend",
        "--static_dispatch_backend",
        nargs="*",
        help="generate static dispatch code for the specific backend (if set)",
    )
    parser.add_argument(
        "--skip-dispatcher-op-registration",
        "--skip_dispatcher_op_registration",
        action="store_true",
        help="Avoid registering operators into the dispatcher.",
    )
    parser.add_argument(
        "--force-schema-registration",
        "--force_schema_registration",
        action="store_true",
        help="force it to generate schema-only registrations for all ops, including"
        "those that are not listed on --op-registration-whitelist",
    )
    parser.add_argument(
        "--generate",
        type=str,
        nargs="*",
        choices=["headers", "sources", "declarations_yaml"],
        default=["headers", "sources", "declarations_yaml"],
        help="Generate only a subset of files",
    )
    parser.add_argument(
        "--update-aoti-c-shim",
        action="store_true",
        help="Update AOTInductor C shim after changing torchgen/aoti/fallback_ops.py. "
        "WARNING: Do not use this unless you are sure what you are doing!!!",
    )

    options = parser.parse_args()

    selector = get_custom_build_selector(
        options.op_registration_whitelist,
        options.op_selection_yaml_path,
    )

    native_yaml_path = os.path.join(options.source_path, "native/native_functions.yaml")
    tags_yaml_path = os.path.join(options.source_path, "native/tags.yaml")

    from torchgen.model import dispatch_keys

    # TODO: stop generating CUDA kernels for non-CUDA builds
    ignore_keys = set()
    if not options.mps:
        ignore_keys.add(DispatchKey.MPS)

        if DispatchKey.MPS in dispatch_keys:
            del dispatch_keys[dispatch_keys.index(DispatchKey.MPS)]

    parsed_yaml = parse_native_yaml(native_yaml_path, tags_yaml_path, ignore_keys)
    valid_tags = _GLOBAL_PARSE_TAGS_YAML_CACHE[tags_yaml_path]
    native_functions, backend_indices = (
        parsed_yaml.native_functions,
        parsed_yaml.backend_indices,
    )

    grouped_native_functions = get_grouped_native_functions(native_functions)

    structured_native_functions = [
        g for g in grouped_native_functions if isinstance(g, NativeFunctionsGroup)
    ]
    native_functions_with_view_groups = get_grouped_by_view_native_functions(
        native_functions
    )
    view_groups = [
        g
        for g in native_functions_with_view_groups
        if isinstance(g, NativeFunctionsViewGroup)
    ]

    # NB: It is mandatory to NOT use os.path.join here, as the install directory
    # will eventually be ingested by cmake, which does not respect Windows style
    # path slashes.  If you switch this to use os.path.join, you'll get an error
    # like:
    #
    #   Syntax error in cmake code when parsing string
    #
    #     C:/Jenkins/workspace/pytorch-builds/pytorch-win-ws2016-cuda9-cudnn7-py3-build/build/aten/src/ATen\core/TensorMethods.h
    #
    #   Invalid character escape '\c'.
    core_install_dir = f"{options.install_dir}/core"
    pathlib.Path(core_install_dir).mkdir(parents=True, exist_ok=True)
    ops_install_dir = f"{options.install_dir}/ops"
    pathlib.Path(ops_install_dir).mkdir(parents=True, exist_ok=True)
    aoti_install_dir = f"{options.aoti_install_dir}"
    pathlib.Path(aoti_install_dir).mkdir(parents=True, exist_ok=True)

    core_fm = make_file_manager(options=options, install_dir=core_install_dir)
    cpu_fm = make_file_manager(options=options)
    cpu_vec_fm = make_file_manager(options=options)
    cuda_fm = make_file_manager(options=options)
    ops_fm = make_file_manager(options=options, install_dir=ops_install_dir)
    aoti_fm = make_file_manager(options=options, install_dir=aoti_install_dir)

    # Only a limited set of dispatch keys get CPUFunctions.h headers generated
    # for them; this is the set
    functions_keys = {
        DispatchKey.CPU,
        DispatchKey.CUDA,
        DispatchKey.CompositeImplicitAutograd,
        DispatchKey.CompositeImplicitAutogradNestedTensor,
        DispatchKey.CompositeExplicitAutograd,
        DispatchKey.CompositeExplicitAutogradNonFunctional,
        DispatchKey.Meta,
    }
    if options.mps:
        functions_keys.add(DispatchKey.MPS)

    if options.backend_whitelist:
        dispatch_keys = [
            k
            for k in dispatch_keys
            if is_generic_dispatch_key(k) or str(k) in options.backend_whitelist
        ]

    static_dispatch_idx: List[BackendIndex] = []
    if options.static_dispatch_backend:
        static_dispatch_idx = [
            backend_indices[DispatchKey.parse(key)]
            for key in options.static_dispatch_backend
        ]
        for key in options.static_dispatch_backend:
            dp_key = DispatchKey.parse(key)
            if dp_key not in functions_keys:
                functions_keys.add(dp_key)

    if "sources" in options.generate:
        gen_source_files(
            native_functions=native_functions,
            grouped_native_functions=grouped_native_functions,
            structured_native_functions=structured_native_functions,
            view_groups=view_groups,
            selector=selector,
            static_dispatch_idx=static_dispatch_idx,
            backend_indices=backend_indices,
            aoti_fm=aoti_fm,
            core_fm=core_fm,
            cpu_fm=cpu_fm,
            cpu_vec_fm=cpu_vec_fm,
            cuda_fm=cuda_fm,
            dispatch_keys=dispatch_keys,
            functions_keys=functions_keys,
            rocm=options.rocm,
            force_schema_registration=options.force_schema_registration,
            per_operator_headers=options.per_operator_headers,
            skip_dispatcher_op_registration=options.skip_dispatcher_op_registration,
            update_aoti_c_shim=options.update_aoti_c_shim,
        )

    if "headers" in options.generate:
        gen_headers(
            native_functions=native_functions,
            valid_tags=valid_tags,
            grouped_native_functions=grouped_native_functions,
            structured_native_functions=structured_native_functions,
            static_dispatch_idx=static_dispatch_idx,
            selector=selector,
            backend_indices=backend_indices,
            core_fm=core_fm,
            cpu_fm=cpu_fm,
            cuda_fm=cuda_fm,
            ops_fm=ops_fm,
            dispatch_keys=dispatch_keys,
            functions_keys=functions_keys,
            rocm=options.rocm,
            per_operator_headers=options.per_operator_headers,
        )

    if "declarations_yaml" in options.generate:
        gen_declarations_yaml(native_functions=native_functions, cpu_fm=cpu_fm)

    if options.output_dependencies:
        depfile_path = pathlib.Path(options.output_dependencies).resolve()
        depfile_name = depfile_path.name
        depfile_stem = depfile_path.stem

        for fm, prefix in [
            (cpu_fm, ""),
            (cpu_vec_fm, "cpu_vec_"),
            (core_fm, "core_"),
            (cuda_fm, "cuda_"),
            (ops_fm, "ops_"),
        ]:
            varname = prefix + depfile_stem
            path = depfile_path.parent / (prefix + depfile_name)
            fm.write_outputs(varname, str(path))


if __name__ == "__main__":
    main()<|MERGE_RESOLUTION|>--- conflicted
+++ resolved
@@ -2397,13 +2397,8 @@
                 extra_cuda_headers if is_cuda_dispatch_key(dispatch_key) else ""
             )
 
-<<<<<<< HEAD
-            header_file_name = f"c_shim_{dispatch_key.lower()}.h"
-            cpp_file_name = f"c_shim_{dispatch_key.lower()}.cpp"
-=======
             # header files were checked in for ABI-compatiblilty checking
             header_file_name = f"c_shim_{dispatch_key.lower()}.h"
->>>>>>> ed48ea99
             new_header = gen_aoti_c_shim(
                 fallback_native_functions,
                 dispatch_key,
@@ -2411,14 +2406,6 @@
                 header=True,
                 includes="",
             )
-<<<<<<< HEAD
-            new_cpp = gen_aoti_c_shim(
-                fallback_native_functions,
-                dispatch_key,
-                backend_indices,
-                header=False,
-                includes=headers_for_aoti() + "\n" + extra_headers,
-=======
             if update_aoti_c_shim:
                 aoti_fm.write(
                     header_file_name,
@@ -2464,47 +2451,7 @@
                     header=False,
                     includes=headers_for_aoti() + "\n" + extra_headers,
                 ),
->>>>>>> ed48ea99
             )
-
-            if update_aoti_c_shim:
-                aoti_fm.write(
-                    header_file_name,
-                    lambda: new_header,
-                )
-                aoti_fm.write(
-                    cpp_file_name,
-                    lambda: new_cpp,
-                )
-            else:
-                try:
-                    with open(
-                        os.path.join(aoti_fm.install_dir, header_file_name)
-                    ) as old_file:
-                        old_header = old_file.read()
-                        assert (
-                            old_header == new_header
-                        ), """
-
-WARNING: The generated AOTInductor C shim header files have unexpectedly changed. This
-indicates an AOTInductor fallback operator ABI backward compatibility breakage!!!
-Only in a limited number of situations, this is allowed:
-
-1. You added a fallback op to the inductor_fallback_ops list in torchgen/aoti/fallback_ops.py.
-If that's the case, run `python torchgen/gen.py --update-aoti-c-shim` to update the existing
-C shim files.
-
-2. You added a new default argument to an existing fallback op. This is clearly a BC breaking
-change in the AOTInductor land. In this case, you need to keep a manual copy of that existing
-fallback op in a file, e.g. torch/csrc/inductor/aoti_torch/shim_common.cpp, bump up the version
-number of that fallback op in the newly generated C shim files, and update the cpp wrapper
-codegen to generate the correct cpp call for this op. Contact AOTInductor team for assistance.
-
-                        """
-                except FileNotFoundError:
-                    print(
-                        f"{os.path.join(aoti_fm.install_dir, header_file_name)} not found"
-                    )
 
         del fm
 
