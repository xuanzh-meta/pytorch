--- conflicted
+++ resolved
@@ -656,7 +656,6 @@
 
 id<MTLLibrary> MetalShaderLibrary::compileLibrary(const std::string& src) {
   NSError* error = nil;
-<<<<<<< HEAD
 
   MTLCompileOptions* options = compile_options;
   if (!options) {
@@ -665,12 +664,7 @@
                                                                                         : MTLLanguageVersion2_3];
     [options setFastMathEnabled:NO];
   }
-=======
-  MTLCompileOptions* options = [[MTLCompileOptions new] autorelease];
-  [options setLanguageVersion:is_macos_13_or_newer(MacOSVersion::MACOS_VER_14_0_PLUS) ? MTLLanguageVersion3_1
-                                                                                      : MTLLanguageVersion2_3];
-  // [options setFastMathEnabled: NO];
->>>>>>> 7e734e2d
+
   auto str = [NSString stringWithCString:src.c_str() encoding:NSASCIIStringEncoding];
   auto device = MPSDevice::getInstance()->device();
   library = [device newLibraryWithSource:str options:options error:&error];
